--- conflicted
+++ resolved
@@ -23,10 +23,7 @@
 
 import android.net.wifi.ITrafficStateCallback;
 import android.net.wifi.WifiManager;
-<<<<<<< HEAD
-=======
 import android.os.Handler;
->>>>>>> af10c29a
 import android.os.IBinder;
 import android.os.RemoteException;
 import android.os.test.TestLooper;
@@ -67,11 +64,7 @@
         mLooper = new TestLooper();
         MockitoAnnotations.initMocks(this);
 
-<<<<<<< HEAD
-        mWifiTrafficPoller = new WifiTrafficPoller(mLooper.getLooper());
-=======
         mWifiTrafficPoller = new WifiTrafficPoller(new Handler(mLooper.getLooper()));
->>>>>>> af10c29a
 
         // Set the current mTxPkts and mRxPkts to DEFAULT_PACKET_COUNT
         mWifiTrafficPoller.notifyOnDataActivity(DEFAULT_PACKET_COUNT, DEFAULT_PACKET_COUNT);
@@ -102,15 +95,9 @@
                 mAppBinder, mTrafficStateCallback, TEST_TRAFFIC_STATE_CALLBACK_IDENTIFIER);
         mWifiTrafficPoller.removeCallback(TEST_TRAFFIC_STATE_CALLBACK_IDENTIFIER);
         verify(mAppBinder).unlinkToDeath(any(), anyInt());
-<<<<<<< HEAD
 
         mWifiTrafficPoller.notifyOnDataActivity(TX_PACKET_COUNT, RX_PACKET_COUNT);
 
-=======
-
-        mWifiTrafficPoller.notifyOnDataActivity(TX_PACKET_COUNT, RX_PACKET_COUNT);
-
->>>>>>> af10c29a
         // Client should not get any message after the client is removed.
         verify(mTrafficStateCallback, never()).onStateChanged(anyInt());
     }
