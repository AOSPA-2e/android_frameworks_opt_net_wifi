<?xml version="1.0" encoding="utf-8"?>
<!-- Copyright (C) 2019 The Android Open Source Project
     Licensed under the Apache License, Version 2.0 (the "License");
     you may not use this file except in compliance with the License.
     You may obtain a copy of the License at
          http://www.apache.org/licenses/LICENSE-2.0
     Unless required by applicable law or agreed to in writing, software
     distributed under the License is distributed on an "AS IS" BASIS,
     WITHOUT WARRANTIES OR CONDITIONS OF ANY KIND, either express or implied.
     See the License for the specific language governing permissions and
     limitations under the License.
-->

<!-- These values can be used to control wifi stack behavior/features on individual devices.
     These can be overridden by OEM's by using an RRO overlay app.
     See device/google/coral/rro_overlays/WifiOverlay/ for a sample overlay app. -->
<resources xmlns:xliff="urn:oasis:names:tc:xliff:document:1.2">
    <overlayable name="WifiCustomization">
        <!-- START VENDOR CUSTOMIZATION -->
        <policy type="product|system|vendor">

          <!-- Params from config.xml that can be overlayed -->
          <item type="bool" name="config_wifi5ghzSupport" />
          <item type="bool" name="config_wifi6ghzSupport" />
          <item type="bool" name="config_wifi11axSupportOverride" />
          <item type="bool" name="config_wifiFrameworkMaxNumSpatialStreamDeviceOverrideEnable" />
          <item type="integer" name="config_wifiFrameworkMaxNumSpatialStreamDeviceOverrideValue" />
          <item type="bool" name="config_wifi_fast_bss_transition_enabled" />
          <item type="string" name="config_wifi_p2p_device_type" />
          <item type="bool" name="config_wifi_background_scan_support" />
          <item type="bool" name="config_wifi_revert_country_code_on_cellular_loss" />
          <item type="integer" name="config_wifi_logger_ring_buffer_default_size_limit_kb" />
          <item type="integer" name="config_wifi_logger_ring_buffer_verbose_size_limit_kb" />
          <item type="array" name="config_wifi_fatal_firmware_alert_error_code_list" />
          <item type="bool" name="config_wifi_turn_off_during_emergency_call" />
          <item type="integer" name="config_wifiFrameworkThroughputBonusNumerator" />
          <item type="integer" name="config_wifiFrameworkThroughputBonusDenominator" />
          <item type="integer" name="config_wifiFrameworkThroughputBonusLimit" />
          <item type="integer" name="config_wifiFrameworkSavedNetworkBonus" />
          <item type="integer" name="config_wifiFrameworkUnmeteredNetworkBonus" />
          <item type="integer" name="config_wifiFrameworkCurrentNetworkBonusMin" />
          <item type="integer" name="config_wifiFrameworkCurrentNetworkBonusPercent" />
          <item type="integer" name="config_wifiFrameworkSecureNetworkBonus" />
          <item type="integer" name="config_wifiFrameworkLastSelectionMinutes" />
          <item type="integer" name="config_wifiFrameworkMinPacketPerSecondActiveTraffic" />
          <item type="integer" name="config_wifiFrameworkMinPacketPerSecondHighTraffic" />
          <item type="integer" name="config_wifi_framework_wifi_score_bad_rssi_threshold_5GHz" />
          <item type="integer" name="config_wifi_framework_wifi_score_entry_rssi_threshold_5GHz" />
          <item type="integer" name="config_wifi_framework_wifi_score_low_rssi_threshold_5GHz" />
          <item type="integer" name="config_wifi_framework_wifi_score_good_rssi_threshold_5GHz" />
          <item type="integer" name="config_wifi_framework_wifi_score_bad_rssi_threshold_24GHz" />
          <item type="integer" name="config_wifi_framework_wifi_score_entry_rssi_threshold_24GHz" />
          <item type="integer" name="config_wifi_framework_wifi_score_low_rssi_threshold_24GHz" />
          <item type="integer" name="config_wifi_framework_wifi_score_good_rssi_threshold_24GHz" />
          <item type="integer" name="config_wifiFrameworkScoreBadRssiThreshold6ghz" />
          <item type="integer" name="config_wifiFrameworkScoreEntryRssiThreshold6ghz" />
          <item type="integer" name="config_wifiFrameworkScoreLowRssiThreshold6ghz" />
          <item type="integer" name="config_wifiFrameworkScoreGoodRssiThreshold6ghz" />
          <item type="integer" name="config_wifiFrameworkSoftApShutDownTimeoutMilliseconds" />
          <item type="string"  name="config_wifiSoftap2gChannelList" />
          <item type="string"  name="config_wifiSoftap5gChannelList" />
          <item type="string"  name="config_wifiSoftap6gChannelList" />
          <item type="integer" name="config_wifi_framework_associated_partial_scan_max_num_active_channels" />
          <item type="integer" name="config_wifi_framework_recovery_timeout_delay" />
          <item type="bool" name="config_wifi_framework_enable_associated_network_selection" />
          <item type="integer" name="config_wifiSufficientDurationAfterUserSelectionMilliseconds" />
          <item type="bool" name="config_wifiEnablePartialInitialScan" />
          <item type="integer" name="config_wifiInitialPartialScanChannelMaxCount" />
          <item type="integer" name="config_wifiInitialPartialScanChannelCacheAgeMins" />
          <item type="bool" name="config_wifi_framework_use_single_radio_chain_scan_results_network_selection" />
          <item type="bool" name="config_wifi_only_link_same_credential_configurations" />
          <item type="bool" name="config_wifi_framework_enable_sar_tx_power_limit" />
          <item type="bool" name="config_wifi_framework_enable_soft_ap_sar_tx_power_limit" />
          <item type="bool" name="config_wifiSofapClientForceDisconnectSupported" />
          <item type="bool" name="config_wifi_softap_acs_supported" />
          <item type="bool" name="config_wifi_softap_acs_include_dfs" />
          <item type="bool" name="config_wifi_softap_sae_supported" />
          <item type="bool" name="config_vendor_wifi_softap_owe_supported" />
          <item type="bool" name="config_wifi_softap_ieee80211ac_supported" />
          <item type="bool" name="config_wifiSoftapIeee80211axSupported" />
          <item type="bool" name="config_wifiSoftap6ghzSupported" />
          <item type="bool" name="config_wifiSoftapHeSuBeamformerSupported" />
          <item type="bool" name="config_wifiSoftapHeSuBeamformeeSupported" />
          <item type="bool" name="config_wifiSoftapHeMuBeamformerSupported" />
          <item type="bool" name="config_wifiSoftapHeTwtSupported" />
          <item type="bool" name="config_wifi_local_only_hotspot_5ghz" />
          <item type="bool" name="config_wifi_connected_mac_randomization_supported" />
          <item type="bool" name="config_wifi_p2p_mac_randomization_supported" />
          <item type="bool" name="config_wifi_ap_mac_randomization_supported" />
          <item type="array" name="config_wifi_aggressive_randomization_ssid_allowlist" />
          <item type="array" name="config_wifi_aggressive_randomization_ssid_blocklist" />
          <item type="bool" name="config_wifi_link_probing_supported" />
          <item type="string" name="config_wifi_tcp_buffers" />
          <item type="string" name="wifi_tether_configure_ssid_default" />
          <item type="string" name="wifi_localhotspot_configure_ssid_default" />
          <item type="bool" name="config_wifi_diagnostics_bugreport_enabled" />
          <item type="bool" name="config_wifi_watchdog_enabled" />
          <item type="array" name="config_wifiRssiLevelThresholds" />
          <item type="array" name="config_wifiDisconnectedScanIntervalScheduleSec" />
          <item type="array" name="config_wifiConnectedScanIntervalScheduleSec" />
          <item type="array" name="config_wifiSingleSavedNetworkConnectedScanIntervalScheduleSec" />
          <item type="integer" name="config_wifiConnectedHighRssiScanMinimumWindowSizeSec" />
          <item type="integer" name="config_wifiBssidBlocklistMonitorApUnableToHandleNewStaThreshold" />
          <item type="integer" name="config_wifiBssidBlocklistMonitorNetworkValidationFailureThreshold" />
          <item type="integer" name="config_wifiBssidBlocklistMonitorWrongPasswordThreshold" />
          <item type="integer" name="config_wifiBssidBlocklistMonitorEapFailureThreshold" />
          <item type="integer" name="config_wifiBssidBlocklistMonitorAssociationRejectionThreshold" />
          <item type="integer" name="config_wifiBssidBlocklistMonitorAssociationTimeoutThreshold" />
          <item type="integer" name="config_wifiBssidBlocklistMonitorAuthenticationFailureThreshold" />
          <item type="integer" name="config_wifiBssidBlocklistMonitorDhcpFailureThreshold" />
          <item type="integer" name="config_wifiBssidBlocklistMonitorAbnormalDisconnectThreshold" />
          <item type="integer" name="config_wifiBssidBlocklistMonitorBaseBlockDurationMs" />
          <item type="integer" name="config_wifiBssidBlocklistMonitorBaseLowRssiBlockDurationMs" />
          <item type="integer" name="config_wifiBssidBlocklistMonitorFailureStreakCap" />
          <item type="integer" name="config_wifiBssidBlocklistAbnormalDisconnectTimeWindowMs" />
          <item type="bool" name="config_wifiScanHiddenNetworksScanOnlyMode" />
          <item type="integer" name="config_wifiHardwareSoftapMaxClientCount" />
          <item type="bool" name="config_wifiIsUnusableEventMetricsEnabled" />
          <item type="integer" name="config_wifiDataStallMinTxBad" />
          <item type="integer" name="config_wifiDataStallMinTxSuccessWithoutRx" />
          <item type="bool" name="config_wifiLinkSpeedMetricsEnabled" />
          <item type="bool" name="config_wifiPnoFrequencyCullingEnabled" />
          <item type="bool" name="config_wifiPnoRecencySortingEnabled" />
          <item type="integer" name="config_wifiMaxPnoSsidCount" />
          <item type="bool" name="config_wifiSuspendOptimizationsEnabled" />
          <item type="bool" name="config_wifiHighMovementNetworkSelectionOptimizationEnabled" />
          <item type="integer" name="config_wifiHighMovementNetworkSelectionOptimizationScanDelayMs" />
          <item type="integer" name="config_wifiHighMovementNetworkSelectionOptimizationRssiDelta" />
          <item type="integer" name="config_wifiRttBackgroundExecGapMs" />
          <item type="integer" name="config_wifiPollRssiIntervalMilliseconds" />
          <item type="bool" name="config_wifiSaeUpgradeEnabled" />
          <item type="bool" name="config_wifiSaeUpgradeOffloadEnabled" />
          <item type="integer" name="config_wifiMaxNativeFailureSelfRecoveryPerHour" />
          <item type="bool" name="config_wifiIgnoreOpenSavedNetworkWhenSecureSuggestionAvailable" />
          <item type="bool" name="config_wifiSoftapAcsIncludeDfs" />
<<<<<<< HEAD
          <item type="bool" name="config_vendorWifi11axReadySupport" />
=======
          <item type="integer" name="config_wifiMovingPnoScanIntervalMillis" />
          <item type="integer" name="config_wifiStationaryPnoScanIntervalMillis" />
          <item type="integer" name="config_wifiDelayDisconnectOnImsLostMs" />
>>>>>>> 4c5b64a7
          <!-- Params from config.xml that can be overlayed -->

          <!-- Params from strings.xml that can be overlayed -->
          <item type="string" name="wifi_available_title" />
          <item type="string" name="wifi_available_title_connecting" />
          <item type="string" name="wifi_available_title_connected" />
          <item type="string" name="wifi_available_title_failed_to_connect" />
          <item type="string" name="wifi_available_content_failed_to_connect" />
          <item type="string" name="wifi_available_action_connect" />
          <item type="string" name="wifi_available_action_all_networks" />
          <item type="string" name="wifi_suggestion_title" />
          <item type="string" name="wifi_suggestion_content" />
          <item type="string" name="wifi_suggestion_action_allow_app" />
          <item type="string" name="wifi_suggestion_action_disallow_app" />
          <item type="string" name="wifi_suggestion_imsi_privacy_title" />
          <item type="string" name="wifi_suggestion_imsi_privacy_content" />
          <item type="string" name="wifi_suggestion_action_allow_imsi_privacy_exemption_carrier" />
          <item type="string" name="wifi_suggestion_action_disallow_imsi_privacy_exemption_carrier" />
          <item type="string" name="wifi_suggestion_imsi_privacy_exemption_confirmation_title" />
          <item type="string" name="wifi_suggestion_imsi_privacy_exemption_confirmation_content" />
          <item type="string" name="wifi_suggestion_action_allow_imsi_privacy_exemption_confirmation" />
          <item type="string" name="wifi_suggestion_action_disallow_imsi_privacy_exemption_confirmation" />
          <item type="string" name="wifi_wakeup_onboarding_title" />
          <item type="string" name="wifi_wakeup_onboarding_subtext" />
          <item type="string" name="wifi_wakeup_onboarding_action_disable" />
          <item type="string" name="wifi_wakeup_enabled_title" />
          <item type="string" name="wifi_wakeup_enabled_content" />
          <item type="string" name="wifi_watchdog_network_disabled" />
          <item type="string" name="wifi_watchdog_network_disabled_detailed" />
          <item type="string" name="wifi_connect_alert_title" />
          <item type="string" name="wifi_connect_alert_message" />
          <item type="string" name="wifi_connect_default_application" />
          <item type="string" name="accept" />
          <item type="string" name="decline" />
          <item type="string" name="ok" />
          <item type="string" name="wifi_p2p_invitation_sent_title" />
          <item type="string" name="wifi_p2p_invitation_to_connect_title" />
          <item type="string" name="wifi_p2p_from_message" />
          <item type="string" name="wifi_p2p_to_message" />
          <item type="string" name="wifi_p2p_enter_pin_message" />
          <item type="string" name="wifi_p2p_show_pin_message" />
          <item type="string" name="wifi_p2p_frequency_conflict_message" />
          <item type="string" name="dlg_ok" />
          <item type="string" name="wifi_cannot_connect_with_randomized_mac_title" />
          <item type="string" name="wifi_cannot_connect_with_randomized_mac_message" />
          <item type="string" name="wifi_disable_mac_randomization_dialog_title" />
          <item type="string" name="wifi_disable_mac_randomization_dialog_message" />
          <item type="string" name="wifi_disable_mac_randomization_dialog_confirm_text" />
          <item type="string" name="wifi_disable_mac_randomization_dialog_success" />
          <item type="string" name="wifi_disable_mac_randomization_dialog_failure" />
          <item type="string" name="wifi_disable_mac_randomization_dialog_network_not_found" />
          <item type="string" name="notification_channel_network_status" />
          <item type="string" name="notification_channel_network_alerts" />
          <item type="string" name="notification_channel_network_available" />
          <item type="string" name="wifi_eap_error_message_code_32760" />
          <item type="string" name="wifi_eap_error_message_code_32761" />
          <item type="string" name="wifi_eap_error_message_code_32762" />
          <item type="string" name="wifi_eap_error_message_code_32763" />
          <item type="string" name="wifi_eap_error_message_code_32764" />
          <item type="string" name="wifi_eap_error_message_code_32765" />
          <item type="string" name="wifi_eap_error_message_code_32766" />
          <item type="string" name="wifi_softap_auto_shutdown_timeout_expired_title" />
          <item type="string" name="wifi_softap_auto_shutdown_timeout_expired_summary" />
          <item type="string" name="wifi_sim_required_title" />
          <item type="string" name="wifi_sim_required_message" />
          <item type="string" name="config_vendor_wifi_tether_bridge_interface_name" />
          <!-- Params from strings.xml that can be overlayed -->

          <!-- Params from styles.xml that can be overlayed -->
          <item type="style" name="wifi_item" />
          <item type="style" name="wifi_item_label" />
          <item type="style" name="wifi_item_content" />
          <item type="style" name="wifi_section" />
          <!-- Params from styles.xml that can be overlayed -->

          <!-- Params from drawable/ that can be overlayed -->
          <item type="drawable" name="stat_notify_wifi_in_range" />
          <item type="drawable" name="ic_wifi_settings" />
          <!-- Params from drawable/ that can be overlayed -->

          <!-- Params from layout/ that can be overlayed -->
          <item type="layout" name="wifi_p2p_dialog" />
          <item type="layout" name="wifi_p2p_dialog_row" />
          <!-- Params from layout/ that can be overlayed -->

        </policy>
        <!-- END VENDOR CUSTOMIZATION -->
    </overlayable>
</resources><|MERGE_RESOLUTION|>--- conflicted
+++ resolved
@@ -133,13 +133,10 @@
           <item type="integer" name="config_wifiMaxNativeFailureSelfRecoveryPerHour" />
           <item type="bool" name="config_wifiIgnoreOpenSavedNetworkWhenSecureSuggestionAvailable" />
           <item type="bool" name="config_wifiSoftapAcsIncludeDfs" />
-<<<<<<< HEAD
-          <item type="bool" name="config_vendorWifi11axReadySupport" />
-=======
           <item type="integer" name="config_wifiMovingPnoScanIntervalMillis" />
           <item type="integer" name="config_wifiStationaryPnoScanIntervalMillis" />
           <item type="integer" name="config_wifiDelayDisconnectOnImsLostMs" />
->>>>>>> 4c5b64a7
+          <item type="bool" name="config_vendorWifi11axReadySupport" />
           <!-- Params from config.xml that can be overlayed -->
 
           <!-- Params from strings.xml that can be overlayed -->
