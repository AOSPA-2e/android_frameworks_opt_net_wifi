--- conflicted
+++ resolved
@@ -173,14 +173,10 @@
     <bool translatable="false" name="config_wifi_softap_ieee80211ac_supported">false</bool>
 
     <!-- Wifi driver supports IEEE80211AX for softap -->
-<<<<<<< HEAD
-    <bool translatable="false" name="config_wifi_softap_ieee80211ax_supported">false</bool>
-=======
     <bool translatable="false" name="config_wifiSoftapIeee80211axSupported">false</bool>
 
     <!-- Wifi driver supports 6GHz band for softap -->
     <bool translatable="false" name="config_wifiSoftap6ghzSupported">false</bool>
->>>>>>> bfa0f0ab
 
     <!-- Indicates that local-only hotspot should be brought up at 5GHz.  This option is
          for automotive builds only (the one that have PackageManager#FEATURE_AUTOMOTIVE) -->
