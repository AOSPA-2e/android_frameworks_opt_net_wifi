--- conflicted
+++ resolved
@@ -77,9 +77,7 @@
     hal_fn->wifi_disable_tdls = wifi_disable_tdls_stub;
     hal_fn->wifi_get_tdls_status = wifi_get_tdls_status_stub;
     hal_fn->wifi_get_tdls_capabilities = wifi_get_tdls_capabilities_stub;
-<<<<<<< HEAD
     hal_fn->wifi_set_nodfs_flag = wifi_set_nodfs_flag_stub;
-=======
     hal_fn->wifi_get_firmware_memory_dump = wifi_get_firmware_memory_dump_stub;
     hal_fn->wifi_set_log_handler = wifi_set_log_handler_stub;
     hal_fn->wifi_set_alert_handler = wifi_set_alert_handler_stub;
@@ -88,12 +86,11 @@
     hal_fn->wifi_get_logger_supported_feature_set = wifi_get_logger_supported_feature_set_stub;
     hal_fn->wifi_get_ring_data = wifi_get_ring_data_stub;
     hal_fn->wifi_get_driver_version = wifi_get_driver_version_stub;
-    hal_fn->wifi_set_ssid_white_list = wifi_set_ssid_white_list;
-    hal_fn->wifi_set_gscan_roam_params = wifi_set_gscan_roam_params;
-    hal_fn->wifi_set_bssid_preference = wifi_set_bssid_preference;
-    hal_fn->wifi_enable_lazy_roam = wifi_enable_lazy_roam;
-    hal_fn->wifi_set_bssid_blacklist = wifi_set_bssid_blacklist;
->>>>>>> ed3f1ddf
+    hal_fn->wifi_set_ssid_white_list = wifi_set_ssid_white_list_stub;
+    hal_fn->wifi_set_gscan_roam_params = wifi_set_gscan_roam_params_stub;
+    hal_fn->wifi_set_bssid_preference = wifi_set_bssid_preference_stub;
+    hal_fn->wifi_enable_lazy_roam = wifi_enable_lazy_roam_stub;
+    hal_fn->wifi_set_bssid_blacklist = wifi_set_bssid_blacklist_stub;
     return 0;
 }
 
@@ -1944,13 +1941,9 @@
         net_list[i].auth_bit_field = a;
         int f = getIntField(env, pno_net, "flags");
         net_list[i].flags = f;
-<<<<<<< HEAD
-        ALOGE(" setPnoListNative: idx %u rssi %d/%d auth %x/%x flags %x/%x [%s]", i, (signed)net_list[i].rssi_threshold, net_list[i].rssi_threshold, net_list[i].auth_bit_field, a, net_list[i].flags, f, net_list[i].ssid);
-=======
         ALOGE(" setPnoListNative: idx %u rssi %d/%d auth %x/%x flags %x/%x [%s]", i,
-                (signed byte)net_list[i].rssi_threshold, net_list[i].rssi_threshold,
+                (signed)net_list[i].rssi_threshold, net_list[i].rssi_threshold,
                 net_list[i].auth_bit_field, a, net_list[i].flags, f, net_list[i].ssid);
->>>>>>> ed3f1ddf
     }
 
     int result = hal_fn.wifi_set_epno_list(id, handle, len, net_list, handler);
