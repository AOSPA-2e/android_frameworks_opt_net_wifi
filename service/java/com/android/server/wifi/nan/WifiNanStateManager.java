--- conflicted
+++ resolved
@@ -24,12 +24,9 @@
 import android.net.wifi.nan.IWifiNanSessionCallback;
 import android.net.wifi.nan.PublishConfig;
 import android.net.wifi.nan.SubscribeConfig;
-<<<<<<< HEAD
-=======
 import android.net.wifi.nan.WifiNanEventCallback;
 import android.net.wifi.nan.WifiNanManager;
 import android.net.wifi.nan.WifiNanSessionCallback;
->>>>>>> a87858b2
 import android.os.Bundle;
 import android.os.Looper;
 import android.os.Message;
@@ -149,11 +146,7 @@
      */
     private static final String MESSAGE_BUNDLE_KEY_SESSION_TYPE = "session_type";
     private static final String MESSAGE_BUNDLE_KEY_SESSION_ID = "session_id";
-<<<<<<< HEAD
-    private static final String MESSAGE_BUNDLE_KEY_EVENTS = "events";
-=======
     private static final String MESSAGE_BUNDLE_KEY_CONFIG = "config";
->>>>>>> a87858b2
     private static final String MESSAGE_BUNDLE_KEY_MESSAGE = "message";
     private static final String MESSAGE_BUNDLE_KEY_MESSAGE_PEER_ID = "message_peer_id";
     private static final String MESSAGE_BUNDLE_KEY_MESSAGE_ID = "message_id";
@@ -222,11 +215,7 @@
      *
      * @param looper Thread looper on which to run the handler.
      */
-<<<<<<< HEAD
-    public void start(Looper looper) {
-=======
     public void start(Context context, Looper looper) {
->>>>>>> a87858b2
         Log.i(TAG, "start()");
 
         mContext = context;
@@ -234,236 +223,6 @@
         mSm.setDbg(DBG);
         mSm.start();
 
-<<<<<<< HEAD
-    /**
-     * Place a request for a new client connection on the handler queue.
-     */
-    public void connect(int clientId, IWifiNanEventCallback callback, int events) {
-        Message msg = mHandler.obtainMessage(MESSAGE_CONNECT);
-        msg.arg1 = clientId;
-        msg.arg2 = events;
-        msg.obj = callback;
-        mHandler.sendMessage(msg);
-    }
-
-    /**
-     * Place a request to disconnect (destroy) an existing client on the handler
-     * queue.
-     */
-    public void disconnect(int clientId) {
-        Message msg = mHandler.obtainMessage(MESSAGE_DISCONNECT);
-        msg.arg1 = clientId;
-        mHandler.sendMessage(msg);
-    }
-
-    /**
-     * Place a request to enable and configure NAN on the handler queue.
-     */
-    public void requestConfig(int clientId, ConfigRequest configRequest) {
-        Message msg = mHandler.obtainMessage(MESSAGE_REQUEST_CONFIG);
-        msg.arg1 = clientId;
-        msg.obj = configRequest;
-        mHandler.sendMessage(msg);
-    }
-
-    /**
-     * Place a request to stop a discovery session on the handler queue.
-     */
-    public void stopSession(int clientId, int sessionId) {
-        Message msg = mHandler.obtainMessage(MESSAGE_STOP_SESSION);
-        msg.arg1 = clientId;
-        msg.arg2 = sessionId;
-        mHandler.sendMessage(msg);
-    }
-
-    /**
-     * Place a request to destroy a discovery session on the handler queue.
-     */
-    public void destroySession(int clientId, int sessionId) {
-        Message msg = mHandler.obtainMessage(MESSAGE_DESTROY_SESSION);
-        msg.arg1 = clientId;
-        msg.arg2 = sessionId;
-        mHandler.sendMessage(msg);
-    }
-
-    /**
-     * Place a request to create a new discovery session on the handler queue.
-     */
-    public void createSession(int clientId, int sessionId, IWifiNanSessionCallback callback,
-            int events) {
-        Bundle data = new Bundle();
-        data.putInt(MESSAGE_BUNDLE_KEY_EVENTS, events);
-
-        Message msg = mHandler.obtainMessage(MESSAGE_CREATE_SESSION);
-        msg.setData(data);
-        msg.arg1 = clientId;
-        msg.arg2 = sessionId;
-        msg.obj = callback;
-        mHandler.sendMessage(msg);
-    }
-
-    /**
-     * Place a request to start a new publish discovery on a session on the
-     * handler queue.
-     */
-    public void publish(int clientId, int sessionId, PublishConfig publishConfig) {
-        Message msg = mHandler.obtainMessage(MESSAGE_PUBLISH);
-        msg.arg1 = clientId;
-        msg.arg2 = sessionId;
-        msg.obj = publishConfig;
-        mHandler.sendMessage(msg);
-    }
-
-    /**
-     * Place a request to start a new subscribe discovery on a session on the
-     * handler queue.
-     */
-    public void subscribe(int clientId, int sessionId, SubscribeConfig subscribeConfig) {
-        Message msg = mHandler.obtainMessage(MESSAGE_SUBSCRIBE);
-        msg.arg1 = clientId;
-        msg.arg2 = sessionId;
-        msg.obj = subscribeConfig;
-        mHandler.sendMessage(msg);
-    }
-
-    /**
-     * Place a request to send a message on a discovery session on the handler
-     * queue.
-     */
-    public void sendMessage(int clientId, int sessionId, int peerId, byte[] message,
-            int messageLength,
-            int messageId) {
-        Bundle data = new Bundle();
-        data.putInt(MESSAGE_BUNDLE_KEY_SESSION_ID, sessionId);
-        data.putInt(MESSAGE_BUNDLE_KEY_MESSAGE_PEER_ID, peerId);
-        data.putByteArray(MESSAGE_BUNDLE_KEY_MESSAGE, message);
-        data.putInt(MESSAGE_BUNDLE_KEY_MESSAGE_ID, messageId);
-
-        Message msg = mHandler.obtainMessage(MESSAGE_SEND_MESSAGE);
-        msg.arg1 = clientId;
-        msg.arg2 = messageLength;
-        msg.setData(data);
-        mHandler.sendMessage(msg);
-    }
-
-    /**
-     * Place a callback request on the handler queue: update vendor capabilities
-     * of the NAN stack.
-     */
-    public void onCapabilitiesUpdate(short transactionId, WifiNanNative.Capabilities capabilities) {
-        Message msg = mHandler.obtainMessage(MESSAGE_ON_CAPABILITIES_UPDATED);
-        msg.arg1 = transactionId;
-        msg.obj = capabilities;
-        mHandler.sendMessage(msg);
-    }
-
-    /**
-     * Place a callback request on the handler queue: configuration request
-     * completed (successfully).
-     */
-    public void onConfigCompleted(short transactionId) {
-        Message msg = mHandler.obtainMessage(MESSAGE_ON_CONFIG_COMPLETED);
-        msg.arg1 = transactionId;
-        mHandler.sendMessage(msg);
-    }
-
-    /**
-     * Place a callback request on the handler queue: configuration request
-     * failed.
-     */
-    public void onConfigFailed(short transactionId, int reason) {
-        Message msg = mHandler.obtainMessage(MESSAGE_ON_CONFIG_FAILED);
-        msg.arg1 = transactionId;
-        msg.arg2 = reason;
-        mHandler.sendMessage(msg);
-    }
-
-    /**
-     * Place a callback request on the handler queue: publish session creation
-     * request succeeded (i.e. session is now active).
-     */
-    public void onPublishSuccess(short transactionId, int publishId) {
-        Message msg = mHandler.obtainMessage(MESSAGE_ON_PUBLISH_SUCCESS);
-        msg.arg1 = transactionId;
-        msg.arg2 = publishId;
-        mHandler.sendMessage(msg);
-    }
-
-    /**
-     * Place a callback request on the handler queue: publish session creation
-     * request failed.
-     */
-    public void onPublishFail(short transactionId, int status) {
-        Message msg = mHandler.obtainMessage(MESSAGE_ON_PUBLISH_FAIL);
-        msg.arg1 = transactionId;
-        msg.arg2 = status;
-        mHandler.sendMessage(msg);
-    }
-
-    /**
-     * Place a callback request on the handler queue: message has been sent
-     * successfully (i.e. an ACK was received from the targeted peer).
-     */
-    public void onMessageSendSuccess(short transactionId) {
-        Message msg = mHandler.obtainMessage(MESSAGE_ON_MESSAGE_SEND_SUCCESS);
-        msg.arg1 = transactionId;
-        mHandler.sendMessage(msg);
-    }
-
-    /**
-     * Place a callback request on the handler queue: attempt to send a message
-     * has failed.
-     */
-    public void onMessageSendFail(short transactionId, int status) {
-        Message msg = mHandler.obtainMessage(MESSAGE_ON_MESSAGE_SEND_FAIL);
-        msg.arg1 = transactionId;
-        msg.arg2 = status;
-        mHandler.sendMessage(msg);
-    }
-
-    /**
-     * Place a callback request on the handler queue: subscribe session creation
-     * has succeeded (i.e. session is now active).
-     */
-    public void onSubscribeSuccess(short transactionId, int subscribeId) {
-        Message msg = mHandler.obtainMessage(MESSAGE_ON_SUBSCRIBE_SUCCESS);
-        msg.arg1 = transactionId;
-        msg.arg2 = subscribeId;
-        mHandler.sendMessage(msg);
-    }
-
-    /**
-     * Place a callback request on the handler queue: subscribe session creation
-     * has failed.
-     */
-    public void onSubscribeFail(short transactionId, int status) {
-        Message msg = mHandler.obtainMessage(MESSAGE_ON_SUBSCRIBE_FAIL);
-        msg.arg1 = transactionId;
-        msg.arg2 = status;
-        mHandler.sendMessage(msg);
-    }
-
-    /**
-     * Place a callback request on the handler queue: HAL callback with an
-     * unknown transaction type.
-     */
-    public void onUnknownTransaction(int responseType, short transactionId, int status) {
-        Message msg = mHandler.obtainMessage(MESSAGE_ON_UNKNOWN_TRANSACTION);
-        Bundle data = new Bundle();
-        data.putInt(MESSAGE_BUNDLE_KEY_RESPONSE_TYPE, responseType);
-        msg.setData(data);
-        msg.arg1 = transactionId;
-        msg.arg2 = status;
-        mHandler.sendMessage(msg);
-    }
-
-    /**
-     * Place a callback request on the handler queue: the discovery interface
-     * has changed.
-     */
-    public void onInterfaceAddressChange(byte[] mac) {
-        Message msg = mHandler.obtainMessage(MESSAGE_ON_INTERFACE_CHANGE);
-=======
         mRtt = new WifiNanRttStateManager();
         mDataPathMgr = new WifiNanDataPathStateManager(this);
         mDataPathMgr.start(mContext, mSm.getHandler().getLooper());
@@ -919,20 +678,11 @@
     public void onInterfaceAddressChangeNotification(byte[] mac) {
         Message msg = mSm.obtainMessage(MESSAGE_TYPE_NOTIFICATION);
         msg.arg1 = NOTIFICATION_TYPE_INTERFACE_CHANGE;
->>>>>>> a87858b2
         msg.obj = mac;
         mSm.sendMessage(msg);
     }
 
     /**
-<<<<<<< HEAD
-     * Place a callback request on the handler queue: the cluster membership has
-     * changed (e.g. due to starting a new cluster or joining another cluster).
-     */
-    public void onClusterChange(int flag, byte[] clusterId) {
-        Message msg = mHandler.obtainMessage(MESSAGE_ON_CLUSTER_CHANGE);
-        msg.arg1 = flag;
-=======
      * Place a callback request on the state machine queue: the cluster
      * membership has changed (e.g. due to starting a new cluster or joining
      * another cluster).
@@ -941,81 +691,11 @@
         Message msg = mSm.obtainMessage(MESSAGE_TYPE_NOTIFICATION);
         msg.arg1 = NOTIFICATION_TYPE_CLUSTER_CHANGE;
         msg.arg2 = flag;
->>>>>>> a87858b2
         msg.obj = clusterId;
         mSm.sendMessage(msg);
     }
 
     /**
-<<<<<<< HEAD
-     * Place a callback request on the handler queue: a discovery match has
-     * occurred - e.g. our subscription discovered someone else publishing a
-     * matching service (to the one we were looking for).
-     */
-    public void onMatch(int pubSubId, int requestorInstanceId, byte[] peerMac,
-            byte[] serviceSpecificInfo, int serviceSpecificInfoLength, byte[] matchFilter,
-            int matchFilterLength) {
-        Message msg = mHandler.obtainMessage(MESSAGE_ON_MATCH);
-        msg.arg1 = pubSubId;
-        msg.arg2 = requestorInstanceId;
-        Bundle data = new Bundle();
-        data.putByteArray(MESSAGE_BUNDLE_KEY_MAC_ADDRESS, peerMac);
-        data.putByteArray(MESSAGE_BUNDLE_KEY_SSI_DATA, serviceSpecificInfo);
-        data.putInt(MESSAGE_BUNDLE_KEY_SSI_LENGTH, serviceSpecificInfoLength);
-        data.putByteArray(MESSAGE_BUNDLE_KEY_FILTER_DATA, matchFilter);
-        data.putInt(MESSAGE_BUNDLE_KEY_FILTER_LENGTH, matchFilterLength);
-        msg.setData(data);
-        mHandler.sendMessage(msg);
-    }
-
-    /**
-     * Place a callback request on the handler queue: a publish session has
-     * terminated (per plan or due to an error).
-     */
-    public void onPublishTerminated(int publishId, int status) {
-        Message msg = mHandler.obtainMessage(MESSAGE_ON_PUBLISH_TERMINATED);
-        msg.arg1 = publishId;
-        msg.arg2 = status;
-        mHandler.sendMessage(msg);
-    }
-
-    /**
-     * Place a callback request on the handler queue: a subscribe session has
-     * terminated (per plan or due to an error).
-     */
-    public void onSubscribeTerminated(int subscribeId, int status) {
-        Message msg = mHandler.obtainMessage(MESSAGE_ON_SUBSCRIBE_TERMINATED);
-        msg.arg1 = subscribeId;
-        msg.arg2 = status;
-        mHandler.sendMessage(msg);
-    }
-
-    /**
-     * Place a callback request on the handler queue: a message has been
-     * received as part of a discovery session.
-     */
-    public void onMessageReceived(int pubSubId, int requestorInstanceId, byte[] peerMac,
-            byte[] message, int messageLength) {
-        Message msg = mHandler.obtainMessage(MESSAGE_ON_MESSAGE_RECEIVED);
-        msg.arg1 = pubSubId;
-        msg.arg2 = requestorInstanceId;
-        Bundle data = new Bundle();
-        data.putByteArray(MESSAGE_BUNDLE_KEY_MAC_ADDRESS, peerMac);
-        data.putByteArray(MESSAGE_BUNDLE_KEY_MESSAGE_DATA, message);
-        data.putInt(MESSAGE_BUNDLE_KEY_MESSAGE_LENGTH, messageLength);
-        msg.setData(data);
-        mHandler.sendMessage(msg);
-    }
-
-    /**
-     * Place a callback request on the handler queue: NAN is going down.
-     */
-    public void onNanDown(int reason) {
-        Message msg = mHandler.obtainMessage(MESSAGE_ON_NAN_DOWN);
-        msg.arg1 = reason;
-        mHandler.sendMessage(msg);
-    }
-=======
      * Place a callback request on the state machine queue: a discovery match
      * has occurred - e.g. our subscription discovered someone else publishing a
      * matching service (to the one we were looking for).
@@ -1148,7 +828,6 @@
 
         private Message mCurrentCommand;
         private short mCurrentTransactionId = TRANSACTION_ID_IGNORE;
->>>>>>> a87858b2
 
         private static final long NAN_SEND_MESSAGE_TIMEOUT = 10_000;
         private int mSendArrivalSequenceCounter = 0;
@@ -1203,9 +882,6 @@
                         mDataPathConfirmTimeoutMessages.remove(networkSpecifier);
                         return HANDLED;
                     }
-<<<<<<< HEAD
-                    connectLocal(msg.arg1, (IWifiNanEventCallback) msg.obj, msg.arg2);
-=======
                     default:
                         /* fall-through */
                 }
@@ -1318,7 +994,6 @@
                     byte[] mac = (byte[]) msg.obj;
 
                     onInterfaceAddressChangeLocal(mac);
->>>>>>> a87858b2
                     break;
                 }
                 case NOTIFICATION_TYPE_CLUSTER_CHANGE: {
@@ -1388,15 +1063,9 @@
                         updateSendMessageTimeout();
                         onMessageSendSuccessLocal(queuedSendCommand);
                     }
-<<<<<<< HEAD
-                    int events = msg.getData().getInt(MESSAGE_BUNDLE_KEY_EVENTS);
-                    createSessionLocal(msg.arg1, msg.arg2, (IWifiNanSessionCallback) msg.obj,
-                            events);
-=======
                     mSendQueueBlocked = false;
                     transmitNextMessage();
 
->>>>>>> a87858b2
                     break;
                 }
                 case NOTIFICATION_TYPE_ON_MESSAGE_SEND_FAIL: {
@@ -1439,14 +1108,6 @@
                     }
                     break;
                 }
-<<<<<<< HEAD
-                case MESSAGE_PUBLISH: {
-                    publishLocal(msg.arg1, msg.arg2, (PublishConfig) msg.obj);
-                    break;
-                }
-                case MESSAGE_SUBSCRIBE: {
-                    subscribeLocal(msg.arg1, msg.arg2, (SubscribeConfig) msg.obj);
-=======
                 case NOTIFICATION_TYPE_ON_DATA_PATH_REQUEST: {
                     String networkSpecifier = mDataPathMgr.onDataPathRequest(msg.arg2,
                             msg.getData().getByteArray(MESSAGE_BUNDLE_KEY_MAC_ADDRESS),
@@ -1479,7 +1140,6 @@
                         }
                     }
 
->>>>>>> a87858b2
                     break;
                 }
                 case NOTIFICATION_TYPE_ON_DATA_PATH_END:
@@ -1964,26 +1624,10 @@
                     /* fall-through */
             }
 
-<<<<<<< HEAD
-    private void fillInTransactionInfoSession(TransactionInfoSession info, int clientId,
-            int sessionId) {
-        WifiNanClientState client = mClients.get(clientId);
-        if (client == null) {
-            throw new IllegalStateException(
-                    "getAndRegisterTransactionId: no client exists for clientId=" + clientId);
-=======
             mCurrentCommand = null;
             mCurrentTransactionId = TRANSACTION_ID_IGNORE;
->>>>>>> a87858b2
-        }
-
-<<<<<<< HEAD
-        WifiNanSessionState session = info.mClient.getSession(sessionId);
-        if (session == null) {
-            throw new IllegalStateException(
-                    "getAndRegisterSessionTransactionId: no session exists for clientId=" + clientId
-                            + ", sessionId=" + sessionId);
-=======
+        }
+
         private void updateSendMessageTimeout() {
             if (VDBG) {
                 Log.v(TAG, "updateSendMessageTimeout: mHostQueuedSendMessages.size()="
@@ -2004,7 +1648,6 @@
             } else {
                 mSendMessageTimeoutMessage.cancel();
             }
->>>>>>> a87858b2
         }
 
         private void processSendMessageTimeout() {
@@ -2014,23 +1657,6 @@
                         + mFwQueuedSendMessages.size() + ", mSendQueueBlocked="
                         + mSendQueueBlocked);
 
-<<<<<<< HEAD
-    private TransactionInfoSession createTransactionInfoSession(int clientId, int sessionId) {
-        TransactionInfoSession info = new TransactionInfoSession();
-        fillInTransactionInfoSession(info, clientId, sessionId);
-        allocateAndRegisterTransactionId(info);
-        return info;
-    }
-
-    private TransactionInfoMessage createTransactionInfoMessage(int clientId, int sessionId,
-            int messageId) {
-        TransactionInfoMessage info = new TransactionInfoMessage();
-        fillInTransactionInfoSession(info, clientId, sessionId);
-        info.mMessageId = messageId;
-        allocateAndRegisterTransactionId(info);
-        return info;
-    }
-=======
             }
             /*
              * Note: using 'first' to always time-out (remove) at least 1 notification (partially)
@@ -2068,7 +1694,6 @@
         @Override
         protected String getLogRecString(Message msg) {
             StringBuilder sb = new StringBuilder(WifiNanStateManager.messageToString(msg));
->>>>>>> a87858b2
 
             if (msg.what == MESSAGE_TYPE_COMMAND
                     && mCurrentTransactionId != TRANSACTION_ID_IGNORE) {
@@ -2111,44 +1736,6 @@
     /*
      * COMMANDS
      */
-<<<<<<< HEAD
-    private void connectLocal(int clientId, IWifiNanEventCallback callback, int events) {
-        if (VDBG) {
-            Log.v(TAG, "connect(): clientId=" + clientId + ", callback=" + callback + ", events="
-                    + events);
-        }
-
-        if (mClients.get(clientId) != null) {
-            Log.e(TAG, "connect: entry already exists for clientId=" + clientId);
-            return;
-        }
-
-        WifiNanClientState client = new WifiNanClientState(clientId, callback, events);
-        mClients.put(clientId, client);
-    }
-
-    private void disconnectLocal(int clientId) {
-        if (VDBG) {
-            Log.v(TAG, "disconnect(): clientId=" + clientId);
-        }
-
-        WifiNanClientState client = mClients.get(clientId);
-        mClients.delete(clientId);
-
-        if (client == null) {
-            Log.e(TAG, "disconnect: no entry for clientId=" + clientId);
-            return;
-        }
-
-        List<Integer> toRemove = new ArrayList<>();
-        for (int i = 0; i < mPendingResponses.size(); ++i) {
-            TransactionInfoBase info = mPendingResponses.valueAt(i);
-            if (!(info instanceof TransactionInfoSession)) {
-                continue;
-            }
-            if (((TransactionInfoSession) info).mClient.getClientId() == clientId) {
-                toRemove.add(i);
-=======
 
     private boolean connectLocal(short transactionId, int clientId, int uid, int pid,
             String callingPackage, IWifiNanEventCallback callback, ConfigRequest configRequest) {
@@ -2184,7 +1771,6 @@
                 callback.onConnectSuccess();
             } catch (RemoteException e) {
                 Log.w(TAG, "connectLocal onConnectSuccess(): RemoteException (FYI): " + e);
->>>>>>> a87858b2
             }
             WifiNanClientState client = new WifiNanClientState(mContext, clientId, uid, pid,
                     callingPackage, callback, configRequest);
@@ -2225,61 +1811,30 @@
         return WifiNanNative.getInstance().enableAndConfigure(transactionId, merged, false);
     }
 
-<<<<<<< HEAD
-    private void requestConfigLocal(int clientId, ConfigRequest configRequest) {
-        if (VDBG) {
-            Log.v(TAG,
-                    "requestConfig(): clientId=" + clientId + ", configRequest=" + configRequest);
-=======
     private void terminateSessionLocal(int clientId, int sessionId) {
         if (VDBG) {
             Log.v(TAG,
                     "terminateSessionLocal(): clientId=" + clientId + ", sessionId=" + sessionId);
->>>>>>> a87858b2
         }
 
         WifiNanClientState client = mClients.get(clientId);
         if (client == null) {
-<<<<<<< HEAD
-            Log.e(TAG, "requestConfig: no client exists for clientId=" + clientId);
-=======
             Log.e(TAG, "terminateSession: no client exists for clientId=" + clientId);
->>>>>>> a87858b2
             return;
         }
 
         client.terminateSession(sessionId);
     }
 
-<<<<<<< HEAD
-    private void createSessionLocal(int clientId, int sessionId, IWifiNanSessionCallback callback,
-            int events) {
-        if (VDBG) {
-            Log.v(TAG, "createSession(): clientId=" + clientId + ", sessionId=" + sessionId
-                    + ", callback=" + callback + ", events=" + events);
-=======
     private boolean publishLocal(short transactionId, int clientId, PublishConfig publishConfig,
             IWifiNanSessionCallback callback) {
         if (VDBG) {
             Log.v(TAG, "publishLocal(): transactionId=" + transactionId + ", clientId=" + clientId
                     + ", publishConfig=" + publishConfig + ", callback=" + callback);
->>>>>>> a87858b2
         }
 
         WifiNanClientState client = mClients.get(clientId);
         if (client == null) {
-<<<<<<< HEAD
-            Log.e(TAG, "createSession: no client exists for clientId=" + clientId);
-            return;
-        }
-
-        client.createSession(sessionId, callback, events);
-    }
-
-    private void destroySessionLocal(int clientId, int sessionId) {
-        if (VDBG) {
-            Log.v(TAG, "destroySession(): clientId=" + clientId + ", sessionId=" + sessionId);
-=======
             Log.e(TAG, "publishLocal: no client exists for clientId=" + clientId);
             return false;
         }
@@ -2292,31 +1847,10 @@
         if (VDBG) {
             Log.v(TAG, "updatePublishLocal(): transactionId=" + transactionId + ", clientId="
                     + clientId + ", sessionId=" + sessionId + ", publishConfig=" + publishConfig);
->>>>>>> a87858b2
         }
 
         WifiNanClientState client = mClients.get(clientId);
         if (client == null) {
-<<<<<<< HEAD
-            Log.e(TAG, "destroySession: no client exists for clientId=" + clientId);
-            return;
-        }
-
-        List<Integer> toRemove = new ArrayList<>();
-        for (int i = 0; i < mPendingResponses.size(); ++i) {
-            TransactionInfoBase info = mPendingResponses.valueAt(i);
-            if (!(info instanceof TransactionInfoSession)) {
-                continue;
-            }
-            TransactionInfoSession infoSession = (TransactionInfoSession) info;
-            if (infoSession.mClient.getClientId() == clientId
-                    && infoSession.mSession.getSessionId() == sessionId) {
-                toRemove.add(i);
-            }
-        }
-        for (Integer id : toRemove) {
-            mPendingResponses.removeAt(id);
-=======
             Log.e(TAG, "updatePublishLocal: no client exists for clientId=" + clientId);
             return false;
         }
@@ -2326,46 +1860,11 @@
             Log.e(TAG, "updatePublishLocal: no session exists for clientId=" + clientId
                     + ", sessionId=" + sessionId);
             return false;
->>>>>>> a87858b2
         }
 
         return session.updatePublish(transactionId, publishConfig);
     }
 
-<<<<<<< HEAD
-    private void publishLocal(int clientId, int sessionId, PublishConfig publishConfig) {
-        if (VDBG) {
-            Log.v(TAG, "publish(): clientId=" + clientId + ", sessionId=" + sessionId + ", config="
-                    + publishConfig);
-        }
-
-        TransactionInfoSession info = createTransactionInfoSession(clientId, sessionId);
-
-        info.mSession.publish(info.mTransactionId, publishConfig);
-    }
-
-    private void subscribeLocal(int clientId, int sessionId, SubscribeConfig subscribeConfig) {
-        if (VDBG) {
-            Log.v(TAG, "subscribe(): clientId=" + clientId + ", sessionId=" + sessionId
-                    + ", config=" + subscribeConfig);
-        }
-
-        TransactionInfoSession info = createTransactionInfoSession(clientId, sessionId);
-
-        info.mSession.subscribe(info.mTransactionId, subscribeConfig);
-    }
-
-    private void sendFollowonMessageLocal(int clientId, int sessionId, int peerId, byte[] message,
-            int messageLength, int messageId) {
-        if (VDBG) {
-            Log.v(TAG,
-                    "sendMessage(): clientId=" + clientId + ", sessionId=" + sessionId + ", peerId="
-                            + peerId + ", messageLength=" + messageLength + ", messageId="
-                            + messageId);
-        }
-
-        TransactionInfoMessage info = createTransactionInfoMessage(clientId, sessionId, messageId);
-=======
     private boolean subscribeLocal(short transactionId, int clientId,
             SubscribeConfig subscribeConfig, IWifiNanSessionCallback callback) {
         if (VDBG) {
@@ -2428,19 +1927,10 @@
                     + ", sessionId=" + sessionId);
             return false;
         }
->>>>>>> a87858b2
 
         return session.sendMessage(transactionId, peerId, message, messageId);
     }
 
-<<<<<<< HEAD
-    private void stopSessionLocal(int clientId, int sessionId) {
-        if (VDBG) {
-            Log.v(TAG, "stopSession(): clientId=" + clientId + ", sessionId=" + sessionId);
-        }
-
-        TransactionInfoSession info = createTransactionInfoSession(clientId, sessionId);
-=======
     private void enableUsageLocal() {
         if (VDBG) Log.v(TAG, "enableUsageLocal: mUsageEnabled=" + mUsageEnabled);
 
@@ -2449,7 +1939,6 @@
         }
 
         WifiNanNative.getInstance().deInitNan(); // force a re-init of NAN HAL
->>>>>>> a87858b2
 
         mUsageEnabled = true;
         getCapabilities();
@@ -2556,11 +2045,6 @@
      * RESPONSES
      */
 
-<<<<<<< HEAD
-        if (interested == 0) {
-            Log.e(TAG, "onNanDown: event received but no callbacks registered for this event "
-                    + "- should be disabled from fw!");
-=======
     private void onConfigCompletedLocal(Message completedCommand) {
         if (VDBG) {
             Log.v(TAG, "onConfigCompleted: completedCommand=" + completedCommand);
@@ -2594,7 +2078,6 @@
         } else {
             Log.wtf(TAG, "onConfigCompletedLocal: unexpected completedCommand=" + completedCommand);
             return;
->>>>>>> a87858b2
         }
 
         mCurrentNanConfiguration = mergeConfigRequests(null);
@@ -2609,11 +2092,6 @@
         if (failedCommand.arg1 == COMMAND_TYPE_CONNECT) {
             IWifiNanEventCallback callback = (IWifiNanEventCallback) failedCommand.obj;
 
-<<<<<<< HEAD
-        if (interested == 0) {
-            Log.e(TAG, "onInterfaceAddressChange: event received but no callbacks registered "
-                    + "for this event - should be disabled from fw!");
-=======
             try {
                 callback.onConnectFail(reason);
             } catch (RemoteException e) {
@@ -2628,7 +2106,6 @@
         } else {
             Log.wtf(TAG, "onConfigFailedLocal: unexpected failedCommand=" + failedCommand);
             return;
->>>>>>> a87858b2
         }
 
     }
@@ -2727,11 +2204,6 @@
                 return;
             }
 
-<<<<<<< HEAD
-        if (interested == 0) {
-            Log.e(TAG, "onClusterChange: event received but no callbacks registered for this "
-                    + "event - should be disabled from fw!");
-=======
             try {
                 session.getCallback().onSessionConfigFail(reason);
             } catch (RemoteException e) {
@@ -2739,7 +2211,6 @@
             }
         } else {
             Log.wtf(TAG, "onSessionConfigFailLocal: unexpected failedCommand=" + failedCommand);
->>>>>>> a87858b2
         }
     }
 
