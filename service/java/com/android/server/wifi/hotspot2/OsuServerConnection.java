/*
 * Copyright 2017 The Android Open Source Project
 *
 * Licensed under the Apache License, Version 2.0 (the "License");
 * you may not use this file except in compliance with the License.
 * You may obtain a copy of the License at
 *
 *      http://www.apache.org/licenses/LICENSE-2.0
 *
 * Unless required by applicable law or agreed to in writing, software
 * distributed under the License is distributed on an "AS IS" BASIS,
 * WITHOUT WARRANTIES OR CONDITIONS OF ANY KIND, either express or implied.
 * See the License for the specific language governing permissions and
 * limitations under the License.
 */

package com.android.server.wifi.hotspot2;

import android.annotation.NonNull;
import android.net.Network;
import android.os.Handler;
import android.os.HandlerThread;
import android.os.Looper;
import android.text.TextUtils;
import android.util.Log;
import android.util.Pair;

import com.android.internal.annotations.VisibleForTesting;
import com.android.org.conscrypt.TrustManagerImpl;
import com.android.server.wifi.hotspot2.soap.HttpsServiceConnection;
import com.android.server.wifi.hotspot2.soap.HttpsTransport;
import com.android.server.wifi.hotspot2.soap.SoapParser;
import com.android.server.wifi.hotspot2.soap.SppResponseMessage;

import org.ksoap2.HeaderProperty;
import org.ksoap2.serialization.AttributeInfo;
import org.ksoap2.serialization.SoapObject;
import org.ksoap2.serialization.SoapSerializationEnvelope;

import java.io.ByteArrayInputStream;
import java.io.ByteArrayOutputStream;
import java.io.IOException;
import java.io.InputStream;
import java.net.HttpURLConnection;
import java.net.URL;
import java.net.URLConnection;
import java.security.KeyManagementException;
import java.security.cert.CertificateException;
import java.security.cert.CertificateFactory;
import java.security.cert.CertificateParsingException;
import java.security.cert.X509Certificate;
import java.util.ArrayList;
import java.util.Collection;
import java.util.HashMap;
import java.util.List;
import java.util.Locale;
import java.util.Map;

import javax.net.ssl.HttpsURLConnection;
import javax.net.ssl.SSLContext;
import javax.net.ssl.SSLHandshakeException;
import javax.net.ssl.SSLSocket;
import javax.net.ssl.SSLSocketFactory;
import javax.net.ssl.TrustManager;
import javax.net.ssl.X509TrustManager;

/**
 * Provides methods to interface with the OSU server
 */
public class OsuServerConnection {
    private static final String TAG = "PasspointOsuServerConnection";

    private static final int DNS_NAME = 2;

    private SSLSocketFactory mSocketFactory;
    private URL mUrl;
    private Network mNetwork;
    private WFATrustManager mTrustManager;
    private HttpsTransport mHttpsTransport;
    private HttpsServiceConnection mServiceConnection = null;
    private HttpsURLConnection mUrlConnection = null;
    private HandlerThread mOsuServerHandlerThread;
    private Handler mHandler;
    private PasspointProvisioner.OsuServerCallbacks mOsuServerCallbacks;
    private boolean mSetupComplete = false;
    private boolean mVerboseLoggingEnabled = false;
    private Looper mLooper;

    public static final int TRUST_CERT_TYPE_AAA = 1;
    public static final int TRUST_CERT_TYPE_REMEDIATION = 2;
    public static final int TRUST_CERT_TYPE_POLICY = 3;

    @VisibleForTesting
    /* package */ OsuServerConnection(Looper looper) {
        mLooper = looper;
    }

    /**
     * Sets up callback for event
     *
     * @param callbacks OsuServerCallbacks to be invoked for server related events
     */
    public void setEventCallback(PasspointProvisioner.OsuServerCallbacks callbacks) {
        mOsuServerCallbacks = callbacks;
    }

    /**
     * Initializes socket factory for server connection using HTTPS
     *
     * @param tlsContext       SSLContext that will be used for HTTPS connection
     * @param trustManagerImpl TrustManagerImpl delegate to validate certs
     */
    public void init(SSLContext tlsContext, TrustManagerImpl trustManagerImpl) {
        if (tlsContext == null) {
            return;
        }
        try {
            mTrustManager = new WFATrustManager(trustManagerImpl);
            tlsContext.init(null, new TrustManager[]{mTrustManager}, null);
            mSocketFactory = tlsContext.getSocketFactory();
        } catch (KeyManagementException e) {
            Log.w(TAG, "Initialization failed");
            e.printStackTrace();
            return;
        }
        mSetupComplete = true;

        // If mLooper is already set by unit test, don't overwrite it.
        if (mLooper == null) {
            mOsuServerHandlerThread = new HandlerThread("OsuServerHandler");
            mOsuServerHandlerThread.start();
            mLooper = mOsuServerHandlerThread.getLooper();
        }
        mHandler = new Handler(mLooper);
    }

    /**
     * Provides the capability to run OSU server validation
     *
     * @return boolean true if capability available
     */
    public boolean canValidateServer() {
        return mSetupComplete;
    }

    /**
     * Enables verbose logging
     *
     * @param verbose a value greater than zero enables verbose logging
     */
    public void enableVerboseLogging(int verbose) {
        mVerboseLoggingEnabled = verbose > 0 ? true : false;
    }

    /**
     * Connects to the OSU server
     *
     * @param url     Osu Server's URL
     * @param network current network connection
     * @return {@code true} if {@code url} and {@code network} are not null
     *
     * Note: Relies on the caller to ensure that the capability to validate the OSU
     * Server is available.
     */
    public boolean connect(@NonNull URL url, @NonNull Network network) {
        if (url == null) {
<<<<<<< HEAD
            Log.e(TAG, "url is null");
=======
            Log.e(TAG, "URL is null");
>>>>>>> af10c29a
            return false;
        }
        if (network == null) {
            Log.e(TAG, "network is null");
            return false;
        }

<<<<<<< HEAD
        mHandler.post(() -> performTlsConnection(url, network));
        return true;
    }

    /**
     * Validates the service provider by comparing its identities found in OSU Server cert
     * to the friendlyName obtained from ANQP exchange that is displayed to the user.
     *
     * @param locale       a {@link Locale} object used for matching the friendly name in
     *                     subjectAltName section of the certificate along with
     *                     {@param friendlyName}.
     * @param friendlyName a string of the friendly name used for finding the same name in
     *                     subjectAltName section of the certificate.
     * @return boolean true if friendlyName shows up as one of the identities in the cert
     */
    public boolean validateProvider(Locale locale,
            String friendlyName) {

        if (locale == null || TextUtils.isEmpty(friendlyName)) {
            return false;
        }

        for (Pair<Locale, String> identity : ServiceProviderVerifier.getProviderNames(
                mTrustManager.getProviderCert())) {
            if (identity.first == null) continue;

            // Compare the language code for ISO-639.
            if (identity.first.getISO3Language().equals(locale.getISO3Language()) &&
                    TextUtils.equals(identity.second, friendlyName)) {
                if (mVerboseLoggingEnabled) {
                    Log.v(TAG, "OSU certificate is valid for "
                            + identity.first.getISO3Language() + "/" + identity.second);
                }
                return true;
            }
        }
        return false;
    }

    /**
     * The helper method to exchange a SOAP message.
     *
     * @param soapEnvelope the soap message to be sent.
     * @return {@code true} if {@link Network} is valid and {@code soapEnvelope} is not {@code
     * null}, {@code false} otherwise.
     */
    public boolean exchangeSoapMessage(@NonNull SoapSerializationEnvelope soapEnvelope) {
        if (mNetwork == null) {
            Log.e(TAG, "Network is not established");
            return false;
        }

        if (mUrlConnection == null) {
            Log.e(TAG, "Server certificate is not validated");
            return false;
        }

        if (soapEnvelope == null) {
            Log.e(TAG, "soapEnvelope is null");
            return false;
        }

        mHandler.post(() -> performSoapMessageExchange(soapEnvelope));
        return true;
    }

    /**
     * Retrieves Trust Root CA certificates for AAA, Remediation, Policy Server
     *
     * @param trustCertsInfo trust cert information for each type (AAA,Remediation and Policy).
     *                       {@code Key} is the cert type.
     *                       {@code Value} is the map that has a key for certUrl and a value for
     *                       fingerprint of the certificate.
     * @return {@code true} if {@link Network} is valid and {@code trustCertsInfo} is not {@code
     * null}, {@code false} otherwise.
     */
    public boolean retrieveTrustRootCerts(
            @NonNull Map<Integer, Map<String, byte[]>> trustCertsInfo) {
        if (mNetwork == null) {
            Log.e(TAG, "Network is not established");
            return false;
        }

        if (mUrlConnection == null) {
            Log.e(TAG, "Server certificate is not validated");
            return false;
        }

        if (trustCertsInfo == null || trustCertsInfo.isEmpty()) {
            Log.e(TAG, "TrustCertsInfo is not valid");
            return false;
        }
        mHandler.post(() -> performRetrievingTrustRootCerts(trustCertsInfo));
        return true;
    }

    private void performTlsConnection(URL url, Network network) {
        mNetwork = network;
        mUrl = url;

        HttpsURLConnection urlConnection;
        try {
            urlConnection = (HttpsURLConnection) mNetwork.openConnection(mUrl);
            urlConnection.setSSLSocketFactory(mSocketFactory);
            urlConnection.setConnectTimeout(HttpsServiceConnection.DEFAULT_TIMEOUT_MS);
            urlConnection.setReadTimeout(HttpsServiceConnection.DEFAULT_TIMEOUT_MS);
            urlConnection.connect();
        } catch (IOException e) {
            Log.e(TAG, "Unable to establish a URL connection: " + e);
            if (mOsuServerCallbacks != null) {
                mOsuServerCallbacks.onServerConnectionStatus(mOsuServerCallbacks.getSessionId(),
                        false);
            }
            return;
        }
        mUrlConnection = urlConnection;
        if (mOsuServerCallbacks != null) {
            mOsuServerCallbacks.onServerConnectionStatus(mOsuServerCallbacks.getSessionId(), true);
        }
    }

    private void performSoapMessageExchange(@NonNull SoapSerializationEnvelope soapEnvelope) {
        if (mServiceConnection != null) {
            mServiceConnection.disconnect();
        }

        mServiceConnection = getServiceConnection(mUrl, mNetwork);
        if (mServiceConnection == null) {
            Log.e(TAG, "ServiceConnection for https is null");
            if (mOsuServerCallbacks != null) {
                mOsuServerCallbacks.onReceivedSoapMessage(mOsuServerCallbacks.getSessionId(), null);
            }
            return;
        }

        SppResponseMessage sppResponse;
        try {
            // Sending the SOAP message
            mHttpsTransport.call("", soapEnvelope);
            Object response = soapEnvelope.bodyIn;
            if (response == null) {
                Log.e(TAG, "SoapObject is null");
                if (mOsuServerCallbacks != null) {
                    mOsuServerCallbacks.onReceivedSoapMessage(mOsuServerCallbacks.getSessionId(),
                            null);
                }
                return;
            }
            if (!(response instanceof SoapObject)) {
                Log.e(TAG, "Not a SoapObject instance");
                if (mOsuServerCallbacks != null) {
                    mOsuServerCallbacks.onReceivedSoapMessage(mOsuServerCallbacks.getSessionId(),
                            null);
                }
                return;
            }
            SoapObject soapResponse = (SoapObject) response;
            if (mVerboseLoggingEnabled) {
                for (int i = 0; i < soapResponse.getAttributeCount(); i++) {
                    AttributeInfo attributeInfo = new AttributeInfo();
                    soapResponse.getAttributeInfo(i, attributeInfo);
                    Log.v(TAG, "Attribute : " + attributeInfo.toString());
                }
                Log.v(TAG, "response : " + soapResponse.toString());
            }

            // Get the parsed SOAP SPP Response message
            sppResponse = SoapParser.getResponse(soapResponse);
        } catch (Exception e) {
            if (e instanceof SSLHandshakeException) {
                Log.e(TAG, "Failed to make TLS connection: " + e);
            } else {
                Log.e(TAG, "Failed to exchange the SOAP message: " + e);
            }
            if (mOsuServerCallbacks != null) {
                mOsuServerCallbacks.onReceivedSoapMessage(mOsuServerCallbacks.getSessionId(), null);
            }
            return;
        } finally {
            mServiceConnection.disconnect();
            mServiceConnection = null;
        }
        if (mOsuServerCallbacks != null) {
            mOsuServerCallbacks.onReceivedSoapMessage(mOsuServerCallbacks.getSessionId(),
                    sppResponse);
        }
    }

    private void performRetrievingTrustRootCerts(
            @NonNull Map<Integer, Map<String, byte[]>> trustCertsInfo) {
        // Key: CERT_TYPE (AAA, REMEDIATION, POLICY), Value: a list of X509Certificate retrieved for
        // the type.
        Map<Integer, List<X509Certificate>> trustRootCertificates = new HashMap<>();

        for (Map.Entry<Integer, Map<String, byte[]>> certInfoPerType : trustCertsInfo.entrySet()) {
            List<X509Certificate> certificates = new ArrayList<>();

            // Iterates certInfo to get a cert with a url provided in certInfo.key().
            // Key: Cert url, Value: SHA-256 hash bytes to match the fingerprint of a
            // certificates retrieved from server.
            for (Map.Entry<String, byte[]> certInfo : certInfoPerType.getValue().entrySet()) {
                if (certInfo.getValue() == null) {
                    // clear all of retrieved CA certs so that PasspointProvisioner aborts
                    // current flow.
                    trustRootCertificates.clear();
                    break;
                }
                X509Certificate certificate = getCert(certInfo.getKey());

                if (certificate == null || !ServiceProviderVerifier.verifyCertFingerprint(
                        certificate, certInfo.getValue())) {
                    // If any failure happens, clear all of retrieved CA certs so that
                    // PasspointProvisioner aborts current flow.
                    trustRootCertificates.clear();
                    break;
                }
                certificates.add(certificate);
            }
            if (!certificates.isEmpty()) {
                trustRootCertificates.put(certInfoPerType.getKey(), certificates);
            }
        }

        if (mOsuServerCallbacks != null) {
            // If it passes empty trustRootCertificates here, PasspointProvisioner will abort
            // current flow because it indicates that client device doesn't get any trust root
            // certificates from server.
            mOsuServerCallbacks.onReceivedTrustRootCertificates(mOsuServerCallbacks.getSessionId(),
                    trustRootCertificates);
        }
    }

    /**
     * Retrieves a X.509 Certificate from server.
     *
     * @param certUrl url to retrieve a X.509 Certificate
     * @return {@link X509Certificate} in success, {@code null} otherwise.
     */
    private X509Certificate getCert(@NonNull String certUrl) {
        if (certUrl == null || !certUrl.toLowerCase(Locale.US).startsWith("https://")) {
            Log.e(TAG, "invalid certUrl provided");
            return null;
        }

        try {
            URL serverUrl = new URL(certUrl);
            CertificateFactory certFactory = CertificateFactory.getInstance("X.509");
            if (mServiceConnection != null) {
                mServiceConnection.disconnect();
            }
            mServiceConnection = getServiceConnection(serverUrl, mNetwork);
            if (mServiceConnection == null) {
                return null;
            }
            mServiceConnection.setRequestMethod("GET");
            mServiceConnection.setRequestProperty("Accept-Encoding", "gzip");

            if (mServiceConnection.getResponseCode() != HttpURLConnection.HTTP_OK) {
                Log.e(TAG, "The response code of the HTTPS GET to " + certUrl
                        + " is not OK, but " + mServiceConnection.getResponseCode());
                return null;
            }
            boolean bPkcs7 = false;
            boolean bBase64 = false;
            List<HeaderProperty> properties = mServiceConnection.getResponseProperties();
            for (HeaderProperty property : properties) {
                if (property == null || property.getKey() == null || property.getValue() == null) {
                    continue;
                }
                if (property.getKey().equalsIgnoreCase("Content-Type")) {
                    if (property.getValue().equals("application/pkcs7-mime")
                            || property.getValue().equals("application/x-x509-ca-cert")) {
                        // application/x-x509-ca-cert : File content is a DER encoded X.509
                        // certificate
                        if (mVerboseLoggingEnabled) {
                            Log.v(TAG, "a certificate found in a HTTPS response from " + certUrl);
                        }

                        // ca cert
                        bPkcs7 = true;
                    }
                }
                if (property.getKey().equalsIgnoreCase("Content-Transfer-Encoding")
                        && property.getValue().equalsIgnoreCase("base64")) {
                    if (mVerboseLoggingEnabled) {
                        Log.v(TAG,
                                "base64 encoding content in a HTTP response from " + certUrl);
                    }
                    bBase64 = true;
                }
            }
            if (!bPkcs7) {
                Log.e(TAG, "no X509Certificate found in the HTTPS response");
                return null;
            }
            InputStream in = mServiceConnection.openInputStream();
            ByteArrayOutputStream bos = new ByteArrayOutputStream();
            byte[] buf = new byte[8192];
            while (true) {
                int rd = in.read(buf, 0, 8192);
                if (rd == -1) {
                    break;
                }
                bos.write(buf, 0, rd);
            }
            in.close();
            bos.flush();
            byte[] byteArray = bos.toByteArray();
            if (bBase64) {
                String s = new String(byteArray);
                byteArray = android.util.Base64.decode(s, android.util.Base64.DEFAULT);
            }

            X509Certificate certificate = (X509Certificate) certFactory.generateCertificate(
                    new ByteArrayInputStream(byteArray));
            if (mVerboseLoggingEnabled) {
                Log.v(TAG, "cert : " + certificate.getSubjectDN());
            }
            return certificate;
        } catch (IOException e) {
            Log.e(TAG, "Failed to get the data from " + certUrl + ": " + e);
        } catch (CertificateException e) {
            Log.e(TAG, "Failed to get instance for CertificateFactory " + e);
        } catch (IllegalArgumentException e) {
            Log.e(TAG, "Failed to decode the data: " + e);
        } finally {
            mServiceConnection.disconnect();
            mServiceConnection = null;
        }
        return null;
    }

    /**
     * Gets the HTTPS service connection used for SOAP message exchange.
     *
     * @return {@link HttpsServiceConnection}
     */
    private HttpsServiceConnection getServiceConnection(@NonNull URL url,
            @NonNull Network network) {
        HttpsServiceConnection serviceConnection;
        try {
            // Creates new HTTPS connection.
            mHttpsTransport = HttpsTransport.createInstance(network, url);
            serviceConnection = (HttpsServiceConnection) mHttpsTransport.getServiceConnection();
            if (serviceConnection != null) {
                serviceConnection.setSSLSocketFactory(mSocketFactory);
            }
        } catch (IOException e) {
            Log.e(TAG, "Unable to establish a URL connection");
            return null;
        }
        return serviceConnection;
    }

    private void cleanupConnection() {
        if (mUrlConnection != null) {
            mUrlConnection.disconnect();
            mUrlConnection = null;
        }
        if (mServiceConnection != null) {
            mServiceConnection.disconnect();
            mServiceConnection = null;
        }
=======
        String protocol = url.getProtocol();
        // According to section 7.5.1 OSU operational requirements, in HS2.0 R3 specification,
        // the URL must be HTTPS. Enforce it here.
        if (!TextUtils.equals(protocol, "https")) {
            Log.e(TAG, "OSU server URL must be HTTPS");
            return false;
        }

        mHandler.post(() -> performTlsConnection(url, network));
        return true;
    }

    /**
     * Validates the service provider by comparing its identities found in OSU Server cert
     * to the friendlyName obtained from ANQP exchange that is displayed to the user.
     *
     * @param locale       a {@link Locale} object used for matching the friendly name in
     *                     subjectAltName section of the certificate along with
     *                     {@param friendlyName}.
     * @param friendlyName a string of the friendly name used for finding the same name in
     *                     subjectAltName section of the certificate.
     * @return boolean true if friendlyName shows up as one of the identities in the cert
     */
    public boolean validateProvider(Locale locale,
            String friendlyName) {

        if (locale == null || TextUtils.isEmpty(friendlyName)) {
            return false;
        }

        for (Pair<Locale, String> identity : ServiceProviderVerifier.getProviderNames(
                mTrustManager.getProviderCert())) {
            if (identity.first == null) continue;

            // Compare the language code for ISO-639.
            if (identity.first.getISO3Language().equals(locale.getISO3Language()) &&
                    TextUtils.equals(identity.second, friendlyName)) {
                if (mVerboseLoggingEnabled) {
                    Log.v(TAG, "OSU certificate is valid for "
                            + identity.first.getISO3Language() + "/" + identity.second);
                }
                return true;
            }
        }
        return false;
    }

    /**
     * The helper method to exchange a SOAP message.
     *
     * @param soapEnvelope the soap message to be sent.
     * @return {@code true} if {@link Network} is valid and {@code soapEnvelope} is not {@code
     * null}, {@code false} otherwise.
     */
    public boolean exchangeSoapMessage(@NonNull SoapSerializationEnvelope soapEnvelope) {
        if (mNetwork == null) {
            Log.e(TAG, "Network is not established");
            return false;
        }

        if (mUrlConnection == null) {
            Log.e(TAG, "Server certificate is not validated");
            return false;
        }

        if (soapEnvelope == null) {
            Log.e(TAG, "soapEnvelope is null");
            return false;
        }

        mHandler.post(() -> performSoapMessageExchange(soapEnvelope));
        return true;
    }

    /**
     * Retrieves Trust Root CA certificates for AAA, Remediation, Policy Server
     *
     * @param trustCertsInfo trust cert information for each type (AAA,Remediation and Policy).
     *                       {@code Key} is the cert type.
     *                       {@code Value} is the map that has a key for certUrl and a value for
     *                       fingerprint of the certificate.
     * @return {@code true} if {@link Network} is valid and {@code trustCertsInfo} is not {@code
     * null}, {@code false} otherwise.
     */
    public boolean retrieveTrustRootCerts(
            @NonNull Map<Integer, Map<String, byte[]>> trustCertsInfo) {
        if (mNetwork == null) {
            Log.e(TAG, "Network is not established");
            return false;
        }

        if (mUrlConnection == null) {
            Log.e(TAG, "Server certificate is not validated");
            return false;
        }

        if (trustCertsInfo == null || trustCertsInfo.isEmpty()) {
            Log.e(TAG, "TrustCertsInfo is not valid");
            return false;
        }
        mHandler.post(() -> performRetrievingTrustRootCerts(trustCertsInfo));
        return true;
>>>>>>> af10c29a
    }

    private void performTlsConnection(URL url, Network network) {
        mNetwork = network;
        mUrl = url;

        URLConnection urlConnection;
        HttpsURLConnection httpsURLConnection;

        try {
            urlConnection = mNetwork.openConnection(mUrl);
        } catch (IOException e) {
            Log.e(TAG, "Unable to establish a URL connection: " + e);
            if (mOsuServerCallbacks != null) {
                mOsuServerCallbacks.onServerConnectionStatus(
                        mOsuServerCallbacks.getSessionId(),
                        false);
            }
            return;
        }

        if (urlConnection instanceof HttpsURLConnection) {
            httpsURLConnection = (HttpsURLConnection) urlConnection;
        } else {
            Log.e(TAG, "Invalid URL connection");
            if (mOsuServerCallbacks != null) {
                mOsuServerCallbacks.onServerConnectionStatus(mOsuServerCallbacks.getSessionId(),
                        false);
            }
            return;
        }

        try {
            httpsURLConnection.setSSLSocketFactory(mSocketFactory);
            httpsURLConnection.setConnectTimeout(HttpsServiceConnection.DEFAULT_TIMEOUT_MS);
            httpsURLConnection.setReadTimeout(HttpsServiceConnection.DEFAULT_TIMEOUT_MS);
            httpsURLConnection.connect();
        } catch (IOException e) {
            Log.e(TAG, "Unable to establish a URL connection: " + e);
            if (mOsuServerCallbacks != null) {
                mOsuServerCallbacks.onServerConnectionStatus(mOsuServerCallbacks.getSessionId(),
                        false);
            }
            return;
        }
        mUrlConnection = httpsURLConnection;
        if (mOsuServerCallbacks != null) {
            mOsuServerCallbacks.onServerConnectionStatus(mOsuServerCallbacks.getSessionId(), true);
        }
    }

    private void performSoapMessageExchange(@NonNull SoapSerializationEnvelope soapEnvelope) {
        if (mServiceConnection != null) {
            mServiceConnection.disconnect();
        }

        mServiceConnection = getServiceConnection(mUrl, mNetwork);
        if (mServiceConnection == null) {
            Log.e(TAG, "ServiceConnection for https is null");
            if (mOsuServerCallbacks != null) {
                mOsuServerCallbacks.onReceivedSoapMessage(mOsuServerCallbacks.getSessionId(), null);
            }
            return;
        }

        SppResponseMessage sppResponse;
        try {
            // Sending the SOAP message
            mHttpsTransport.call("", soapEnvelope);
            Object response = soapEnvelope.bodyIn;
            if (response == null) {
                Log.e(TAG, "SoapObject is null");
                if (mOsuServerCallbacks != null) {
                    mOsuServerCallbacks.onReceivedSoapMessage(mOsuServerCallbacks.getSessionId(),
                            null);
                }
                return;
            }
            if (!(response instanceof SoapObject)) {
                Log.e(TAG, "Not a SoapObject instance");
                if (mOsuServerCallbacks != null) {
                    mOsuServerCallbacks.onReceivedSoapMessage(mOsuServerCallbacks.getSessionId(),
                            null);
                }
                return;
            }
            SoapObject soapResponse = (SoapObject) response;
            if (mVerboseLoggingEnabled) {
                for (int i = 0; i < soapResponse.getAttributeCount(); i++) {
                    AttributeInfo attributeInfo = new AttributeInfo();
                    soapResponse.getAttributeInfo(i, attributeInfo);
                    Log.v(TAG, "Attribute : " + attributeInfo.toString());
                }
                Log.v(TAG, "response : " + soapResponse.toString());
            }

            // Get the parsed SOAP SPP Response message
            sppResponse = SoapParser.getResponse(soapResponse);
        } catch (Exception e) {
            if (e instanceof SSLHandshakeException) {
                Log.e(TAG, "Failed to make TLS connection: " + e);
            } else {
                Log.e(TAG, "Failed to exchange the SOAP message: " + e);
            }
            if (mOsuServerCallbacks != null) {
                mOsuServerCallbacks.onReceivedSoapMessage(mOsuServerCallbacks.getSessionId(), null);
            }
            return;
        } finally {
            mServiceConnection.disconnect();
            mServiceConnection = null;
        }
        if (mOsuServerCallbacks != null) {
            mOsuServerCallbacks.onReceivedSoapMessage(mOsuServerCallbacks.getSessionId(),
                    sppResponse);
        }
    }

    private void performRetrievingTrustRootCerts(
            @NonNull Map<Integer, Map<String, byte[]>> trustCertsInfo) {
        // Key: CERT_TYPE (AAA, REMEDIATION, POLICY), Value: a list of X509Certificate retrieved for
        // the type.
        Map<Integer, List<X509Certificate>> trustRootCertificates = new HashMap<>();

        for (Map.Entry<Integer, Map<String, byte[]>> certInfoPerType : trustCertsInfo.entrySet()) {
            List<X509Certificate> certificates = new ArrayList<>();

            // Iterates certInfo to get a cert with a url provided in certInfo.key().
            // Key: Cert url, Value: SHA-256 hash bytes to match the fingerprint of a
            // certificates retrieved from server.
            for (Map.Entry<String, byte[]> certInfo : certInfoPerType.getValue().entrySet()) {
                if (certInfo.getValue() == null) {
                    // clear all of retrieved CA certs so that PasspointProvisioner aborts
                    // current flow.
                    trustRootCertificates.clear();
                    break;
                }
                X509Certificate certificate = getCert(certInfo.getKey());

                if (certificate == null) {
                    // In case of an invalid cert, clear all of retrieved CA certs so that
                    // PasspointProvisioner aborts current flow. getCert already logs the error.
                    trustRootCertificates.clear();
                    break;
                }

                // Verify that the certificate's fingerprint matches the one provided in the PPS-MO
                // profile, in accordance with section 7.3.1 of the HS2.0 specification.
                if (!ServiceProviderVerifier.verifyCertFingerprint(
                        certificate, certInfo.getValue())) {
                    // If fingerprint does not match, clear all of retrieved CA certs so that
                    // PasspointProvisioner aborts current flow.
                    trustRootCertificates.clear();
                    String certName = "";
                    if (certificate.getSubjectDN() != null) {
                        certName = certificate.getSubjectDN().getName();
                    }
                    Log.e(TAG, "Fingerprint does not match the certificate " + certName);
                    break;
                }
                certificates.add(certificate);
            }
            if (!certificates.isEmpty()) {
                trustRootCertificates.put(certInfoPerType.getKey(), certificates);
            }
        }

        if (mOsuServerCallbacks != null) {
            // If it passes empty trustRootCertificates here, PasspointProvisioner will abort
            // current flow because it indicates that client device doesn't get any trust root
            // certificates from server.
            mOsuServerCallbacks.onReceivedTrustRootCertificates(mOsuServerCallbacks.getSessionId(),
                    trustRootCertificates);
        }
    }

    /**
<<<<<<< HEAD
=======
     * Retrieves a X.509 Certificate from server.
     *
     * @param certUrl url to retrieve a X.509 Certificate
     * @return {@link X509Certificate} in success, {@code null} otherwise.
     */
    private X509Certificate getCert(@NonNull String certUrl) {
        if (certUrl == null || !certUrl.toLowerCase(Locale.US).startsWith("https://")) {
            Log.e(TAG, "invalid certUrl provided");
            return null;
        }

        try {
            URL serverUrl = new URL(certUrl);
            CertificateFactory certFactory = CertificateFactory.getInstance("X.509");
            if (mServiceConnection != null) {
                mServiceConnection.disconnect();
            }
            mServiceConnection = getServiceConnection(serverUrl, mNetwork);
            if (mServiceConnection == null) {
                return null;
            }
            mServiceConnection.setRequestMethod("GET");
            mServiceConnection.setRequestProperty("Accept-Encoding", "gzip");

            if (mServiceConnection.getResponseCode() != HttpURLConnection.HTTP_OK) {
                Log.e(TAG, "The response code of the HTTPS GET to " + certUrl
                        + " is not OK, but " + mServiceConnection.getResponseCode());
                return null;
            }
            boolean bPkcs7 = false;
            boolean bBase64 = false;
            List<HeaderProperty> properties = mServiceConnection.getResponseProperties();
            for (HeaderProperty property : properties) {
                if (property == null || property.getKey() == null || property.getValue() == null) {
                    continue;
                }
                if (property.getKey().equalsIgnoreCase("Content-Type")) {
                    if (property.getValue().equals("application/pkcs7-mime")
                            || property.getValue().equals("application/x-x509-ca-cert")) {
                        // application/x-x509-ca-cert : File content is a DER encoded X.509
                        // certificate
                        if (mVerboseLoggingEnabled) {
                            Log.v(TAG, "a certificate found in a HTTPS response from " + certUrl);
                        }

                        // ca cert
                        bPkcs7 = true;
                    }
                }
                if (property.getKey().equalsIgnoreCase("Content-Transfer-Encoding")
                        && property.getValue().equalsIgnoreCase("base64")) {
                    if (mVerboseLoggingEnabled) {
                        Log.v(TAG,
                                "base64 encoding content in a HTTP response from " + certUrl);
                    }
                    bBase64 = true;
                }
            }
            if (!bPkcs7) {
                Log.e(TAG, "no X509Certificate found in the HTTPS response");
                return null;
            }
            InputStream in = mServiceConnection.openInputStream();
            ByteArrayOutputStream bos = new ByteArrayOutputStream();
            byte[] buf = new byte[8192];
            while (true) {
                int rd = in.read(buf, 0, 8192);
                if (rd == -1) {
                    break;
                }
                bos.write(buf, 0, rd);
            }
            in.close();
            bos.flush();
            byte[] byteArray = bos.toByteArray();
            if (bBase64) {
                String s = new String(byteArray);
                byteArray = android.util.Base64.decode(s, android.util.Base64.DEFAULT);
            }

            X509Certificate certificate = (X509Certificate) certFactory.generateCertificate(
                    new ByteArrayInputStream(byteArray));
            if (mVerboseLoggingEnabled) {
                Log.v(TAG, "cert : " + certificate.getSubjectDN());
            }
            return certificate;
        } catch (IOException e) {
            Log.e(TAG, "Failed to get the data from " + certUrl + ": " + e);
        } catch (CertificateException e) {
            Log.e(TAG, "Failed to get instance for CertificateFactory " + e);
        } catch (IllegalArgumentException e) {
            Log.e(TAG, "Failed to decode the data: " + e);
        } finally {
            mServiceConnection.disconnect();
            mServiceConnection = null;
        }
        return null;
    }

    /**
     * Gets the HTTPS service connection used for SOAP message exchange.
     *
     * @return {@link HttpsServiceConnection}
     */
    private HttpsServiceConnection getServiceConnection(@NonNull URL url,
            @NonNull Network network) {
        HttpsServiceConnection serviceConnection;
        try {
            // Creates new HTTPS connection.
            mHttpsTransport = HttpsTransport.createInstance(network, url);
            serviceConnection = (HttpsServiceConnection) mHttpsTransport.getServiceConnection();
            if (serviceConnection != null) {
                serviceConnection.setSSLSocketFactory(mSocketFactory);
            }
        } catch (IOException e) {
            Log.e(TAG, "Unable to establish a URL connection");
            return null;
        }
        return serviceConnection;
    }

    private void cleanupConnection() {
        if (mUrlConnection != null) {
            mUrlConnection.disconnect();
            mUrlConnection = null;
        }
        if (mServiceConnection != null) {
            mServiceConnection.disconnect();
            mServiceConnection = null;
        }
    }

    /**
>>>>>>> af10c29a
     * Cleans up
     */
    public void cleanup() {
        mHandler.post(() -> cleanupConnection());
    }

    private class WFATrustManager implements X509TrustManager {
        private TrustManagerImpl mDelegate;
        private List<X509Certificate> mServerCerts;

        WFATrustManager(TrustManagerImpl trustManagerImpl) {
            mDelegate = trustManagerImpl;
        }

        @Override
        public void checkClientTrusted(X509Certificate[] chain, String authType)
                throws CertificateException {
            if (mVerboseLoggingEnabled) {
                Log.v(TAG, "checkClientTrusted " + authType);
            }
        }

        @Override
        public void checkServerTrusted(X509Certificate[] chain, String authType)
                throws CertificateException {
            if (mVerboseLoggingEnabled) {
                Log.v(TAG, "checkServerTrusted " + authType);
            }
            boolean certsValid = false;
            try {
                // Perform certificate path validation and get validated certs
                mServerCerts = mDelegate.getTrustedChainForServer(chain, authType,
                        (SSLSocket) null);
                certsValid = true;
            } catch (CertificateException e) {
                Log.e(TAG, "Certificate validation failure: " + e);
                int i = 0;
                for (X509Certificate cert : chain) {
                    // Provide some more details about the invalid certificate
                    Log.e(TAG, "Cert " + i + " details: " + cert.getSubjectDN());
                    Log.e(TAG, "Not before: " + cert.getNotBefore() + ", not after: "
                            + cert.getNotAfter());
                    Log.e(TAG, "Cert " + i + " issuer: " + cert.getIssuerDN());
                    i++;
                }
            }
            if (mOsuServerCallbacks != null) {
                mOsuServerCallbacks.onServerValidationStatus(mOsuServerCallbacks.getSessionId(),
                        certsValid);
            }
        }

        @Override
        public X509Certificate[] getAcceptedIssuers() {
            if (mVerboseLoggingEnabled) {
                Log.v(TAG, "getAcceptedIssuers ");
            }
            return null;
        }

        /**
         * Returns the OSU certificate matching the FQDN of the OSU server
         *
         * @return {@link X509Certificate} OSU certificate matching FQDN of OSU server
         */
        public X509Certificate getProviderCert() {
            if (mServerCerts == null || mServerCerts.size() <= 0) {
                return null;
            }
            X509Certificate providerCert = null;
            String fqdn = mUrl.getHost();
            try {
                for (X509Certificate certificate : mServerCerts) {
                    Collection<List<?>> col = certificate.getSubjectAlternativeNames();
                    if (col == null) {
                        continue;
                    }
                    for (List<?> name : col) {
                        if (name == null) {
                            continue;
                        }
                        if (name.size() >= DNS_NAME
                                && name.get(0).getClass() == Integer.class
                                && name.get(1).toString().equals(fqdn)) {
                            providerCert = certificate;
                            if (mVerboseLoggingEnabled) {
                                Log.v(TAG, "OsuCert found");
                            }
                            break;
                        }
                    }
                }
            } catch (CertificateParsingException e) {
                Log.e(TAG, "Unable to match certificate to " + fqdn);
                if (mVerboseLoggingEnabled) {
                    e.printStackTrace();
                }
            }
            return providerCert;
        }
    }
}
<|MERGE_RESOLUTION|>--- conflicted
+++ resolved
@@ -164,11 +164,7 @@
      */
     public boolean connect(@NonNull URL url, @NonNull Network network) {
         if (url == null) {
-<<<<<<< HEAD
-            Log.e(TAG, "url is null");
-=======
             Log.e(TAG, "URL is null");
->>>>>>> af10c29a
             return false;
         }
         if (network == null) {
@@ -176,7 +172,14 @@
             return false;
         }
 
-<<<<<<< HEAD
+        String protocol = url.getProtocol();
+        // According to section 7.5.1 OSU operational requirements, in HS2.0 R3 specification,
+        // the URL must be HTTPS. Enforce it here.
+        if (!TextUtils.equals(protocol, "https")) {
+            Log.e(TAG, "OSU server URL must be HTTPS");
+            return false;
+        }
+
         mHandler.post(() -> performTlsConnection(url, network));
         return true;
     }
@@ -271,379 +274,6 @@
         }
         mHandler.post(() -> performRetrievingTrustRootCerts(trustCertsInfo));
         return true;
-    }
-
-    private void performTlsConnection(URL url, Network network) {
-        mNetwork = network;
-        mUrl = url;
-
-        HttpsURLConnection urlConnection;
-        try {
-            urlConnection = (HttpsURLConnection) mNetwork.openConnection(mUrl);
-            urlConnection.setSSLSocketFactory(mSocketFactory);
-            urlConnection.setConnectTimeout(HttpsServiceConnection.DEFAULT_TIMEOUT_MS);
-            urlConnection.setReadTimeout(HttpsServiceConnection.DEFAULT_TIMEOUT_MS);
-            urlConnection.connect();
-        } catch (IOException e) {
-            Log.e(TAG, "Unable to establish a URL connection: " + e);
-            if (mOsuServerCallbacks != null) {
-                mOsuServerCallbacks.onServerConnectionStatus(mOsuServerCallbacks.getSessionId(),
-                        false);
-            }
-            return;
-        }
-        mUrlConnection = urlConnection;
-        if (mOsuServerCallbacks != null) {
-            mOsuServerCallbacks.onServerConnectionStatus(mOsuServerCallbacks.getSessionId(), true);
-        }
-    }
-
-    private void performSoapMessageExchange(@NonNull SoapSerializationEnvelope soapEnvelope) {
-        if (mServiceConnection != null) {
-            mServiceConnection.disconnect();
-        }
-
-        mServiceConnection = getServiceConnection(mUrl, mNetwork);
-        if (mServiceConnection == null) {
-            Log.e(TAG, "ServiceConnection for https is null");
-            if (mOsuServerCallbacks != null) {
-                mOsuServerCallbacks.onReceivedSoapMessage(mOsuServerCallbacks.getSessionId(), null);
-            }
-            return;
-        }
-
-        SppResponseMessage sppResponse;
-        try {
-            // Sending the SOAP message
-            mHttpsTransport.call("", soapEnvelope);
-            Object response = soapEnvelope.bodyIn;
-            if (response == null) {
-                Log.e(TAG, "SoapObject is null");
-                if (mOsuServerCallbacks != null) {
-                    mOsuServerCallbacks.onReceivedSoapMessage(mOsuServerCallbacks.getSessionId(),
-                            null);
-                }
-                return;
-            }
-            if (!(response instanceof SoapObject)) {
-                Log.e(TAG, "Not a SoapObject instance");
-                if (mOsuServerCallbacks != null) {
-                    mOsuServerCallbacks.onReceivedSoapMessage(mOsuServerCallbacks.getSessionId(),
-                            null);
-                }
-                return;
-            }
-            SoapObject soapResponse = (SoapObject) response;
-            if (mVerboseLoggingEnabled) {
-                for (int i = 0; i < soapResponse.getAttributeCount(); i++) {
-                    AttributeInfo attributeInfo = new AttributeInfo();
-                    soapResponse.getAttributeInfo(i, attributeInfo);
-                    Log.v(TAG, "Attribute : " + attributeInfo.toString());
-                }
-                Log.v(TAG, "response : " + soapResponse.toString());
-            }
-
-            // Get the parsed SOAP SPP Response message
-            sppResponse = SoapParser.getResponse(soapResponse);
-        } catch (Exception e) {
-            if (e instanceof SSLHandshakeException) {
-                Log.e(TAG, "Failed to make TLS connection: " + e);
-            } else {
-                Log.e(TAG, "Failed to exchange the SOAP message: " + e);
-            }
-            if (mOsuServerCallbacks != null) {
-                mOsuServerCallbacks.onReceivedSoapMessage(mOsuServerCallbacks.getSessionId(), null);
-            }
-            return;
-        } finally {
-            mServiceConnection.disconnect();
-            mServiceConnection = null;
-        }
-        if (mOsuServerCallbacks != null) {
-            mOsuServerCallbacks.onReceivedSoapMessage(mOsuServerCallbacks.getSessionId(),
-                    sppResponse);
-        }
-    }
-
-    private void performRetrievingTrustRootCerts(
-            @NonNull Map<Integer, Map<String, byte[]>> trustCertsInfo) {
-        // Key: CERT_TYPE (AAA, REMEDIATION, POLICY), Value: a list of X509Certificate retrieved for
-        // the type.
-        Map<Integer, List<X509Certificate>> trustRootCertificates = new HashMap<>();
-
-        for (Map.Entry<Integer, Map<String, byte[]>> certInfoPerType : trustCertsInfo.entrySet()) {
-            List<X509Certificate> certificates = new ArrayList<>();
-
-            // Iterates certInfo to get a cert with a url provided in certInfo.key().
-            // Key: Cert url, Value: SHA-256 hash bytes to match the fingerprint of a
-            // certificates retrieved from server.
-            for (Map.Entry<String, byte[]> certInfo : certInfoPerType.getValue().entrySet()) {
-                if (certInfo.getValue() == null) {
-                    // clear all of retrieved CA certs so that PasspointProvisioner aborts
-                    // current flow.
-                    trustRootCertificates.clear();
-                    break;
-                }
-                X509Certificate certificate = getCert(certInfo.getKey());
-
-                if (certificate == null || !ServiceProviderVerifier.verifyCertFingerprint(
-                        certificate, certInfo.getValue())) {
-                    // If any failure happens, clear all of retrieved CA certs so that
-                    // PasspointProvisioner aborts current flow.
-                    trustRootCertificates.clear();
-                    break;
-                }
-                certificates.add(certificate);
-            }
-            if (!certificates.isEmpty()) {
-                trustRootCertificates.put(certInfoPerType.getKey(), certificates);
-            }
-        }
-
-        if (mOsuServerCallbacks != null) {
-            // If it passes empty trustRootCertificates here, PasspointProvisioner will abort
-            // current flow because it indicates that client device doesn't get any trust root
-            // certificates from server.
-            mOsuServerCallbacks.onReceivedTrustRootCertificates(mOsuServerCallbacks.getSessionId(),
-                    trustRootCertificates);
-        }
-    }
-
-    /**
-     * Retrieves a X.509 Certificate from server.
-     *
-     * @param certUrl url to retrieve a X.509 Certificate
-     * @return {@link X509Certificate} in success, {@code null} otherwise.
-     */
-    private X509Certificate getCert(@NonNull String certUrl) {
-        if (certUrl == null || !certUrl.toLowerCase(Locale.US).startsWith("https://")) {
-            Log.e(TAG, "invalid certUrl provided");
-            return null;
-        }
-
-        try {
-            URL serverUrl = new URL(certUrl);
-            CertificateFactory certFactory = CertificateFactory.getInstance("X.509");
-            if (mServiceConnection != null) {
-                mServiceConnection.disconnect();
-            }
-            mServiceConnection = getServiceConnection(serverUrl, mNetwork);
-            if (mServiceConnection == null) {
-                return null;
-            }
-            mServiceConnection.setRequestMethod("GET");
-            mServiceConnection.setRequestProperty("Accept-Encoding", "gzip");
-
-            if (mServiceConnection.getResponseCode() != HttpURLConnection.HTTP_OK) {
-                Log.e(TAG, "The response code of the HTTPS GET to " + certUrl
-                        + " is not OK, but " + mServiceConnection.getResponseCode());
-                return null;
-            }
-            boolean bPkcs7 = false;
-            boolean bBase64 = false;
-            List<HeaderProperty> properties = mServiceConnection.getResponseProperties();
-            for (HeaderProperty property : properties) {
-                if (property == null || property.getKey() == null || property.getValue() == null) {
-                    continue;
-                }
-                if (property.getKey().equalsIgnoreCase("Content-Type")) {
-                    if (property.getValue().equals("application/pkcs7-mime")
-                            || property.getValue().equals("application/x-x509-ca-cert")) {
-                        // application/x-x509-ca-cert : File content is a DER encoded X.509
-                        // certificate
-                        if (mVerboseLoggingEnabled) {
-                            Log.v(TAG, "a certificate found in a HTTPS response from " + certUrl);
-                        }
-
-                        // ca cert
-                        bPkcs7 = true;
-                    }
-                }
-                if (property.getKey().equalsIgnoreCase("Content-Transfer-Encoding")
-                        && property.getValue().equalsIgnoreCase("base64")) {
-                    if (mVerboseLoggingEnabled) {
-                        Log.v(TAG,
-                                "base64 encoding content in a HTTP response from " + certUrl);
-                    }
-                    bBase64 = true;
-                }
-            }
-            if (!bPkcs7) {
-                Log.e(TAG, "no X509Certificate found in the HTTPS response");
-                return null;
-            }
-            InputStream in = mServiceConnection.openInputStream();
-            ByteArrayOutputStream bos = new ByteArrayOutputStream();
-            byte[] buf = new byte[8192];
-            while (true) {
-                int rd = in.read(buf, 0, 8192);
-                if (rd == -1) {
-                    break;
-                }
-                bos.write(buf, 0, rd);
-            }
-            in.close();
-            bos.flush();
-            byte[] byteArray = bos.toByteArray();
-            if (bBase64) {
-                String s = new String(byteArray);
-                byteArray = android.util.Base64.decode(s, android.util.Base64.DEFAULT);
-            }
-
-            X509Certificate certificate = (X509Certificate) certFactory.generateCertificate(
-                    new ByteArrayInputStream(byteArray));
-            if (mVerboseLoggingEnabled) {
-                Log.v(TAG, "cert : " + certificate.getSubjectDN());
-            }
-            return certificate;
-        } catch (IOException e) {
-            Log.e(TAG, "Failed to get the data from " + certUrl + ": " + e);
-        } catch (CertificateException e) {
-            Log.e(TAG, "Failed to get instance for CertificateFactory " + e);
-        } catch (IllegalArgumentException e) {
-            Log.e(TAG, "Failed to decode the data: " + e);
-        } finally {
-            mServiceConnection.disconnect();
-            mServiceConnection = null;
-        }
-        return null;
-    }
-
-    /**
-     * Gets the HTTPS service connection used for SOAP message exchange.
-     *
-     * @return {@link HttpsServiceConnection}
-     */
-    private HttpsServiceConnection getServiceConnection(@NonNull URL url,
-            @NonNull Network network) {
-        HttpsServiceConnection serviceConnection;
-        try {
-            // Creates new HTTPS connection.
-            mHttpsTransport = HttpsTransport.createInstance(network, url);
-            serviceConnection = (HttpsServiceConnection) mHttpsTransport.getServiceConnection();
-            if (serviceConnection != null) {
-                serviceConnection.setSSLSocketFactory(mSocketFactory);
-            }
-        } catch (IOException e) {
-            Log.e(TAG, "Unable to establish a URL connection");
-            return null;
-        }
-        return serviceConnection;
-    }
-
-    private void cleanupConnection() {
-        if (mUrlConnection != null) {
-            mUrlConnection.disconnect();
-            mUrlConnection = null;
-        }
-        if (mServiceConnection != null) {
-            mServiceConnection.disconnect();
-            mServiceConnection = null;
-        }
-=======
-        String protocol = url.getProtocol();
-        // According to section 7.5.1 OSU operational requirements, in HS2.0 R3 specification,
-        // the URL must be HTTPS. Enforce it here.
-        if (!TextUtils.equals(protocol, "https")) {
-            Log.e(TAG, "OSU server URL must be HTTPS");
-            return false;
-        }
-
-        mHandler.post(() -> performTlsConnection(url, network));
-        return true;
-    }
-
-    /**
-     * Validates the service provider by comparing its identities found in OSU Server cert
-     * to the friendlyName obtained from ANQP exchange that is displayed to the user.
-     *
-     * @param locale       a {@link Locale} object used for matching the friendly name in
-     *                     subjectAltName section of the certificate along with
-     *                     {@param friendlyName}.
-     * @param friendlyName a string of the friendly name used for finding the same name in
-     *                     subjectAltName section of the certificate.
-     * @return boolean true if friendlyName shows up as one of the identities in the cert
-     */
-    public boolean validateProvider(Locale locale,
-            String friendlyName) {
-
-        if (locale == null || TextUtils.isEmpty(friendlyName)) {
-            return false;
-        }
-
-        for (Pair<Locale, String> identity : ServiceProviderVerifier.getProviderNames(
-                mTrustManager.getProviderCert())) {
-            if (identity.first == null) continue;
-
-            // Compare the language code for ISO-639.
-            if (identity.first.getISO3Language().equals(locale.getISO3Language()) &&
-                    TextUtils.equals(identity.second, friendlyName)) {
-                if (mVerboseLoggingEnabled) {
-                    Log.v(TAG, "OSU certificate is valid for "
-                            + identity.first.getISO3Language() + "/" + identity.second);
-                }
-                return true;
-            }
-        }
-        return false;
-    }
-
-    /**
-     * The helper method to exchange a SOAP message.
-     *
-     * @param soapEnvelope the soap message to be sent.
-     * @return {@code true} if {@link Network} is valid and {@code soapEnvelope} is not {@code
-     * null}, {@code false} otherwise.
-     */
-    public boolean exchangeSoapMessage(@NonNull SoapSerializationEnvelope soapEnvelope) {
-        if (mNetwork == null) {
-            Log.e(TAG, "Network is not established");
-            return false;
-        }
-
-        if (mUrlConnection == null) {
-            Log.e(TAG, "Server certificate is not validated");
-            return false;
-        }
-
-        if (soapEnvelope == null) {
-            Log.e(TAG, "soapEnvelope is null");
-            return false;
-        }
-
-        mHandler.post(() -> performSoapMessageExchange(soapEnvelope));
-        return true;
-    }
-
-    /**
-     * Retrieves Trust Root CA certificates for AAA, Remediation, Policy Server
-     *
-     * @param trustCertsInfo trust cert information for each type (AAA,Remediation and Policy).
-     *                       {@code Key} is the cert type.
-     *                       {@code Value} is the map that has a key for certUrl and a value for
-     *                       fingerprint of the certificate.
-     * @return {@code true} if {@link Network} is valid and {@code trustCertsInfo} is not {@code
-     * null}, {@code false} otherwise.
-     */
-    public boolean retrieveTrustRootCerts(
-            @NonNull Map<Integer, Map<String, byte[]>> trustCertsInfo) {
-        if (mNetwork == null) {
-            Log.e(TAG, "Network is not established");
-            return false;
-        }
-
-        if (mUrlConnection == null) {
-            Log.e(TAG, "Server certificate is not validated");
-            return false;
-        }
-
-        if (trustCertsInfo == null || trustCertsInfo.isEmpty()) {
-            Log.e(TAG, "TrustCertsInfo is not valid");
-            return false;
-        }
-        mHandler.post(() -> performRetrievingTrustRootCerts(trustCertsInfo));
-        return true;
->>>>>>> af10c29a
     }
 
     private void performTlsConnection(URL url, Network network) {
@@ -821,8 +451,6 @@
     }
 
     /**
-<<<<<<< HEAD
-=======
      * Retrieves a X.509 Certificate from server.
      *
      * @param certUrl url to retrieve a X.509 Certificate
@@ -956,7 +584,6 @@
     }
 
     /**
->>>>>>> af10c29a
      * Cleans up
      */
     public void cleanup() {
