/*
 * Copyright (C) 2010 The Android Open Source Project
 *
 * Licensed under the Apache License, Version 2.0 (the "License");
 * you may not use this file except in compliance with the License.
 * You may obtain a copy of the License at
 *
 *      http://www.apache.org/licenses/LICENSE-2.0
 *
 * Unless required by applicable law or agreed to in writing, software
 * distributed under the License is distributed on an "AS IS" BASIS,
 * WITHOUT WARRANTIES OR CONDITIONS OF ANY KIND, either express or implied.
 * See the License for the specific language governing permissions and
 * limitations under the License.
 */

package com.android.server.wifi;

import static android.net.wifi.WifiConfiguration.INVALID_NETWORK_ID;

import android.app.admin.DeviceAdminInfo;
import android.app.admin.DevicePolicyManagerInternal;
import android.content.ContentResolver;
import android.content.Context;
import android.content.Intent;
import android.content.pm.ApplicationInfo;
import android.content.pm.PackageManager;
import android.content.pm.UserInfo;
import android.net.IpConfiguration;
import android.net.IpConfiguration.IpAssignment;
import android.net.IpConfiguration.ProxySettings;
import android.net.NetworkInfo.DetailedState;
import android.net.ProxyInfo;
import android.net.StaticIpConfiguration;
import android.net.wifi.PasspointManagementObjectDefinition;
import android.net.wifi.ScanResult;
import android.net.wifi.WifiConfiguration;
import android.net.wifi.WifiConfiguration.KeyMgmt;
import android.net.wifi.WifiConfiguration.Status;
import android.net.wifi.WifiEnterpriseConfig;
import android.net.wifi.WifiInfo;
import android.net.wifi.WifiManager;
import android.net.wifi.WifiScanner;
import android.net.wifi.WpsInfo;
import android.net.wifi.WpsResult;
import android.os.Environment;
import android.os.RemoteException;
import android.os.UserHandle;
import android.os.UserManager;
import android.provider.Settings;
import android.security.KeyStore;
import android.text.TextUtils;
import android.util.LocalLog;
import android.util.Log;
import android.util.SparseArray;

import com.android.internal.R;
import com.android.server.LocalServices;
import com.android.server.net.DelayedDiskWrite;
import com.android.server.net.IpConfigStore;
import com.android.server.wifi.anqp.ANQPElement;
import com.android.server.wifi.anqp.ANQPFactory;
import com.android.server.wifi.anqp.Constants;
import com.android.server.wifi.hotspot2.ANQPData;
import com.android.server.wifi.hotspot2.AnqpCache;
import com.android.server.wifi.hotspot2.IconEvent;
import com.android.server.wifi.hotspot2.NetworkDetail;
import com.android.server.wifi.hotspot2.PasspointMatch;
import com.android.server.wifi.hotspot2.SupplicantBridge;
import com.android.server.wifi.hotspot2.Utils;
import com.android.server.wifi.hotspot2.omadm.PasspointManagementObjectManager;
import com.android.server.wifi.hotspot2.pps.Credential;
import com.android.server.wifi.hotspot2.pps.HomeSP;

import org.xml.sax.SAXException;

import java.io.BufferedReader;
import java.io.DataOutputStream;
import java.io.File;
import java.io.FileDescriptor;
import java.io.FileNotFoundException;
import java.io.FileReader;
import java.io.IOException;
import java.io.PrintWriter;
import java.security.cert.X509Certificate;
import java.text.DateFormat;
import java.util.ArrayList;
import java.util.BitSet;
import java.util.Calendar;
import java.util.Collection;
import java.util.Collections;
import java.util.Comparator;
import java.util.Date;
import java.util.HashMap;
import java.util.HashSet;
import java.util.List;
import java.util.Map;
import java.util.Objects;
import java.util.Set;
import java.util.concurrent.ConcurrentHashMap;
import java.util.concurrent.atomic.AtomicBoolean;
import java.util.concurrent.atomic.AtomicInteger;
import java.util.zip.CRC32;
import java.util.zip.Checksum;


/**
 * This class provides the API to manage configured
 * wifi networks. The API is not thread safe is being
 * used only from WifiStateMachine.
 *
 * It deals with the following
 * - Add/update/remove a WifiConfiguration
 *   The configuration contains two types of information.
 *     = IP and proxy configuration that is handled by WifiConfigManager and
 *       is saved to disk on any change.
 *
 *       The format of configuration file is as follows:
 *       <version>
 *       <netA_key1><netA_value1><netA_key2><netA_value2>...<EOS>
 *       <netB_key1><netB_value1><netB_key2><netB_value2>...<EOS>
 *       ..
 *
 *       (key, value) pairs for a given network are grouped together and can
 *       be in any order. A EOS at the end of a set of (key, value) pairs
 *       indicates that the next set of (key, value) pairs are for a new
 *       network. A network is identified by a unique ID_KEY. If there is no
 *       ID_KEY in the (key, value) pairs, the data is discarded.
 *
 *       An invalid version on read would result in discarding the contents of
 *       the file. On the next write, the latest version is written to file.
 *
 *       Any failures during read or write to the configuration file are ignored
 *       without reporting to the user since the likelihood of these errors are
 *       low and the impact on connectivity is low.
 *
 *     = SSID & security details that is pushed to the supplicant.
 *       supplicant saves these details to the disk on calling
 *       saveConfigCommand().
 *
 *       We have two kinds of APIs exposed:
 *        > public API calls that provide fine grained control
 *          - enableNetwork, disableNetwork, addOrUpdateNetwork(),
 *          removeNetwork(). For these calls, the config is not persisted
 *          to the disk. (TODO: deprecate these calls in WifiManager)
 *        > The new API calls - selectNetwork(), saveNetwork() & forgetNetwork().
 *          These calls persist the supplicant config to disk.
 *
 * - Maintain a list of configured networks for quick access
 *
 */
public class WifiConfigManager {
    public static final String TAG = "WifiConfigManager";
    public static final int MAX_TX_PACKET_FOR_FULL_SCANS = 8;
    public static final int MAX_RX_PACKET_FOR_FULL_SCANS = 16;
    public static final int MAX_TX_PACKET_FOR_PARTIAL_SCANS = 40;
    public static final int MAX_RX_PACKET_FOR_PARTIAL_SCANS = 80;
    public static final boolean ROAM_ON_ANY = false;
    public static final int MAX_NUM_SCAN_CACHE_ENTRIES = 128;
    private static final boolean DBG = true;
    private static final String PPS_FILE = "/data/misc/wifi/PerProviderSubscription.conf";
    private static final String IP_CONFIG_FILE =
            Environment.getDataDirectory() + "/misc/wifi/ipconfig.txt";

    // The Wifi verbose log is provided as a way to persist the verbose logging settings
    // for testing purpose.
    // It is not intended for normal use.
    private static final String WIFI_VERBOSE_LOGS_KEY = "WIFI_VERBOSE_LOGS";

    // As we keep deleted PSK WifiConfiguration for a while, the PSK of
    // those deleted WifiConfiguration is set to this random unused PSK
    private static final String DELETED_CONFIG_PSK = "Mjkd86jEMGn79KhKll298Uu7-deleted";

    /**
     * The maximum number of times we will retry a connection to an access point
     * for which we have failed in acquiring an IP address from DHCP. A value of
     * N means that we will make N+1 connection attempts in all.
     * <p>
     * See {@link Settings.Secure#WIFI_MAX_DHCP_RETRY_COUNT}. This is the default
     * value if a Settings value is not present.
     */
    private static final int DEFAULT_MAX_DHCP_RETRIES = 9;

    /**
     * Maximum age of scan results that can be used for averaging out RSSI value.
     */
    private static final int SCAN_RESULT_MAXIMUM_AGE_MS = 40000;

    /**
     * The threshold for each kind of error. If a network continuously encounter the same error more
     * than the threshold times, this network will be disabled. -1 means unavailable.
     */
    private static final int[] NETWORK_SELECTION_DISABLE_THRESHOLD = {
            -1, //  threshold for NETWORK_SELECTION_ENABLE
            1,  //  threshold for DISABLED_BAD_LINK
            5,  //  threshold for DISABLED_ASSOCIATION_REJECTION
            5,  //  threshold for DISABLED_AUTHENTICATION_FAILURE
            5,  //  threshold for DISABLED_DHCP_FAILURE
            5,  //  threshold for DISABLED_DNS_FAILURE
            1,  //  threshold for DISABLED_WPS_START
            6,  //  threshold for DISABLED_TLS_VERSION_MISMATCH
            1,  //  threshold for DISABLED_AUTHENTICATION_NO_CREDENTIALS
            1,  //  threshold for DISABLED_NO_INTERNET
            1,  //  threshold for DISABLED_BY_WIFI_MANAGER
            1   //  threshold for DISABLED_BY_USER_SWITCH
    };

    /**
     * Timeout for each kind of error. After the timeout minutes, unblock the network again.
     */
    private static final int[] NETWORK_SELECTION_DISABLE_TIMEOUT = {
            Integer.MAX_VALUE,  // threshold for NETWORK_SELECTION_ENABLE
            15,                 // threshold for DISABLED_BAD_LINK
            5,                  // threshold for DISABLED_ASSOCIATION_REJECTION
            5,                  // threshold for DISABLED_AUTHENTICATION_FAILURE
            5,                  // threshold for DISABLED_DHCP_FAILURE
            5,                  // threshold for DISABLED_DNS_FAILURE
            0,                  // threshold for DISABLED_WPS_START
            Integer.MAX_VALUE,  // threshold for DISABLED_TLS_VERSION
            Integer.MAX_VALUE,  // threshold for DISABLED_AUTHENTICATION_NO_CREDENTIALS
            Integer.MAX_VALUE,  // threshold for DISABLED_NO_INTERNET
            Integer.MAX_VALUE,  // threshold for DISABLED_BY_WIFI_MANAGER
            Integer.MAX_VALUE   // threshold for DISABLED_BY_USER_SWITCH
    };

    public final AtomicBoolean mEnableAutoJoinWhenAssociated = new AtomicBoolean();
    public final AtomicBoolean mEnableChipWakeUpWhenAssociated = new AtomicBoolean(true);
    public final AtomicBoolean mEnableRssiPollWhenAssociated = new AtomicBoolean(true);
    public final AtomicInteger mThresholdSaturatedRssi5 = new AtomicInteger();
    public final AtomicInteger mThresholdQualifiedRssi24 = new AtomicInteger();
    public final AtomicInteger mAlwaysEnableScansWhileAssociated = new AtomicInteger(0);
    public final AtomicInteger mMaxNumActiveChannelsForPartialScans = new AtomicInteger();

    public boolean mEnableLinkDebouncing;
    public boolean mEnableWifiCellularHandoverUserTriggeredAdjustment;
    public int mNetworkSwitchingBlackListPeriodMs;
    public int mBadLinkSpeed24;
    public int mBadLinkSpeed5;
    public int mGoodLinkSpeed24;
    public int mGoodLinkSpeed5;

    // These fields are non-final for testing.
    public AtomicInteger mThresholdQualifiedRssi5 = new AtomicInteger();
    public AtomicInteger mThresholdMinimumRssi5 = new AtomicInteger();
    public AtomicInteger mThresholdSaturatedRssi24 = new AtomicInteger();
    public AtomicInteger mThresholdMinimumRssi24 = new AtomicInteger();
    public AtomicInteger mCurrentNetworkBoost = new AtomicInteger();
    public AtomicInteger mBandAward5Ghz = new AtomicInteger();

    /**
     * If Connectivity Service has triggered an unwanted network disconnect
     */
    public long mLastUnwantedNetworkDisconnectTimestamp = 0;

    /**
     * Framework keeps a list of ephemeral SSIDs that where deleted by user,
     * so as, framework knows not to autojoin again those SSIDs based on scorer input.
     * The list is never cleared up.
     *
     * The SSIDs are encoded in a String as per definition of WifiConfiguration.SSID field.
     */
    public Set<String> mDeletedEphemeralSSIDs = new HashSet<String>();
    /**
     * List of blacklisted BSSIDs.
     */
    private final HashSet<String> mBssidBlacklist = new HashSet<String>();

    /* configured networks with network id as the key */
    private final ConfigurationMap mConfiguredNetworks;

    private final LocalLog mLocalLog;
    private final KeyStore mKeyStore;
    private final WifiNetworkHistory mWifiNetworkHistory;
    private final WifiSupplicantControl mWifiSupplicantControl;
    private final WifiKeyStore mWifiKeyStore;
    private final AnqpCache mAnqpCache;
    private final SupplicantBridge mSupplicantBridge;
    private final SupplicantBridgeCallbacks mSupplicantBridgeCallbacks;
    private final PasspointManagementObjectManager mMOManager;
    private final boolean mEnableOsuQueries;
    private final SIMAccessor mSIMAccessor;
    private final UserManager mUserManager;
    private final BackupManagerProxy mBackupManagerProxy;

    private boolean mVerboseLoggingEnabled = false;
    private Context mContext;
    private FrameworkFacade mFacade;
    private Clock mClock;
    private IpConfigStore mIpconfigStore;
    private DelayedDiskWrite mWriter;
    private boolean mOnlyLinkSameCredentialConfigurations;
    private int mCurrentUserId = UserHandle.USER_SYSTEM;

    /* Stores a map of NetworkId to ScanCache */
    private ConcurrentHashMap<Integer, ScanDetailCache> mScanDetailCaches;

    /* Tracks the highest priority of configured networks */
    private int mLastPriority = -1;

    /**
     * The mLastSelectedConfiguration is used to remember which network
     * was selected last by the user.
     * The connection to this network may not be successful, as well
     * the selection (i.e. network priority) might not be persisted.
     * WiFi state machine is the only object that sets this variable.
     */
    private String mLastSelectedConfiguration = null;
    private long mLastSelectedTimeStamp =
            WifiConfiguration.NetworkSelectionStatus.INVALID_NETWORK_SELECTION_DISABLE_TIMESTAMP;

    /*
     * Lost config list, whenever we read a config from networkHistory.txt that was not in
     * wpa_supplicant.conf
     */
    private HashSet<String> mLostConfigsDbg = new HashSet<String>();

    // NetworkDetail associated with the last selected Passpoint network.
    private NetworkDetail mSelectedPasspointNetwork;

    private class SupplicantBridgeCallbacks implements SupplicantBridge.SupplicantBridgeCallbacks {
        @Override
        public void notifyANQPResponse(ScanDetail scanDetail,
                                       Map<Constants.ANQPElementType, ANQPElement> anqpElements) {
            updateAnqpCache(scanDetail, anqpElements);
            if (anqpElements == null || anqpElements.isEmpty()) {
                return;
            }
            scanDetail.propagateANQPInfo(anqpElements);

            Map<HomeSP, PasspointMatch> matches = matchNetwork(scanDetail, false);
            Log.d(Utils.hs2LogTag(getClass()), scanDetail.getSSID() + " pass 2 matches: "
                    + toMatchString(matches));

            cacheScanResultForPasspointConfigs(scanDetail, matches, null);
        }
        @Override
        public void notifyIconFailed(long bssid) {
            Intent intent = new Intent(WifiManager.PASSPOINT_ICON_RECEIVED_ACTION);
            intent.addFlags(Intent.FLAG_RECEIVER_REGISTERED_ONLY_BEFORE_BOOT);
            intent.putExtra(WifiManager.EXTRA_PASSPOINT_ICON_BSSID, bssid);
            mContext.sendBroadcastAsUser(intent, UserHandle.ALL);
        }

    }

    WifiConfigManager(Context context, WifiNative wifiNative, FrameworkFacade facade, Clock clock,
            UserManager userManager, KeyStore keyStore) {
        mContext = context;
        mFacade = facade;
        mClock = clock;
        mKeyStore = keyStore;
        mUserManager = userManager;
        mLocalLog = wifiNative.getLocalLog();

        mOnlyLinkSameCredentialConfigurations = mContext.getResources().getBoolean(
                R.bool.config_wifi_only_link_same_credential_configurations);
        mMaxNumActiveChannelsForPartialScans.set(mContext.getResources().getInteger(
                R.integer.config_wifi_framework_associated_partial_scan_max_num_active_channels));
        mEnableLinkDebouncing = mContext.getResources().getBoolean(
                R.bool.config_wifi_enable_disconnection_debounce);
        mBandAward5Ghz.set(mContext.getResources().getInteger(
                R.integer.config_wifi_framework_5GHz_preference_boost_factor));
        mThresholdMinimumRssi5.set(mContext.getResources().getInteger(
                R.integer.config_wifi_framework_wifi_score_bad_rssi_threshold_5GHz));
        mThresholdQualifiedRssi5.set(mContext.getResources().getInteger(
                R.integer.config_wifi_framework_wifi_score_low_rssi_threshold_5GHz));
        mThresholdSaturatedRssi5.set(mContext.getResources().getInteger(
                R.integer.config_wifi_framework_wifi_score_good_rssi_threshold_5GHz));
        mThresholdMinimumRssi24.set(mContext.getResources().getInteger(
                R.integer.config_wifi_framework_wifi_score_bad_rssi_threshold_24GHz));
        mThresholdQualifiedRssi24.set(mContext.getResources().getInteger(
                R.integer.config_wifi_framework_wifi_score_low_rssi_threshold_24GHz));
        mThresholdSaturatedRssi24.set(mContext.getResources().getInteger(
                R.integer.config_wifi_framework_wifi_score_good_rssi_threshold_24GHz));
        mEnableWifiCellularHandoverUserTriggeredAdjustment = mContext.getResources().getBoolean(
                R.bool.config_wifi_framework_cellular_handover_enable_user_triggered_adjustment);
        mBadLinkSpeed24 = mContext.getResources().getInteger(
                R.integer.config_wifi_framework_wifi_score_bad_link_speed_24);
        mBadLinkSpeed5 = mContext.getResources().getInteger(
                R.integer.config_wifi_framework_wifi_score_bad_link_speed_5);
        mGoodLinkSpeed24 = mContext.getResources().getInteger(
                R.integer.config_wifi_framework_wifi_score_good_link_speed_24);
        mGoodLinkSpeed5 = mContext.getResources().getInteger(
                R.integer.config_wifi_framework_wifi_score_good_link_speed_5);
        mEnableAutoJoinWhenAssociated.set(mContext.getResources().getBoolean(
                R.bool.config_wifi_framework_enable_associated_network_selection));
        mCurrentNetworkBoost.set(mContext.getResources().getInteger(
                R.integer.config_wifi_framework_current_network_boost));
        mNetworkSwitchingBlackListPeriodMs = mContext.getResources().getInteger(
                R.integer.config_wifi_network_switching_blacklist_time);

        boolean hs2on = mContext.getResources().getBoolean(R.bool.config_wifi_hotspot2_enabled);
        Log.d(Utils.hs2LogTag(getClass()), "Passpoint is " + (hs2on ? "enabled" : "disabled"));

        mConfiguredNetworks = new ConfigurationMap(userManager);
        mMOManager = new PasspointManagementObjectManager(new File(PPS_FILE), hs2on);
        mEnableOsuQueries = true;
        mAnqpCache = new AnqpCache(mClock);
        mSupplicantBridgeCallbacks = new SupplicantBridgeCallbacks();
        mSupplicantBridge = new SupplicantBridge(wifiNative, mSupplicantBridgeCallbacks);
        mScanDetailCaches = new ConcurrentHashMap<>(16, 0.75f, 2);
        mSIMAccessor = new SIMAccessor(mContext);
        mWriter = new DelayedDiskWrite();
        mIpconfigStore = new IpConfigStore(mWriter);
        mWifiNetworkHistory = new WifiNetworkHistory(context, mLocalLog, mWriter);
<<<<<<< HEAD
        mWifiSupplicantControl = new WifiSupplicantControl(wifiNative, mLocalLog);
        mWifiKeyStore = new WifiKeyStore(keyStore);
        mBackupManagerProxy = new BackupManagerProxy();
=======
        mWifiConfigStore =
                new WifiConfigStore(context, wifiNative, mKeyStore, mLocalLog, mShowNetworks, true);
>>>>>>> cebad716
    }

    public void trimANQPCache(boolean all) {
        mAnqpCache.clear(all, DBG);
    }

    /**
     * Enable verbose logging.
     */
    void enableVerboseLogging(int verbose) {
        if (verbose > 0) {
            mVerboseLoggingEnabled = true;
        } else {
            mVerboseLoggingEnabled = false;
        }
        mWifiSupplicantControl.enableVerboseLogging(mVerboseLoggingEnabled);
        mWifiKeyStore.enableVerboseLogging(mVerboseLoggingEnabled);
    }

    /**
     * Fetch the list of configured networks
     * and enable all stored networks in supplicant.
     */
    void loadAndEnableAllNetworks() {
        if (DBG) log("Loading config and enabling all networks ");
        loadConfiguredNetworks();
        enableAllNetworks();
    }

    int getConfiguredNetworksSize() {
        return mConfiguredNetworks.sizeForCurrentUser();
    }

    /**
     * Fetch the list of currently saved networks (i.e. all configured networks, excluding
     * ephemeral networks).
     * @param pskMap Map of preSharedKeys, keyed by the configKey of the configuration the
     * preSharedKeys belong to
     * @return List of networks
     */
    private List<WifiConfiguration> getSavedNetworks(Map<String, String> pskMap) {
        List<WifiConfiguration> networks = new ArrayList<>();
        for (WifiConfiguration config : mConfiguredNetworks.valuesForCurrentUser()) {
            WifiConfiguration newConfig = new WifiConfiguration(config);
            // When updating this condition, update WifiStateMachine's CONNECT_NETWORK handler to
            // correctly handle updating existing configs that are filtered out here.
            if (config.ephemeral) {
                // Do not enumerate and return this configuration to anyone (e.g. WiFi Picker);
                // treat it as unknown instead. This configuration can still be retrieved
                // directly by its key or networkId.
                continue;
            }

            if (pskMap != null && config.allowedKeyManagement != null
                    && config.allowedKeyManagement.get(WifiConfiguration.KeyMgmt.WPA_PSK)
                    && pskMap.containsKey(config.configKey(true))) {
                newConfig.preSharedKey = pskMap.get(config.configKey(true));
            }
            networks.add(newConfig);
        }
        return networks;
    }

    /**
     * This function returns all configuration, and is used for debug and creating bug reports.
     */
    private List<WifiConfiguration> getAllConfiguredNetworks() {
        List<WifiConfiguration> networks = new ArrayList<>();
        for (WifiConfiguration config : mConfiguredNetworks.valuesForCurrentUser()) {
            WifiConfiguration newConfig = new WifiConfiguration(config);
            networks.add(newConfig);
        }
        return networks;
    }

    /**
     * Fetch the list of currently saved networks (i.e. all configured networks, excluding
     * ephemeral networks).
     * @return List of networks
     */
    public List<WifiConfiguration> getSavedNetworks() {
        return getSavedNetworks(null);
    }

    /**
     * Fetch the list of currently saved networks (i.e. all configured networks, excluding
     * ephemeral networks), filled with real preSharedKeys.
     * @return List of networks
     */
    List<WifiConfiguration> getPrivilegedSavedNetworks() {
        Map<String, String> pskMap = getCredentialsByConfigKeyMap();
        List<WifiConfiguration> configurations = getSavedNetworks(pskMap);
        for (WifiConfiguration configuration : configurations) {
            try {
                configuration
                        .setPasspointManagementObjectTree(mMOManager.getMOTree(configuration.FQDN));
            } catch (IOException ioe) {
                Log.w(TAG, "Failed to parse MO from " + configuration.FQDN + ": " + ioe);
            }
        }
        return configurations;
    }

    /**
     * Fetch the list of networkId's which are hidden in current user's configuration.
     * @return List of networkIds
     */
    public Set<Integer> getHiddenConfiguredNetworkIds() {
        return mConfiguredNetworks.getHiddenNetworkIdsForCurrentUser();
    }

    /**
     * Find matching network for this scanResult
     */
    WifiConfiguration getMatchingConfig(ScanResult scanResult) {
        if (scanResult == null) {
            return null;
        }
        for (Map.Entry entry : mScanDetailCaches.entrySet()) {
            Integer netId = (Integer) entry.getKey();
            ScanDetailCache cache = (ScanDetailCache) entry.getValue();
            WifiConfiguration config = getWifiConfiguration(netId);
            if (config == null) {
                continue;
            }
            if (cache.get(scanResult.BSSID) != null) {
                return config;
            }
        }

        return null;
    }

    /**
     * Fetch the preSharedKeys for all networks.
     * @return a map from configKey to preSharedKey.
     */
    private Map<String, String> getCredentialsByConfigKeyMap() {
        return readNetworkVariablesFromSupplicantFile("psk");
    }

    /**
     *  Update the configuration and BSSID with latest RSSI value.
     */
    void updateConfiguration(WifiInfo info) {
        WifiConfiguration config = getWifiConfiguration(info.getNetworkId());
        if (config != null && getScanDetailCache(config) != null) {
            ScanDetail scanDetail = getScanDetailCache(config).getScanDetail(info.getBSSID());
            if (scanDetail != null) {
                ScanResult result = scanDetail.getScanResult();
                long previousSeen = result.seen;
                int previousRssi = result.level;

                // Update the scan result
                scanDetail.setSeen();
                result.level = info.getRssi();

                // Average the RSSI value
                result.averageRssi(previousRssi, previousSeen, SCAN_RESULT_MAXIMUM_AGE_MS);
                if (mVerboseLoggingEnabled) {
                    logd("updateConfiguration freq=" + result.frequency
                            + " BSSID=" + result.BSSID
                            + " RSSI=" + result.level
                            + " " + config.configKey());
                }
            }
        }
    }

    /**
     * get the Wificonfiguration for this netId
     *
     * @return Wificonfiguration
     */
    public WifiConfiguration getWifiConfiguration(int netId) {
        return mConfiguredNetworks.getForCurrentUser(netId);
    }

    /**
     * Get the Wificonfiguration for this key
     * @return Wificonfiguration
     */
    public WifiConfiguration getWifiConfiguration(String key) {
        return mConfiguredNetworks.getByConfigKeyForCurrentUser(key);
    }

    /**
     * Enable all networks (if disabled time expire) and save config. This will be a no-op if the
     * list of configured networks indicates all networks as being enabled
     */
    void enableAllNetworks() {
        boolean networkEnabledStateChanged = false;

        for (WifiConfiguration config : mConfiguredNetworks.valuesForCurrentUser()) {
            if (config != null && !config.ephemeral
                    && !config.getNetworkSelectionStatus().isNetworkEnabled()) {
                if (tryEnableQualifiedNetwork(config)) {
                    networkEnabledStateChanged = true;
                }
            }
        }

        if (networkEnabledStateChanged) {
            saveConfig();
            sendConfiguredNetworksChangedBroadcast();
        }
    }

    private boolean setNetworkPriorityNative(WifiConfiguration config, int priority) {
        return mWifiSupplicantControl.setNetworkPriority(config, priority);
    }

    private boolean setSSIDNative(WifiConfiguration config, String ssid) {
        return mWifiSupplicantControl.setNetworkSSID(config, ssid);
    }

    public boolean updateLastConnectUid(WifiConfiguration config, int uid) {
        if (config != null) {
            if (config.lastConnectUid != uid) {
                config.lastConnectUid = uid;
                return true;
            }
        }
        return false;
    }

    /**
     * Selects the specified network for connection. This involves
     * updating the priority of all the networks and enabling the given
     * network while disabling others.
     *
     * Selecting a network will leave the other networks disabled and
     * a call to enableAllNetworks() needs to be issued upon a connection
     * or a failure event from supplicant
     *
     * @param config network to select for connection
     * @param updatePriorities makes config highest priority network
     * @return false if the network id is invalid
     */
    boolean selectNetwork(WifiConfiguration config, boolean updatePriorities, int uid) {
        if (mVerboseLoggingEnabled) localLogNetwork("selectNetwork", config.networkId);
        if (config.networkId == INVALID_NETWORK_ID) return false;
        if (!WifiConfigurationUtil.isVisibleToAnyProfile(config,
                mUserManager.getProfiles(mCurrentUserId))) {
            loge("selectNetwork " + Integer.toString(config.networkId) + ": Network config is not "
                    + "visible to current user.");
            return false;
        }

        // Reset the priority of each network at start or if it goes too high.
        if (mLastPriority == -1 || mLastPriority > 1000000) {
            if (updatePriorities) {
                for (WifiConfiguration config2 : mConfiguredNetworks.valuesForCurrentUser()) {
                    if (config2.networkId != INVALID_NETWORK_ID) {
                        setNetworkPriorityNative(config2, 0);
                    }
                }
            }
            mLastPriority = 0;
        }

        // Set to the highest priority and save the configuration.
        if (updatePriorities) {
            setNetworkPriorityNative(config, ++mLastPriority);
        }

        NetworkDetail selectedPasspointNetwork = null;
        if (config.isPasspoint()) {
            /* need to slap on the SSID of selected bssid to work */
            if (getScanDetailCache(config).size() != 0) {
                ScanDetail result = getScanDetailCache(config).getFirst();
                if (result == null) {
                    loge("Could not find scan result for " + config.BSSID);
                } else {
                    logd("Setting SSID for " + config.networkId + " to" + result.getSSID());
                    selectedPasspointNetwork = result.getNetworkDetail();
                    setSSIDNative(config, result.getSSID());
                }

            } else {
                loge("Could not find bssid for " + config);
            }
        }
        mSelectedPasspointNetwork = selectedPasspointNetwork;

        mWifiSupplicantControl.enableHS20(config.isPasspoint());

        if (updatePriorities) {
            saveConfig();
        }

        updateLastConnectUid(config, uid);

        writeKnownNetworkHistory();

        /* Enable the given network while disabling all other networks */
        selectNetworkWithoutBroadcast(config.networkId);

       /* Avoid saving the config & sending a broadcast to prevent settings
        * from displaying a disabled list of networks */
        return true;
    }

    /**
     * Add/update the specified configuration and save config
     *
     * @param config WifiConfiguration to be saved
     * @return network update result
     */
    NetworkUpdateResult saveNetwork(WifiConfiguration config, int uid) {
        WifiConfiguration conf;

        // A new network cannot have null SSID
        if (config == null || (config.networkId == INVALID_NETWORK_ID && config.SSID == null)) {
            return new NetworkUpdateResult(INVALID_NETWORK_ID);
        }

        if (!WifiConfigurationUtil.isVisibleToAnyProfile(config,
                mUserManager.getProfiles(mCurrentUserId))) {
            return new NetworkUpdateResult(INVALID_NETWORK_ID);
        }

        if (mVerboseLoggingEnabled) {
            localLogNetwork("WifiConfigManager: saveNetwork netId", config.networkId);
        }
        if (mVerboseLoggingEnabled) {
            logd("WifiConfigManager saveNetwork,"
                    + " size=" + Integer.toString(mConfiguredNetworks.sizeForAllUsers())
                    + " (for all users)"
                    + " SSID=" + config.SSID
                    + " Uid=" + Integer.toString(config.creatorUid)
                    + "/" + Integer.toString(config.lastUpdateUid));
        }

        if (mDeletedEphemeralSSIDs.remove(config.SSID)) {
            if (mVerboseLoggingEnabled) {
                logd("WifiConfigManager: removed from ephemeral blacklist: " + config.SSID);
            }
            // NOTE: This will be flushed to disk as part of the addOrUpdateNetworkNative call
            // below, since we're creating/modifying a config.
        }

        boolean newNetwork = (config.networkId == INVALID_NETWORK_ID);
        NetworkUpdateResult result = addOrUpdateNetworkNative(config, uid);
        int netId = result.getNetworkId();

        if (mVerboseLoggingEnabled) {
            localLogNetwork("WifiConfigManager: saveNetwork got it back netId=", netId);
        }

        conf = mConfiguredNetworks.getForCurrentUser(netId);
        if (conf != null) {
            if (!conf.getNetworkSelectionStatus().isNetworkEnabled()) {
                if (mVerboseLoggingEnabled) {
                    localLog("WifiConfigManager: re-enabling: " + conf.SSID);
                }

                // reenable autojoin, since new information has been provided
                updateNetworkSelectionStatus(netId,
                        WifiConfiguration.NetworkSelectionStatus.NETWORK_SELECTION_ENABLE);
            }
            if (mVerboseLoggingEnabled) {
                logd("WifiConfigManager: saveNetwork got config back netId="
                        + Integer.toString(netId)
                        + " uid=" + Integer.toString(config.creatorUid));
            }
        }

        saveConfig();
        sendConfiguredNetworksChangedBroadcast(
                conf,
                result.isNewNetwork()
                        ? WifiManager.CHANGE_REASON_ADDED
                        : WifiManager.CHANGE_REASON_CONFIG_CHANGE);
        return result;
    }

    void noteRoamingFailure(WifiConfiguration config, int reason) {
        if (config == null) return;
        config.lastRoamingFailure = mClock.getWallClockMillis();
        config.roamingFailureBlackListTimeMilli =
                2 * (config.roamingFailureBlackListTimeMilli + 1000);
        if (config.roamingFailureBlackListTimeMilli > mNetworkSwitchingBlackListPeriodMs) {
            config.roamingFailureBlackListTimeMilli = mNetworkSwitchingBlackListPeriodMs;
        }
        config.lastRoamingFailureReason = reason;
    }

    void saveWifiConfigBSSID(WifiConfiguration config, String bssid) {
        mWifiSupplicantControl.setNetworkBSSID(config, bssid);
    }


    void updateStatus(int netId, DetailedState state) {
        if (netId != INVALID_NETWORK_ID) {
            WifiConfiguration config = mConfiguredNetworks.getForAllUsers(netId);
            if (config == null) return;
            switch (state) {
                case CONNECTED:
                    config.status = Status.CURRENT;
                    //we successfully connected, hence remove the blacklist
                    updateNetworkSelectionStatus(netId,
                            WifiConfiguration.NetworkSelectionStatus.NETWORK_SELECTION_ENABLE);
                    break;
                case DISCONNECTED:
                    mSelectedPasspointNetwork = null;
                    //If network is already disabled, keep the status
                    if (config.status == Status.CURRENT) {
                        config.status = Status.ENABLED;
                    }
                    break;
                default:
                    //do nothing, retain the existing state
                    break;
            }
        }
    }


    /**
     * Disable an ephemeral SSID for the purpose of auto-joining thru scored.
     * This SSID will never be scored anymore.
     * The only way to "un-disable it" is if the user create a network for that SSID and then
     * forget it.
     *
     * @param ssid caller must ensure that the SSID passed thru this API match
     *            the WifiConfiguration.SSID rules, and thus be surrounded by quotes.
     * @return the {@link WifiConfiguration} corresponding to this SSID, if any, so that we can
     *         disconnect if this is the current network.
     */
    WifiConfiguration disableEphemeralNetwork(String ssid) {
        if (ssid == null) {
            return null;
        }

        WifiConfiguration foundConfig = mConfiguredNetworks.getEphemeralForCurrentUser(ssid);

        mDeletedEphemeralSSIDs.add(ssid);
        logd("Forget ephemeral SSID " + ssid + " num=" + mDeletedEphemeralSSIDs.size());

        if (foundConfig != null) {
            logd("Found ephemeral config in disableEphemeralNetwork: " + foundConfig.networkId);
        }

        writeKnownNetworkHistory();
        return foundConfig;
    }

    /**
     * Forget the specified network and save config
     *
     * @param netId network to forget
     * @return {@code true} if it succeeds, {@code false} otherwise
     */
    boolean forgetNetwork(int netId) {
        if (mVerboseLoggingEnabled) localLogNetwork("forgetNetwork", netId);
        if (!removeNetwork(netId)) {
            loge("Failed to forget network " + netId);
            return false;
        }
        saveConfig();
        writeKnownNetworkHistory();
        return true;
    }

    /**
     * Add/update a network. Note that there is no saveConfig operation.
     * This function is retained for compatibility with the public
     * API. The more powerful saveNetwork() is used by the
     * state machine
     *
     * @param config wifi configuration to add/update
     * @return network Id
     */
    int addOrUpdateNetwork(WifiConfiguration config, int uid) {
        if (config == null || !WifiConfigurationUtil.isVisibleToAnyProfile(config,
                mUserManager.getProfiles(mCurrentUserId))) {
            return WifiConfiguration.INVALID_NETWORK_ID;
        }

        if (mVerboseLoggingEnabled) localLogNetwork("addOrUpdateNetwork id=", config.networkId);
        if (config.isPasspoint()) {
            /* create a temporary SSID with providerFriendlyName */
            Long csum = getChecksum(config.FQDN);
            config.SSID = csum.toString();
            config.enterpriseConfig.setDomainSuffixMatch(config.FQDN);
        }

        NetworkUpdateResult result = addOrUpdateNetworkNative(config, uid);
        if (result.getNetworkId() != WifiConfiguration.INVALID_NETWORK_ID) {
            WifiConfiguration conf = mConfiguredNetworks.getForCurrentUser(result.getNetworkId());
            if (conf != null) {
                sendConfiguredNetworksChangedBroadcast(
                        conf,
                        result.isNewNetwork
                                ? WifiManager.CHANGE_REASON_ADDED
                                : WifiManager.CHANGE_REASON_CONFIG_CHANGE);
            }
        }

        return result.getNetworkId();
    }

    public int addPasspointManagementObject(String managementObject) {
        try {
            mMOManager.addSP(managementObject);
            return 0;
        } catch (IOException | SAXException e) {
            return -1;
        }
    }

    public int modifyPasspointMo(String fqdn, List<PasspointManagementObjectDefinition> mos) {
        try {
            return mMOManager.modifySP(fqdn, mos);
        } catch (IOException | SAXException e) {
            return -1;
        }
    }

    public boolean queryPasspointIcon(long bssid, String fileName) {
        return mSupplicantBridge.doIconQuery(bssid, fileName);
    }

    public int matchProviderWithCurrentNetwork(String fqdn) {
        NetworkDetail selectedPasspointNetwork = mSelectedPasspointNetwork;
        if (selectedPasspointNetwork == null) {
            return PasspointMatch.None.ordinal();
        }
        HomeSP homeSP = mMOManager.getHomeSP(fqdn);
        if (homeSP == null) {
            return PasspointMatch.None.ordinal();
        }

        Map<Constants.ANQPElementType, ANQPElement> anqpElements
                = selectedPasspointNetwork.getANQPElements();

        if (anqpElements == null || anqpElements.isEmpty()) {
            ANQPData anqpData = mAnqpCache.getEntry(selectedPasspointNetwork);
            anqpElements = anqpData != null ? anqpData.getANQPElements() : null;
        }

        return homeSP.match(selectedPasspointNetwork, anqpElements, mSIMAccessor).ordinal();
    }

    /**
     * General PnoNetwork list sorting algorithm:
     * 1, Place the fully enabled networks first. Among the fully enabled networks,
     * sort them in the oder determined by the return of |compareConfigurations| method
     * implementation.
     * 2. Next place all the temporarily disabled networks. Among the temporarily disabled
     * networks, sort them in the order determined by the return of |compareConfigurations| method
     * implementation.
     * 3. Place the permanently disabled networks last. The order among permanently disabled
     * networks doesn't matter.
     */
    private static class PnoListComparator implements Comparator<WifiConfiguration> {

        public final int ENABLED_NETWORK_SCORE = 3;
        public final int TEMPORARY_DISABLED_NETWORK_SCORE = 2;
        public final int PERMANENTLY_DISABLED_NETWORK_SCORE = 1;

        @Override
        public int compare(WifiConfiguration a, WifiConfiguration b) {
            int configAScore = getPnoNetworkSortScore(a);
            int configBScore = getPnoNetworkSortScore(b);
            if (configAScore == configBScore) {
                return compareConfigurations(a, b);
            } else {
                return Integer.compare(configBScore, configAScore);
            }
        }

        // This needs to be implemented by the connected/disconnected PNO list comparator.
        public int compareConfigurations(WifiConfiguration a, WifiConfiguration b) {
            return 0;
        }

        /**
         * Returns an integer representing a score for each configuration. The scores are assigned
         * based on the status of the configuration. The scores are assigned according to the order:
         * Fully enabled network > Temporarily disabled network > Permanently disabled network.
         */
        private int getPnoNetworkSortScore(WifiConfiguration config) {
            if (config.getNetworkSelectionStatus().isNetworkEnabled()) {
                return ENABLED_NETWORK_SCORE;
            } else if (config.getNetworkSelectionStatus().isNetworkTemporaryDisabled()) {
                return TEMPORARY_DISABLED_NETWORK_SCORE;
            } else {
                return PERMANENTLY_DISABLED_NETWORK_SCORE;
            }
        }
    }

    /**
     * Disconnected PnoNetwork list sorting algorithm:
     * Place the configurations in descending order of their |numAssociation| values. If networks
     * have the same |numAssociation|, then sort them in descending order of their |priority|
     * values.
     */
    private static final PnoListComparator sDisconnectedPnoListComparator =
            new PnoListComparator() {
                @Override
                public int compareConfigurations(WifiConfiguration a, WifiConfiguration b) {
                    if (a.numAssociation != b.numAssociation) {
                        return Long.compare(b.numAssociation, a.numAssociation);
                    } else {
                        return Integer.compare(b.priority, a.priority);
                    }
                }
            };

    /**
     * Retrieves an updated list of priorities for all the saved networks before
     * enabling disconnected PNO (wpa_supplicant based PNO).
     *
     * wpa_supplicant uses the priority of networks to build the list of SSID's to monitor
     * during PNO. If there are a lot of saved networks, this list will be truncated and we
     * might end up not connecting to the networks we use most frequently. So, We want the networks
     * to be re-sorted based on the relative |numAssociation| values.
     *
     * @return list of networks with updated priorities.
     */
    public ArrayList<WifiScanner.PnoSettings.PnoNetwork> retrieveDisconnectedPnoNetworkList() {
        return retrievePnoNetworkList(sDisconnectedPnoListComparator);
    }

    /**
     * Connected PnoNetwork list sorting algorithm:
     * Place the configurations with |lastSeenInQualifiedNetworkSelection| set first. If networks
     * have the same value, then sort them in descending order of their |numAssociation|
     * values.
     */
    private static final PnoListComparator sConnectedPnoListComparator =
            new PnoListComparator() {
                @Override
                public int compareConfigurations(WifiConfiguration a, WifiConfiguration b) {
                    boolean isConfigALastSeen =
                            a.getNetworkSelectionStatus().getSeenInLastQualifiedNetworkSelection();
                    boolean isConfigBLastSeen =
                            b.getNetworkSelectionStatus().getSeenInLastQualifiedNetworkSelection();
                    if (isConfigALastSeen != isConfigBLastSeen) {
                        return Boolean.compare(isConfigBLastSeen, isConfigALastSeen);
                    } else {
                        return Long.compare(b.numAssociation, a.numAssociation);
                    }
                }
            };

    /**
     * Retrieves an updated list of priorities for all the saved networks before
     * enabling connected PNO (HAL based ePno).
     *
     * @return list of networks with updated priorities.
     */
    public ArrayList<WifiScanner.PnoSettings.PnoNetwork> retrieveConnectedPnoNetworkList() {
        return retrievePnoNetworkList(sConnectedPnoListComparator);
    }

    /**
     * Create a PnoNetwork object from the provided WifiConfiguration.
     * @param config Configuration corresponding to the network.
     * @param newPriority New priority to be assigned to the network.
     */
    private static WifiScanner.PnoSettings.PnoNetwork createPnoNetworkFromWifiConfiguration(
            WifiConfiguration config, int newPriority) {
        WifiScanner.PnoSettings.PnoNetwork pnoNetwork =
                new WifiScanner.PnoSettings.PnoNetwork(config.SSID);
        pnoNetwork.networkId = config.networkId;
        pnoNetwork.priority = newPriority;
        if (config.hiddenSSID) {
            pnoNetwork.flags |= WifiScanner.PnoSettings.PnoNetwork.FLAG_DIRECTED_SCAN;
        }
        pnoNetwork.flags |= WifiScanner.PnoSettings.PnoNetwork.FLAG_A_BAND;
        pnoNetwork.flags |= WifiScanner.PnoSettings.PnoNetwork.FLAG_G_BAND;
        if (config.allowedKeyManagement.get(WifiConfiguration.KeyMgmt.WPA_PSK)) {
            pnoNetwork.authBitField |= WifiScanner.PnoSettings.PnoNetwork.AUTH_CODE_PSK;
        } else if (config.allowedKeyManagement.get(WifiConfiguration.KeyMgmt.WPA_EAP)
                || config.allowedKeyManagement.get(WifiConfiguration.KeyMgmt.IEEE8021X)) {
            pnoNetwork.authBitField |= WifiScanner.PnoSettings.PnoNetwork.AUTH_CODE_EAPOL;
        } else {
            pnoNetwork.authBitField |= WifiScanner.PnoSettings.PnoNetwork.AUTH_CODE_OPEN;
        }
        return pnoNetwork;
    }

    /**
     * Retrieves an updated list of priorities for all the saved networks before
     * enabling/disabling PNO.
     *
     * @param pnoListComparator The comparator to use for sorting networks
     * @return list of networks with updated priorities.
     */
    private ArrayList<WifiScanner.PnoSettings.PnoNetwork> retrievePnoNetworkList(
            PnoListComparator pnoListComparator) {
        ArrayList<WifiScanner.PnoSettings.PnoNetwork> pnoList = new ArrayList<>();
        ArrayList<WifiConfiguration> wifiConfigurations =
                new ArrayList<>(mConfiguredNetworks.valuesForCurrentUser());
        Collections.sort(wifiConfigurations, pnoListComparator);
        // Let's use the network list size as the highest priority and then go down from there.
        // So, the most frequently connected network has the highest priority now.
        int priority = wifiConfigurations.size();
        for (WifiConfiguration config : wifiConfigurations) {
            pnoList.add(createPnoNetworkFromWifiConfiguration(config, priority));
            priority--;
        }
        return pnoList;
    }

    /**
     * Remove a network. Note that there is no saveConfig operation.
     * This function is retained for compatibility with the public
     * API. The more powerful forgetNetwork() is used by the
     * state machine for network removal
     *
     * @param netId network to be removed
     * @return {@code true} if it succeeds, {@code false} otherwise
     */
    boolean removeNetwork(int netId) {
        if (mVerboseLoggingEnabled) localLogNetwork("removeNetwork", netId);
        WifiConfiguration config = mConfiguredNetworks.getForCurrentUser(netId);
        if (!removeConfigAndSendBroadcastIfNeeded(config)) {
            return false;
        }
        if (config.isPasspoint()) {
            writePasspointConfigs(config.FQDN, null);
        }
        return true;
    }

    private static Long getChecksum(String source) {
        Checksum csum = new CRC32();
        csum.update(source.getBytes(), 0, source.getBytes().length);
        return csum.getValue();
    }

    private boolean removeConfigWithoutBroadcast(WifiConfiguration config) {
        if (config == null) {
            return false;
        }
        if (!removeNetworkNative(config)) {
            loge("Failed to remove network " + config.networkId);
            return false;
        }
        if (config.configKey().equals(mLastSelectedConfiguration)) {
            mLastSelectedConfiguration = null;
        }
        mConfiguredNetworks.remove(config.networkId);
        mScanDetailCaches.remove(config.networkId);
        return true;
    }

    private boolean removeConfigAndSendBroadcastIfNeeded(WifiConfiguration config) {
        if (!removeConfigWithoutBroadcast(config)) {
            return false;
        }
        String key = config.configKey();
        if (mVerboseLoggingEnabled) {
            logd("removeNetwork " + " key=" + key + " config.id=" + config.networkId);
        }
        writeIpAndProxyConfigurations();
        sendConfiguredNetworksChangedBroadcast(config, WifiManager.CHANGE_REASON_REMOVED);
        if (!config.ephemeral) {
            removeUserSelectionPreference(key);
        }
        writeKnownNetworkHistory();
        return true;
    }

    private void removeUserSelectionPreference(String configKey) {
        if (DBG) {
            Log.d(TAG, "removeUserSelectionPreference: key is " + configKey);
        }
        if (configKey == null) {
            return;
        }
        for (WifiConfiguration config : mConfiguredNetworks.valuesForCurrentUser()) {
            WifiConfiguration.NetworkSelectionStatus status = config.getNetworkSelectionStatus();
            String connectChoice = status.getConnectChoice();
            if (connectChoice != null && connectChoice.equals(configKey)) {
                Log.d(TAG, "remove connect choice:" + connectChoice + " from " + config.SSID
                        + " : " + config.networkId);
                status.setConnectChoice(null);
                status.setConnectChoiceTimestamp(WifiConfiguration.NetworkSelectionStatus
                            .INVALID_NETWORK_SELECTION_DISABLE_TIMESTAMP);
            }
        }
    }

    /*
     * Remove all networks associated with an application
     *
     * @param packageName name of the package of networks to remove
     * @return {@code true} if all networks removed successfully, {@code false} otherwise
     */
    boolean removeNetworksForApp(ApplicationInfo app) {
        if (app == null || app.packageName == null) {
            return false;
        }

        boolean success = true;

        WifiConfiguration [] copiedConfigs =
                mConfiguredNetworks.valuesForCurrentUser().toArray(new WifiConfiguration[0]);
        for (WifiConfiguration config : copiedConfigs) {
            if (app.uid != config.creatorUid || !app.packageName.equals(config.creatorName)) {
                continue;
            }
            if (mVerboseLoggingEnabled) {
                localLog("Removing network " + config.SSID
                         + ", application \"" + app.packageName + "\" uninstalled"
                         + " from user " + UserHandle.getUserId(app.uid));
            }
            success &= removeNetwork(config.networkId);
        }

        saveConfig();

        return success;
    }

    boolean removeNetworksForUser(int userId) {
        boolean success = true;

        WifiConfiguration[] copiedConfigs =
                mConfiguredNetworks.valuesForAllUsers().toArray(new WifiConfiguration[0]);
        for (WifiConfiguration config : copiedConfigs) {
            if (userId != UserHandle.getUserId(config.creatorUid)) {
                continue;
            }
            success &= removeNetwork(config.networkId);
            if (mVerboseLoggingEnabled) {
                localLog("Removing network " + config.SSID
                        + ", user " + userId + " removed");
            }
        }

        return success;
    }

    /**
     * Enable a network. Note that there is no saveConfig operation.
     * This function is retained for compatibility with the public
     * API. The more powerful selectNetwork()/saveNetwork() is used by the
     * state machine for connecting to a network
     *
     * @param config network to be enabled
     * @return {@code true} if it succeeds, {@code false} otherwise
     */
    boolean enableNetwork(WifiConfiguration config, boolean disableOthers, int uid) {
        if (config == null) {
            return false;
        }
        updateNetworkSelectionStatus(
                config, WifiConfiguration.NetworkSelectionStatus.NETWORK_SELECTION_ENABLE);
        setLatestUserSelectedConfiguration(config);
        boolean ret = true;
        if (disableOthers) {
            ret = selectNetworkWithoutBroadcast(config.networkId);
            if (ret) {
                if (mVerboseLoggingEnabled) {
                    localLogNetwork("enableNetwork(disableOthers=true, uid=" + uid + ") ",
                            config.networkId);
                }
                markAllNetworksDisabledExcept(config.networkId,
                        WifiConfiguration.NetworkSelectionStatus.DISABLED_BY_WIFI_MANAGER);
                updateLastConnectUid(config, uid);
                writeKnownNetworkHistory();
                sendConfiguredNetworksChangedBroadcast();
            }
        } else {
            if (mVerboseLoggingEnabled) {
                localLogNetwork("enableNetwork(disableOthers=false) ", config.networkId);
            }
            sendConfiguredNetworksChangedBroadcast(config, WifiManager.CHANGE_REASON_CONFIG_CHANGE);
        }
        return ret;
    }

    boolean selectNetworkWithoutBroadcast(int netId) {
        return mWifiSupplicantControl.selectNetwork(mConfiguredNetworks.getForCurrentUser(netId));
    }

    /**
     * Disable a network in wpa_supplicant.
     */
    boolean disableNetworkNative(WifiConfiguration config) {
        return mWifiSupplicantControl.disableNetwork(config);
    }

    /**
     * Disable all networks in wpa_supplicant.
     */
    void disableAllNetworksNative() {
        mWifiSupplicantControl.disableAllNetworks(mConfiguredNetworks.valuesForCurrentUser());
    }

    /* Mark all networks except specified netId as disabled */
    private void markAllNetworksDisabledExcept(int netId, int disableReason) {
        for (WifiConfiguration config : mConfiguredNetworks.valuesForCurrentUser()) {
            if (config != null && config.networkId != netId) {
                updateNetworkSelectionStatus(config, disableReason);
            }
        }
    }

    private void markAllNetworksDisabled(int disableReason) {
        markAllNetworksDisabledExcept(WifiConfiguration.INVALID_NETWORK_ID, disableReason);
    }

    /**
     * Update a network according to the update reason and its current state
     * @param netId The network ID of the network need update
     * @param reason The reason to update the network
     * @return false if no change made to the input configure file, can due to error or need not
     *         true the input config file has been changed
     */
    boolean updateNetworkSelectionStatus(int netId, int reason) {
        WifiConfiguration config = getWifiConfiguration(netId);
        return updateNetworkSelectionStatus(config, reason);
    }

    /**
     * Update a network according to the update reason and its current state
     * @param config the network need update
     * @param reason The reason to update the network
     * @return false if no change made to the input configure file, can due to error or need not
     *         true the input config file has been changed
     */
    boolean updateNetworkSelectionStatus(WifiConfiguration config, int reason) {
        if (config == null) {
            return false;
        }

        WifiConfiguration.NetworkSelectionStatus networkStatus = config.getNetworkSelectionStatus();
        if (reason == WifiConfiguration.NetworkSelectionStatus.NETWORK_SELECTION_ENABLE) {
            updateNetworkStatus(config, WifiConfiguration.NetworkSelectionStatus
                    .NETWORK_SELECTION_ENABLE);
            localLog("Enable network:" + config.configKey());
            return true;
        }

        networkStatus.incrementDisableReasonCounter(reason);
        if (DBG) {
            localLog("Network:" + config.SSID + "disable counter of "
                    + WifiConfiguration.NetworkSelectionStatus.getNetworkDisableReasonString(reason)
                    + " is: " + networkStatus.getDisableReasonCounter(reason) + "and threshold is: "
                    + NETWORK_SELECTION_DISABLE_THRESHOLD[reason]);
        }

        if (networkStatus.getDisableReasonCounter(reason)
                >= NETWORK_SELECTION_DISABLE_THRESHOLD[reason]) {
            return updateNetworkStatus(config, reason);
        }
        return true;
    }

    /**
     * Attempt to re-enable a network for qualified network selection, if this network was either:
     *      a) Previously temporarily disabled, but its disable timeout has expired, or
     *      b) Previously disabled because of a user switch, but is now visible to the current
     *         user.
     * @param networkId the id of the network to be checked for possible unblock (due to timeout)
     * @return true if the network identified by {@param networkId} was re-enabled for qualified
     *         network selection, false otherwise.
     */
    public boolean tryEnableQualifiedNetwork(int networkId) {
        WifiConfiguration config = getWifiConfiguration(networkId);
        if (config == null) {
            localLog("updateQualifiedNetworkstatus invalid network.");
            return false;
        }
        return tryEnableQualifiedNetwork(config);
    }

    /**
     * Attempt to re-enable a network for qualified network selection, if this network was either:
     *      a) Previously temporarily disabled, but its disable timeout has expired, or
     *      b) Previously disabled because of a user switch, but is now visible to the current
     *         user.
     * @param config configuration for the network to be re-enabled for network selection. The
     *               network corresponding to the config must be visible to the current user.
     * @return true if the network identified by {@param config} was re-enabled for qualified
     *         network selection, false otherwise.
     */
    private boolean tryEnableQualifiedNetwork(WifiConfiguration config) {
        WifiConfiguration.NetworkSelectionStatus networkStatus = config.getNetworkSelectionStatus();
        if (networkStatus.isNetworkTemporaryDisabled()) {
            //time difference in minutes
            long timeDifference =
                    (mClock.getElapsedSinceBootMillis() - networkStatus.getDisableTime()) / 1000 / 60;
            if (timeDifference < 0 || timeDifference
                    >= NETWORK_SELECTION_DISABLE_TIMEOUT[
                    networkStatus.getNetworkSelectionDisableReason()]) {
                updateNetworkSelectionStatus(config.networkId,
                        WifiConfiguration.NetworkSelectionStatus.NETWORK_SELECTION_ENABLE);
                return true;
            }
        } else if (networkStatus.isDisabledByReason(
                WifiConfiguration.NetworkSelectionStatus.DISABLED_DUE_TO_USER_SWITCH)) {
            updateNetworkSelectionStatus(config.networkId,
                    WifiConfiguration.NetworkSelectionStatus.NETWORK_SELECTION_ENABLE);
            return true;
        }
        return false;
    }

    /**
     * Update a network's status. Note that there is no saveConfig operation.
     * @param config network to be updated
     * @param reason reason code for updated
     * @return false if no change made to the input configure file, can due to error or need not
     *         true the input config file has been changed
     */
    boolean updateNetworkStatus(WifiConfiguration config, int reason) {
        localLog("updateNetworkStatus:" + (config == null ? null : config.SSID));
        if (config == null) {
            return false;
        }

        WifiConfiguration.NetworkSelectionStatus networkStatus = config.getNetworkSelectionStatus();
        if (reason < 0 || reason >= WifiConfiguration.NetworkSelectionStatus
                .NETWORK_SELECTION_DISABLED_MAX) {
            localLog("Invalid Network disable reason: " + reason);
            return false;
        }

        if (reason == WifiConfiguration.NetworkSelectionStatus.NETWORK_SELECTION_ENABLE) {
            if (networkStatus.isNetworkEnabled()) {
                if (DBG) {
                    localLog("Do nothing. Network is already enabled!");
                }
                return false;
            }
            networkStatus.setNetworkSelectionStatus(WifiConfiguration.NetworkSelectionStatus
                    .NETWORK_SELECTION_ENABLED);
            networkStatus.setNetworkSelectionDisableReason(reason);
            networkStatus.setDisableTime(
                    WifiConfiguration.NetworkSelectionStatus
                    .INVALID_NETWORK_SELECTION_DISABLE_TIMESTAMP);
            networkStatus.clearDisableReasonCounter();
            config.status = Status.ENABLED;
            sendConfiguredNetworksChangedBroadcast(config, WifiManager.CHANGE_REASON_CONFIG_CHANGE);
        } else {
            //disable the network
            if (networkStatus.isNetworkPermanentlyDisabled()) {
                if (DBG) {
                    localLog("Do nothing. Network is already permanently disabled! Disable reason: "
                            + WifiConfiguration.NetworkSelectionStatus
                            .getNetworkDisableReasonString(reason));
                }
                return false;
            } else if (networkStatus.isNetworkTemporaryDisabled()
                    && reason < WifiConfiguration.NetworkSelectionStatus
                    .DISABLED_TLS_VERSION_MISMATCH) {
                if (DBG) {
                    localLog("Do nothing. Network is already temporarily disabled! Disable reason: "
                            + WifiConfiguration.NetworkSelectionStatus
                            .getNetworkDisableReasonString(reason));
                }
                return false;
            }
            disableNetworkNative(config);
            if (reason < WifiConfiguration.NetworkSelectionStatus.DISABLED_TLS_VERSION_MISMATCH) {
                networkStatus.setNetworkSelectionStatus(WifiConfiguration.NetworkSelectionStatus
                        .NETWORK_SELECTION_TEMPORARY_DISABLED);
                networkStatus.setDisableTime(mClock.getElapsedSinceBootMillis());
            } else {
                networkStatus.setNetworkSelectionStatus(WifiConfiguration.NetworkSelectionStatus
                        .NETWORK_SELECTION_PERMANENTLY_DISABLED);
                config.status = Status.DISABLED;
                sendConfiguredNetworksChangedBroadcast(
                        config, WifiManager.CHANGE_REASON_CONFIG_CHANGE);
            }
            networkStatus.setNetworkSelectionDisableReason(reason);
        }
        if (DBG) {
            String time = DateFormat.getDateTimeInstance().format(new Date());
            localLog("Network: " + config.SSID + " Configure new status: "
                    + networkStatus.getNetworkStatusString() + " with reason: "
                    + networkStatus.getNetworkDisableReasonString() + " at: " + time);
        }
        return true;
    }

    /**
     * Save the configured networks in supplicant to disk
     * @return {@code true} if it succeeds, {@code false} otherwise
     */
    boolean saveConfig() {
        return mWifiSupplicantControl.saveConfig();
    }

    /**
     * Start WPS pin method configuration with pin obtained
     * from the access point
     * @param config WPS configuration
     * @return Wps result containing status and pin
     */
    WpsResult startWpsWithPinFromAccessPoint(WpsInfo config) {
        WpsResult result = mWifiSupplicantControl.startWpsWithPinFromAccessPoint(config);
        /* WPS leaves all networks disabled */
        if (result.status == WpsResult.Status.SUCCESS) {
            markAllNetworksDisabled(WifiConfiguration.NetworkSelectionStatus.DISABLED_WPS_START);
        }
        return result;
    }

    /**
     * Start WPS pin method configuration with obtained
     * from the device
     * @return WpsResult indicating status and pin
     */
    WpsResult startWpsWithPinFromDevice(WpsInfo config) {
        WpsResult result = mWifiSupplicantControl.startWpsWithPinFromDevice(config);
        /* WPS leaves all networks disabled */
        if (result.status == WpsResult.Status.SUCCESS) {
            markAllNetworksDisabled(WifiConfiguration.NetworkSelectionStatus.DISABLED_WPS_START);
        }
        return result;
    }

    /**
     * Start WPS push button configuration
     * @param config WPS configuration
     * @return WpsResult indicating status and pin
     */
    WpsResult startWpsPbc(WpsInfo config) {
        WpsResult result = mWifiSupplicantControl.startWpsPbc(config);
        /* WPS leaves all networks disabled */
        if (result.status == WpsResult.Status.SUCCESS) {
            markAllNetworksDisabled(WifiConfiguration.NetworkSelectionStatus.DISABLED_WPS_START);
        }
        return result;
    }

    /**
     * Fetch the static IP configuration for a given network id
     */
    StaticIpConfiguration getStaticIpConfiguration(int netId) {
        WifiConfiguration config = mConfiguredNetworks.getForCurrentUser(netId);
        if (config != null) {
            return config.getStaticIpConfiguration();
        }
        return null;
    }

    /**
     * Set the static IP configuration for a given network id
     */
    void setStaticIpConfiguration(int netId, StaticIpConfiguration staticIpConfiguration) {
        WifiConfiguration config = mConfiguredNetworks.getForCurrentUser(netId);
        if (config != null) {
            config.setStaticIpConfiguration(staticIpConfiguration);
        }
    }

    /**
     * set default GW MAC address
     */
    void setDefaultGwMacAddress(int netId, String macAddress) {
        WifiConfiguration config = mConfiguredNetworks.getForCurrentUser(netId);
        if (config != null) {
            //update defaultGwMacAddress
            config.defaultGwMacAddress = macAddress;
        }
    }


    /**
     * Fetch the proxy properties for a given network id
     * @param netId id
     * @return ProxyInfo for the network id
     */
    ProxyInfo getProxyProperties(int netId) {
        WifiConfiguration config = mConfiguredNetworks.getForCurrentUser(netId);
        if (config != null) {
            return config.getHttpProxy();
        }
        return null;
    }

    /**
     * Return if the specified network is using static IP
     * @param netId id
     * @return {@code true} if using static ip for netId
     */
    boolean isUsingStaticIp(int netId) {
        WifiConfiguration config = mConfiguredNetworks.getForCurrentUser(netId);
        if (config != null && config.getIpAssignment() == IpAssignment.STATIC) {
            return true;
        }
        return false;
    }

    boolean isEphemeral(int netId) {
        WifiConfiguration config = mConfiguredNetworks.getForCurrentUser(netId);
        return config != null && config.ephemeral;
    }

    boolean getMeteredHint(int netId) {
        WifiConfiguration config = mConfiguredNetworks.getForCurrentUser(netId);
        return config != null && config.meteredHint;
    }

    /**
     * Should be called when a single network configuration is made.
     * @param network The network configuration that changed.
     * @param reason The reason for the change, should be one of WifiManager.CHANGE_REASON_ADDED,
     * WifiManager.CHANGE_REASON_REMOVED, or WifiManager.CHANGE_REASON_CHANGE.
     */
    private void sendConfiguredNetworksChangedBroadcast(WifiConfiguration network,
            int reason) {
        Intent intent = new Intent(WifiManager.CONFIGURED_NETWORKS_CHANGED_ACTION);
        intent.addFlags(Intent.FLAG_RECEIVER_REGISTERED_ONLY_BEFORE_BOOT);
        intent.putExtra(WifiManager.EXTRA_MULTIPLE_NETWORKS_CHANGED, false);
        intent.putExtra(WifiManager.EXTRA_WIFI_CONFIGURATION, network);
        intent.putExtra(WifiManager.EXTRA_CHANGE_REASON, reason);
        mContext.sendBroadcastAsUser(intent, UserHandle.ALL);
    }

    /**
     * Should be called when multiple network configuration changes are made.
     */
    private void sendConfiguredNetworksChangedBroadcast() {
        Intent intent = new Intent(WifiManager.CONFIGURED_NETWORKS_CHANGED_ACTION);
        intent.addFlags(Intent.FLAG_RECEIVER_REGISTERED_ONLY_BEFORE_BOOT);
        intent.putExtra(WifiManager.EXTRA_MULTIPLE_NETWORKS_CHANGED, true);
        mContext.sendBroadcastAsUser(intent, UserHandle.ALL);
    }

    void loadConfiguredNetworks() {

        final Map<String, WifiConfiguration> configs = new HashMap<>();
        final SparseArray<Map<String, String>> networkExtras = new SparseArray<>();
        mLastPriority = mWifiSupplicantControl.loadNetworks(configs, networkExtras);

        readNetworkHistory(configs);
        readPasspointConfig(configs, networkExtras);

        // We are only now updating mConfiguredNetworks for two reasons:
        // 1) The information required to compute configKeys is spread across wpa_supplicant.conf
        //    and networkHistory.txt. Thus, we had to load both files first.
        // 2) mConfiguredNetworks caches a Passpoint network's FQDN the moment the network is added.
        //    Thus, we had to load the FQDNs first.
        mConfiguredNetworks.clear();
        for (Map.Entry<String, WifiConfiguration> entry : configs.entrySet()) {
            final String configKey = entry.getKey();
            final WifiConfiguration config = entry.getValue();
            if (!configKey.equals(config.configKey())) {
                if (mVerboseLoggingEnabled) {
                    log("Ignoring network " + config.networkId + " because the configKey loaded "
                            + "from wpa_supplicant.conf is not valid.");
                }
                removeNetworkNative(config);
                continue;
            }
            mConfiguredNetworks.put(config);
        }

        readIpAndProxyConfigurations();

        sendConfiguredNetworksChangedBroadcast();

        if (mVerboseLoggingEnabled) {
            localLog("loadConfiguredNetworks loaded " + mConfiguredNetworks.sizeForAllUsers()
                    + " networks (for all users)");
        }

        if (mConfiguredNetworks.sizeForAllUsers() == 0) {
            // no networks? Lets log if the file contents
            logKernelTime();
            logContents(WifiSupplicantControl.SUPPLICANT_CONFIG_FILE);
            logContents(WifiSupplicantControl.SUPPLICANT_CONFIG_FILE_BACKUP);
            logContents(WifiNetworkHistory.NETWORK_HISTORY_CONFIG_FILE);
        }
    }

    private void logContents(String file) {
        localLogAndLogcat("--- Begin " + file + " ---");
        BufferedReader reader = null;
        try {
            reader = new BufferedReader(new FileReader(file));
            for (String line = reader.readLine(); line != null; line = reader.readLine()) {
                localLogAndLogcat(line);
            }
        } catch (FileNotFoundException e) {
            localLog("Could not open " + file + ", " + e);
            Log.w(TAG, "Could not open " + file + ", " + e);
        } catch (IOException e) {
            localLog("Could not read " + file + ", " + e);
            Log.w(TAG, "Could not read " + file + ", " + e);
        } finally {
            try {
                if (reader != null) {
                    reader.close();
                }
            } catch (IOException e) {
                // Just ignore the fact that we couldn't close
            }
        }
        localLogAndLogcat("--- End " + file + " Contents ---");
    }

    private Map<String, String> readNetworkVariablesFromSupplicantFile(String key) {
        return mWifiSupplicantControl.readNetworkVariablesFromSupplicantFile(key);
    }

    private String readNetworkVariableFromSupplicantFile(String configKey, String key) {
        long start = mClock.getElapsedSinceBootNanos();
        Map<String, String> data =
                mWifiSupplicantControl.readNetworkVariablesFromSupplicantFile(key);
        long end = mClock.getElapsedSinceBootNanos();

        if (mVerboseLoggingEnabled) {
            localLog("readNetworkVariableFromSupplicantFile configKey=[" + configKey + "] key="
                    + key + " duration=" + (long) (end - start));
        }
        return data.get(configKey);
    }

    boolean needsUnlockedKeyStore() {

        // Any network using certificates to authenticate access requires
        // unlocked key store; unless the certificates can be stored with
        // hardware encryption

        for (WifiConfiguration config : mConfiguredNetworks.valuesForCurrentUser()) {

            if (config.allowedKeyManagement.get(KeyMgmt.WPA_EAP)
                    && config.allowedKeyManagement.get(KeyMgmt.IEEE8021X)) {

                if (mWifiKeyStore.needsSoftwareBackedKeyStore(config.enterpriseConfig)) {
                    return true;
                }
            }
        }

        return false;
    }

    void readPasspointConfig(Map<String, WifiConfiguration> configs,
            SparseArray<Map<String, String>> networkExtras) {
        List<HomeSP> homeSPs;
        try {
            homeSPs = mMOManager.loadAllSPs();
        } catch (IOException e) {
            loge("Could not read " + PPS_FILE + " : " + e);
            return;
        }

        int matchedConfigs = 0;
        for (HomeSP homeSp : homeSPs) {
            String fqdn = homeSp.getFQDN();
            Log.d(TAG, "Looking for " + fqdn);
            for (WifiConfiguration config : configs.values()) {
                Log.d(TAG, "Testing " + config.SSID);

                if (config.enterpriseConfig == null) {
                    continue;
                }
                final String configFqdn =
                        networkExtras.get(config.networkId)
                                .get(WifiSupplicantControl.ID_STRING_KEY_FQDN);
                if (configFqdn != null && configFqdn.equals(fqdn)) {
                    Log.d(TAG, "Matched " + configFqdn + " with " + config.networkId);
                    ++matchedConfigs;
                    config.FQDN = fqdn;
                    config.providerFriendlyName = homeSp.getFriendlyName();

                    HashSet<Long> roamingConsortiumIds = homeSp.getRoamingConsortiums();
                    config.roamingConsortiumIds = new long[roamingConsortiumIds.size()];
                    int i = 0;
                    for (long id : roamingConsortiumIds) {
                        config.roamingConsortiumIds[i] = id;
                        i++;
                    }
                    IMSIParameter imsiParameter = homeSp.getCredential().getImsi();
                    config.enterpriseConfig.setPlmn(
                            imsiParameter != null ? imsiParameter.toString() : null);
                    config.enterpriseConfig.setRealm(homeSp.getCredential().getRealm());
                }
            }
        }

        Log.d(TAG, "loaded " + matchedConfigs + " passpoint configs");
    }

    public void writePasspointConfigs(final String fqdn, final HomeSP homeSP) {
        mWriter.write(PPS_FILE, new DelayedDiskWrite.Writer() {
            @Override
            public void onWriteCalled(DataOutputStream out) throws IOException {
                try {
                    if (homeSP != null) {
                        mMOManager.addSP(homeSP);
                    } else {
                        mMOManager.removeSP(fqdn);
                    }
                } catch (IOException e) {
                    loge("Could not write " + PPS_FILE + " : " + e);
                }
            }
        }, false);
    }

    /**
     *  Write network history, WifiConfigurations and mScanDetailCaches to file.
     */
    private void readNetworkHistory(Map<String, WifiConfiguration> configs) {
        mWifiNetworkHistory.readNetworkHistory(configs,
                mScanDetailCaches,
                mDeletedEphemeralSSIDs);
    }

    /**
     *  Read Network history from file, merge it into mConfiguredNetowrks and mScanDetailCaches
     */
    public void writeKnownNetworkHistory() {
        final List<WifiConfiguration> networks = new ArrayList<WifiConfiguration>();
        for (WifiConfiguration config : mConfiguredNetworks.valuesForAllUsers()) {
            networks.add(new WifiConfiguration(config));
        }
        mWifiNetworkHistory.writeKnownNetworkHistory(networks,
                mScanDetailCaches,
                mDeletedEphemeralSSIDs);
    }

    public void setAndEnableLastSelectedConfiguration(int netId) {
        if (mVerboseLoggingEnabled) {
            logd("setLastSelectedConfiguration " + Integer.toString(netId));
        }
        if (netId == WifiConfiguration.INVALID_NETWORK_ID) {
            mLastSelectedConfiguration = null;
            mLastSelectedTimeStamp = -1;
        } else {
            WifiConfiguration selected = getWifiConfiguration(netId);
            if (selected == null) {
                mLastSelectedConfiguration = null;
                mLastSelectedTimeStamp = -1;
            } else {
                mLastSelectedConfiguration = selected.configKey();
                mLastSelectedTimeStamp = mClock.getElapsedSinceBootMillis();
                updateNetworkSelectionStatus(netId,
                        WifiConfiguration.NetworkSelectionStatus.NETWORK_SELECTION_ENABLE);
                if (mVerboseLoggingEnabled) {
                    logd("setLastSelectedConfiguration now: " + mLastSelectedConfiguration);
                }
            }
        }
    }

    public void setLatestUserSelectedConfiguration(WifiConfiguration network) {
        if (network != null) {
            mLastSelectedConfiguration = network.configKey();
            mLastSelectedTimeStamp = mClock.getElapsedSinceBootMillis();
        }
    }

    public String getLastSelectedConfiguration() {
        return mLastSelectedConfiguration;
    }

    public long getLastSelectedTimeStamp() {
        return mLastSelectedTimeStamp;
    }

    public boolean isLastSelectedConfiguration(WifiConfiguration config) {
        return (mLastSelectedConfiguration != null
                && config != null
                && mLastSelectedConfiguration.equals(config.configKey()));
    }

    private void writeIpAndProxyConfigurations() {
        final SparseArray<IpConfiguration> networks = new SparseArray<IpConfiguration>();
        for (WifiConfiguration config : mConfiguredNetworks.valuesForAllUsers()) {
            if (!config.ephemeral) {
                networks.put(configKey(config), config.getIpConfiguration());
            }
        }

        mIpconfigStore.writeIpAndProxyConfigurations(IP_CONFIG_FILE, networks);
    }

    private void readIpAndProxyConfigurations() {
        SparseArray<IpConfiguration> networks =
                mIpconfigStore.readIpAndProxyConfigurations(IP_CONFIG_FILE);

        if (networks == null || networks.size() == 0) {
            // IpConfigStore.readIpAndProxyConfigurations has already logged an error.
            return;
        }

        for (int i = 0; i < networks.size(); i++) {
            int id = networks.keyAt(i);
            WifiConfiguration config = mConfiguredNetworks.getByConfigKeyIDForAllUsers(id);
            // This is the only place the map is looked up through a (dangerous) hash-value!

            if (config == null || config.ephemeral) {
                logd("configuration found for missing network, nid=" + id
                        + ", ignored, networks.size=" + Integer.toString(networks.size()));
            } else {
                config.setIpConfiguration(networks.valueAt(i));
            }
        }
    }

    private NetworkUpdateResult addOrUpdateNetworkNative(WifiConfiguration config, int uid) {
        /*
         * If the supplied networkId is INVALID_NETWORK_ID, we create a new empty
         * network configuration. Otherwise, the networkId should
         * refer to an existing configuration.
         */

        if (mVerboseLoggingEnabled) {
            localLog("addOrUpdateNetworkNative " + config.getPrintableSsid());
        }
        if (config.isPasspoint() && !mMOManager.isEnabled()) {
            Log.e(TAG, "Passpoint is not enabled");
            return new NetworkUpdateResult(INVALID_NETWORK_ID);
        }

        boolean newNetwork = false;
        boolean existingMO = false;
        WifiConfiguration currentConfig;
        // networkId of INVALID_NETWORK_ID means we want to create a new network
        if (config.networkId == INVALID_NETWORK_ID) {
            // Try to fetch the existing config using configKey
            currentConfig = mConfiguredNetworks.getByConfigKeyForCurrentUser(config.configKey());
            if (currentConfig != null) {
                config.networkId = currentConfig.networkId;
            } else {
                if (mMOManager.getHomeSP(config.FQDN) != null) {
                    logd("addOrUpdateNetworkNative passpoint " + config.FQDN
                            + " was found, but no network Id");
                    existingMO = true;
                }
                newNetwork = true;
            }
        } else {
            // Fetch the existing config using networkID
            currentConfig = mConfiguredNetworks.getForCurrentUser(config.networkId);
        }

        // originalConfig is used to check for credential and config changes that would cause
        // HasEverConnected to be set to false.
        WifiConfiguration originalConfig = new WifiConfiguration(currentConfig);

        if (!mWifiSupplicantControl.addOrUpdateNetwork(config)) {
            return new NetworkUpdateResult(INVALID_NETWORK_ID);
        }
        // Update the keys for enterprise networks and save the enterprise parameters to
        // wpa_supplicant.
        if (config.enterpriseConfig != null
                && config.enterpriseConfig.getEapMethod() != WifiEnterpriseConfig.Eap.NONE) {
            if (!(mWifiKeyStore.updateNetworkKeys(config, currentConfig)
                    && mWifiSupplicantControl.saveEnterpriseConfiguration(config))) {
                removeNetworkNative(config);
                return new NetworkUpdateResult(INVALID_NETWORK_ID);
            }
        }
        int netId = config.networkId;
        String savedConfigKey = config.configKey();

        /* An update of the network variables requires reading them
         * back from the supplicant to update mConfiguredNetworks.
         * This is because some of the variables (SSID, wep keys &
         * passphrases) reflect different values when read back than
         * when written. For example, wep key is stored as * irrespective
         * of the value sent to the supplicant.
         */
        if (currentConfig == null) {
            currentConfig = new WifiConfiguration();
            currentConfig.setIpAssignment(IpAssignment.DHCP);
            currentConfig.setProxySettings(ProxySettings.NONE);
            currentConfig.networkId = netId;
            if (config != null) {
                // Carry over the creation parameters
                currentConfig.selfAdded = config.selfAdded;
                currentConfig.didSelfAdd = config.didSelfAdd;
                currentConfig.ephemeral = config.ephemeral;
                currentConfig.meteredHint = config.meteredHint;
                currentConfig.useExternalScores = config.useExternalScores;
                currentConfig.lastConnectUid = config.lastConnectUid;
                currentConfig.lastUpdateUid = config.lastUpdateUid;
                currentConfig.creatorUid = config.creatorUid;
                currentConfig.creatorName = config.creatorName;
                currentConfig.lastUpdateName = config.lastUpdateName;
                currentConfig.peerWifiConfiguration = config.peerWifiConfiguration;
                currentConfig.FQDN = config.FQDN;
                currentConfig.providerFriendlyName = config.providerFriendlyName;
                currentConfig.roamingConsortiumIds = config.roamingConsortiumIds;
                currentConfig.validatedInternetAccess = config.validatedInternetAccess;
                currentConfig.numNoInternetAccessReports = config.numNoInternetAccessReports;
                currentConfig.updateTime = config.updateTime;
                currentConfig.creationTime = config.creationTime;
                currentConfig.shared = config.shared;
            }
            if (DBG) {
                log("created new config netId=" + Integer.toString(netId)
                        + " uid=" + Integer.toString(currentConfig.creatorUid)
                        + " name=" + currentConfig.creatorName);
            }
        }

        /* save HomeSP object for passpoint networks */
        HomeSP homeSP = null;

        if (!existingMO && config.isPasspoint()) {
            try {
                if (config.updateIdentifier == null) {   // Only create an MO for r1 networks
                    Credential credential =
                            new Credential(config.enterpriseConfig, mKeyStore, !newNetwork);
                    HashSet<Long> roamingConsortiumIds = new HashSet<Long>();
                    for (Long roamingConsortiumId : config.roamingConsortiumIds) {
                        roamingConsortiumIds.add(roamingConsortiumId);
                    }

                    homeSP = new HomeSP(Collections.<String, Long>emptyMap(), config.FQDN,
                            roamingConsortiumIds, Collections.<String>emptySet(),
                            Collections.<Long>emptySet(), Collections.<Long>emptyList(),
                            config.providerFriendlyName, null, credential);

                    log("created a homeSP object for " + config.networkId + ":" + config.SSID);
                }

                /* fix enterprise config properties for passpoint */
                currentConfig.enterpriseConfig.setRealm(config.enterpriseConfig.getRealm());
                currentConfig.enterpriseConfig.setPlmn(config.enterpriseConfig.getPlmn());
            } catch (IOException ioe) {
                Log.e(TAG, "Failed to create Passpoint config: " + ioe);
                return new NetworkUpdateResult(INVALID_NETWORK_ID);
            }
        }

        if (uid != WifiConfiguration.UNKNOWN_UID) {
            if (newNetwork) {
                currentConfig.creatorUid = uid;
            } else {
                currentConfig.lastUpdateUid = uid;
            }
        }

        // For debug, record the time the configuration was modified
        StringBuilder sb = new StringBuilder();
        sb.append("time=");
        Calendar c = Calendar.getInstance();
        c.setTimeInMillis(mClock.getWallClockMillis());
        sb.append(String.format("%tm-%td %tH:%tM:%tS.%tL", c, c, c, c, c, c));

        if (newNetwork) {
            // New networks start out disabled according to public API.
            updateNetworkSelectionStatus(currentConfig,
                    WifiConfiguration.NetworkSelectionStatus.DISABLED_BY_WIFI_MANAGER);
            currentConfig.creationTime = sb.toString();
        } else {
            currentConfig.updateTime = sb.toString();
        }

        if (currentConfig.configKey().equals(getLastSelectedConfiguration())
                && currentConfig.ephemeral) {
            // Make the config non-ephemeral since the user just explicitly clicked it.
            currentConfig.ephemeral = false;
            if (DBG) {
                log("remove ephemeral status netId=" + Integer.toString(netId)
                        + " " + currentConfig.configKey());
            }
        }

        if (mVerboseLoggingEnabled) {
            log("will read network variables netId=" + Integer.toString(netId));
        }

        readNetworkVariables(currentConfig);
        // When we read back the config from wpa_supplicant, some of the default values are set
        // which could change the configKey.
        if (!savedConfigKey.equals(currentConfig.configKey())) {
            if (!mWifiSupplicantControl.saveNetworkMetadata(currentConfig)) {
                loge("Failed to set network metadata. Removing config " + config.networkId);
                removeNetworkNative(config);
                return new NetworkUpdateResult(INVALID_NETWORK_ID);
            }
        }

        boolean passwordChanged = false;
        // check passed in config to see if it has more than a password set.
        if (!newNetwork && config.preSharedKey != null && !config.preSharedKey.equals("*")) {
            passwordChanged = true;
        }

        if (newNetwork || passwordChanged || wasCredentialChange(originalConfig, currentConfig)) {
            currentConfig.getNetworkSelectionStatus().setHasEverConnected(false);
        }

        // Persist configuration paramaters that are not saved by supplicant.
        if (config.lastUpdateName != null) {
            currentConfig.lastUpdateName = config.lastUpdateName;
        }
        if (config.lastUpdateUid != WifiConfiguration.UNKNOWN_UID) {
            currentConfig.lastUpdateUid = config.lastUpdateUid;
        }

        mConfiguredNetworks.put(currentConfig);

        NetworkUpdateResult result =
                writeIpAndProxyConfigurationsOnChange(currentConfig, config, newNetwork);
        result.setIsNewNetwork(newNetwork);
        result.setNetworkId(netId);

        if (homeSP != null) {
            writePasspointConfigs(null, homeSP);
        }

        saveConfig();
        writeKnownNetworkHistory();
        // Stage the backup of the SettingsProvider package which backs this up.
        mBackupManagerProxy.notifyDataChanged();
        return result;
    }

    private boolean removeNetworkNative(WifiConfiguration config) {
        if (!mWifiSupplicantControl.removeNetwork(config)) {
            return false;
        }
        // Remove any associated keys.
        if (config.enterpriseConfig != null
                && config.enterpriseConfig.getEapMethod() != WifiEnterpriseConfig.Eap.NONE) {
            mWifiKeyStore.removeKeys(config.enterpriseConfig);
        }
        // Stage the backup of the SettingsProvider package which backs this up.
        mBackupManagerProxy.notifyDataChanged();
        return true;
    }

    private boolean wasBitSetUpdated(BitSet originalBitSet, BitSet currentBitSet) {
        if (originalBitSet != null && currentBitSet != null) {
            // both configs have values set, check if they are different
            if (!originalBitSet.equals(currentBitSet)) {
                // the BitSets are different
                return true;
            }
        } else if (originalBitSet != null || currentBitSet != null) {
            return true;
        }
        return false;
    }

    private boolean wasCredentialChange(WifiConfiguration originalConfig,
            WifiConfiguration currentConfig) {
        // Check if any core WifiConfiguration parameters changed that would impact new connections
        if (originalConfig == null) {
            return true;
        }

        if (wasBitSetUpdated(originalConfig.allowedKeyManagement,
                currentConfig.allowedKeyManagement)) {
            return true;
        }

        if (wasBitSetUpdated(originalConfig.allowedProtocols, currentConfig.allowedProtocols)) {
            return true;
        }

        if (wasBitSetUpdated(originalConfig.allowedAuthAlgorithms,
                currentConfig.allowedAuthAlgorithms)) {
            return true;
        }

        if (wasBitSetUpdated(originalConfig.allowedPairwiseCiphers,
                currentConfig.allowedPairwiseCiphers)) {
            return true;
        }

        if (wasBitSetUpdated(originalConfig.allowedGroupCiphers,
                currentConfig.allowedGroupCiphers)) {
            return true;
        }

        if (originalConfig.wepKeys != null && currentConfig.wepKeys != null) {
            if (originalConfig.wepKeys.length == currentConfig.wepKeys.length) {
                for (int i = 0; i < originalConfig.wepKeys.length; i++) {
                    if (!Objects.equals(originalConfig.wepKeys[i], currentConfig.wepKeys[i])) {
                        return true;
                    }
                }
            } else {
                return true;
            }
        }

        if (originalConfig.hiddenSSID != currentConfig.hiddenSSID) {
            return true;
        }

        if (originalConfig.requirePMF != currentConfig.requirePMF) {
            return true;
        }

        if (wasEnterpriseConfigChange(originalConfig.enterpriseConfig,
                currentConfig.enterpriseConfig)) {
            return true;
        }
        return false;
    }


    protected boolean wasEnterpriseConfigChange(WifiEnterpriseConfig originalEnterpriseConfig,
            WifiEnterpriseConfig currentEnterpriseConfig) {
        if (originalEnterpriseConfig != null && currentEnterpriseConfig != null) {
            if (originalEnterpriseConfig.getEapMethod() != currentEnterpriseConfig.getEapMethod()) {
                return true;
            }

            if (originalEnterpriseConfig.getPhase2Method()
                    != currentEnterpriseConfig.getPhase2Method()) {
                return true;
            }

            X509Certificate[] originalCaCerts = originalEnterpriseConfig.getCaCertificates();
            X509Certificate[] currentCaCerts = currentEnterpriseConfig.getCaCertificates();

            if (originalCaCerts != null && currentCaCerts != null) {
                if (originalCaCerts.length == currentCaCerts.length) {
                    for (int i = 0; i < originalCaCerts.length; i++) {
                        if (!originalCaCerts[i].equals(currentCaCerts[i])) {
                            return true;
                        }
                    }
                } else {
                    // number of aliases is different, so the configs are different
                    return true;
                }
            } else {
                // one of the enterprise configs may have aliases
                if (originalCaCerts != null || currentCaCerts != null) {
                    return true;
                }
            }
        } else {
            // One of the configs may have an enterpriseConfig
            if (originalEnterpriseConfig != null || currentEnterpriseConfig != null) {
                return true;
            }
        }
        return false;
    }

    public WifiConfiguration getWifiConfigForHomeSP(HomeSP homeSP) {
        WifiConfiguration config = mConfiguredNetworks.getByFQDNForCurrentUser(homeSP.getFQDN());
        if (config == null) {
            Log.e(TAG, "Could not find network for homeSP " + homeSP.getFQDN());
        }
        return config;
    }

    public HomeSP getHomeSPForConfig(WifiConfiguration config) {
        WifiConfiguration storedConfig = mConfiguredNetworks.getForCurrentUser(config.networkId);
        return storedConfig != null && storedConfig.isPasspoint()
                ? mMOManager.getHomeSP(storedConfig.FQDN)
                : null;
    }

    public ScanDetailCache getScanDetailCache(WifiConfiguration config) {
        if (config == null) return null;
        ScanDetailCache cache = mScanDetailCaches.get(config.networkId);
        if (cache == null && config.networkId != WifiConfiguration.INVALID_NETWORK_ID) {
            cache = new ScanDetailCache(config);
            mScanDetailCaches.put(config.networkId, cache);
        }
        return cache;
    }

    /**
     * This function run thru the Saved WifiConfigurations and check if some should be linked.
     * @param config
     */
    public void linkConfiguration(WifiConfiguration config) {
        if (!WifiConfigurationUtil.isVisibleToAnyProfile(config,
                mUserManager.getProfiles(mCurrentUserId))) {
            logd("linkConfiguration: Attempting to link config " + config.configKey()
                    + " that is not visible to the current user.");
            return;
        }

        if (getScanDetailCache(config) != null && getScanDetailCache(config).size() > 6) {
            // Ignore configurations with large number of BSSIDs
            return;
        }
        if (!config.allowedKeyManagement.get(KeyMgmt.WPA_PSK)) {
            // Only link WPA_PSK config
            return;
        }
        for (WifiConfiguration link : mConfiguredNetworks.valuesForCurrentUser()) {
            boolean doLink = false;

            if (link.configKey().equals(config.configKey())) {
                continue;
            }

            if (link.ephemeral) {
                continue;
            }

            // Autojoin will be allowed to dynamically jump from a linked configuration
            // to another, hence only link configurations that have equivalent level of security
            if (!link.allowedKeyManagement.equals(config.allowedKeyManagement)) {
                continue;
            }

            ScanDetailCache linkedScanDetailCache = getScanDetailCache(link);
            if (linkedScanDetailCache != null && linkedScanDetailCache.size() > 6) {
                // Ignore configurations with large number of BSSIDs
                continue;
            }

            if (config.defaultGwMacAddress != null && link.defaultGwMacAddress != null) {
                // If both default GW are known, link only if they are equal
                if (config.defaultGwMacAddress.equals(link.defaultGwMacAddress)) {
                    if (mVerboseLoggingEnabled) {
                        logd("linkConfiguration link due to same gw " + link.SSID
                                + " and " + config.SSID + " GW " + config.defaultGwMacAddress);
                    }
                    doLink = true;
                }
            } else {
                // We do not know BOTH default gateways hence we will try to link
                // hoping that WifiConfigurations are indeed behind the same gateway.
                // once both WifiConfiguration have been tried and thus once both efault gateways
                // are known we will revisit the choice of linking them
                if ((getScanDetailCache(config) != null)
                        && (getScanDetailCache(config).size() <= 6)) {

                    for (String abssid : getScanDetailCache(config).keySet()) {
                        for (String bbssid : linkedScanDetailCache.keySet()) {
                            if (mVerboseLoggingEnabled) {
                                logd("linkConfiguration try to link due to DBDC BSSID match "
                                        + link.SSID + " and " + config.SSID + " bssida " + abssid
                                        + " bssidb " + bbssid);
                            }
                            if (abssid.regionMatches(true, 0, bbssid, 0, 16)) {
                                // If first 16 ascii characters of BSSID matches,
                                // we assume this is a DBDC
                                doLink = true;
                            }
                        }
                    }
                }
            }

            if (doLink && mOnlyLinkSameCredentialConfigurations) {
                String apsk =
                        readNetworkVariableFromSupplicantFile(link.configKey(), "psk");
                String bpsk =
                        readNetworkVariableFromSupplicantFile(config.configKey(), "psk");
                if (apsk == null || bpsk == null
                        || TextUtils.isEmpty(apsk) || TextUtils.isEmpty(apsk)
                        || apsk.equals("*") || apsk.equals(DELETED_CONFIG_PSK)
                        || !apsk.equals(bpsk)) {
                    doLink = false;
                }
            }

            if (doLink) {
                if (mVerboseLoggingEnabled) {
                    logd("linkConfiguration: will link " + link.configKey()
                            + " and " + config.configKey());
                }
                if (link.linkedConfigurations == null) {
                    link.linkedConfigurations = new HashMap<String, Integer>();
                }
                if (config.linkedConfigurations == null) {
                    config.linkedConfigurations = new HashMap<String, Integer>();
                }
                if (link.linkedConfigurations.get(config.configKey()) == null) {
                    link.linkedConfigurations.put(config.configKey(), Integer.valueOf(1));
                }
                if (config.linkedConfigurations.get(link.configKey()) == null) {
                    config.linkedConfigurations.put(link.configKey(), Integer.valueOf(1));
                }
            } else {
                if (link.linkedConfigurations != null
                        && (link.linkedConfigurations.get(config.configKey()) != null)) {
                    if (mVerboseLoggingEnabled) {
                        logd("linkConfiguration: un-link " + config.configKey()
                                + " from " + link.configKey());
                    }
                    link.linkedConfigurations.remove(config.configKey());
                }
                if (config.linkedConfigurations != null
                        && (config.linkedConfigurations.get(link.configKey()) != null)) {
                    if (mVerboseLoggingEnabled) {
                        logd("linkConfiguration: un-link " + link.configKey()
                                + " from " + config.configKey());
                    }
                    config.linkedConfigurations.remove(link.configKey());
                }
            }
        }
    }

    public HashSet<Integer> makeChannelList(WifiConfiguration config, int age) {
        if (config == null) {
            return null;
        }
        long now_ms = mClock.getWallClockMillis();

        HashSet<Integer> channels = new HashSet<Integer>();

        //get channels for this configuration, if there are at least 2 BSSIDs
        if (getScanDetailCache(config) == null && config.linkedConfigurations == null) {
            return null;
        }

        if (mVerboseLoggingEnabled) {
            StringBuilder dbg = new StringBuilder();
            dbg.append("makeChannelList age=" + Integer.toString(age)
                    + " for " + config.configKey()
                    + " max=" + mMaxNumActiveChannelsForPartialScans);
            if (getScanDetailCache(config) != null) {
                dbg.append(" bssids=" + getScanDetailCache(config).size());
            }
            if (config.linkedConfigurations != null) {
                dbg.append(" linked=" + config.linkedConfigurations.size());
            }
            logd(dbg.toString());
        }

        int numChannels = 0;
        if (getScanDetailCache(config) != null && getScanDetailCache(config).size() > 0) {
            for (ScanDetail scanDetail : getScanDetailCache(config).values()) {
                ScanResult result = scanDetail.getScanResult();
                //TODO : cout active and passive channels separately
                if (numChannels > mMaxNumActiveChannelsForPartialScans.get()) {
                    break;
                }
                if (mVerboseLoggingEnabled) {
                    boolean test = (now_ms - result.seen) < age;
                    logd("has " + result.BSSID + " freq=" + Integer.toString(result.frequency)
                            + " age=" + Long.toString(now_ms - result.seen) + " ?=" + test);
                }
                if (((now_ms - result.seen) < age)) {
                    channels.add(result.frequency);
                    numChannels++;
                }
            }
        }

        //get channels for linked configurations
        if (config.linkedConfigurations != null) {
            for (String key : config.linkedConfigurations.keySet()) {
                WifiConfiguration linked = getWifiConfiguration(key);
                if (linked == null) {
                    continue;
                }
                if (getScanDetailCache(linked) == null) {
                    continue;
                }
                for (ScanDetail scanDetail : getScanDetailCache(linked).values()) {
                    ScanResult result = scanDetail.getScanResult();
                    if (mVerboseLoggingEnabled) {
                        logd("has link: " + result.BSSID
                                + " freq=" + Integer.toString(result.frequency)
                                + " age=" + Long.toString(now_ms - result.seen));
                    }
                    if (numChannels > mMaxNumActiveChannelsForPartialScans.get()) {
                        break;
                    }
                    if (((now_ms - result.seen) < age)) {
                        channels.add(result.frequency);
                        numChannels++;
                    }
                }
            }
        }
        return channels;
    }

    private Map<HomeSP, PasspointMatch> matchPasspointNetworks(ScanDetail scanDetail) {
        if (!mMOManager.isConfigured()) {
            if (mEnableOsuQueries) {
                NetworkDetail networkDetail = scanDetail.getNetworkDetail();
                List<Constants.ANQPElementType> querySet =
                        ANQPFactory.buildQueryList(networkDetail, false, true);

                if (networkDetail.queriable(querySet)) {
                    querySet = mAnqpCache.initiate(networkDetail, querySet);
                    if (querySet != null) {
                        mSupplicantBridge.startANQP(scanDetail, querySet);
                    }
                    updateAnqpCache(scanDetail, networkDetail.getANQPElements());
                }
            }
            return null;
        }
        NetworkDetail networkDetail = scanDetail.getNetworkDetail();
        if (!networkDetail.hasInterworking()) {
            return null;
        }
        updateAnqpCache(scanDetail, networkDetail.getANQPElements());

        Map<HomeSP, PasspointMatch> matches = matchNetwork(scanDetail, true);
        Log.d(Utils.hs2LogTag(getClass()), scanDetail.getSSID()
                + " pass 1 matches: " + toMatchString(matches));
        return matches;
    }

    private Map<HomeSP, PasspointMatch> matchNetwork(ScanDetail scanDetail, boolean query) {
        NetworkDetail networkDetail = scanDetail.getNetworkDetail();

        ANQPData anqpData = mAnqpCache.getEntry(networkDetail);

        Map<Constants.ANQPElementType, ANQPElement> anqpElements =
                anqpData != null ? anqpData.getANQPElements() : null;

        boolean queried = !query;
        Collection<HomeSP> homeSPs = mMOManager.getLoadedSPs().values();
        Map<HomeSP, PasspointMatch> matches = new HashMap<>(homeSPs.size());
        Log.d(Utils.hs2LogTag(getClass()), "match nwk " + scanDetail.toKeyString()
                + ", anqp " + (anqpData != null ? "present" : "missing")
                + ", query " + query + ", home sps: " + homeSPs.size());

        for (HomeSP homeSP : homeSPs) {
            PasspointMatch match = homeSP.match(networkDetail, anqpElements, mSIMAccessor);

            Log.d(Utils.hs2LogTag(getClass()), " -- "
                    + homeSP.getFQDN() + ": match " + match + ", queried " + queried);

            if ((match == PasspointMatch.Incomplete || mEnableOsuQueries) && !queried) {
                boolean matchSet = match == PasspointMatch.Incomplete;
                boolean osu = mEnableOsuQueries;
                List<Constants.ANQPElementType> querySet =
                        ANQPFactory.buildQueryList(networkDetail, matchSet, osu);
                if (networkDetail.queriable(querySet)) {
                    querySet = mAnqpCache.initiate(networkDetail, querySet);
                    if (querySet != null) {
                        mSupplicantBridge.startANQP(scanDetail, querySet);
                    }
                }
                queried = true;
            }
            matches.put(homeSP, match);
        }
        return matches;
    }

    public Map<Constants.ANQPElementType, ANQPElement> getANQPData(NetworkDetail network) {
        ANQPData data = mAnqpCache.getEntry(network);
        return data != null ? data.getANQPElements() : null;
    }

    public SIMAccessor getSIMAccessor() {
        return mSIMAccessor;
    }

    public void notifyANQPDone(Long bssid, boolean success) {
        mSupplicantBridge.notifyANQPDone(bssid, success);
    }

    public void notifyIconReceived(IconEvent iconEvent) {
        Intent intent = new Intent(WifiManager.PASSPOINT_ICON_RECEIVED_ACTION);
        intent.addFlags(Intent.FLAG_RECEIVER_REGISTERED_ONLY_BEFORE_BOOT);
        intent.putExtra(WifiManager.EXTRA_PASSPOINT_ICON_BSSID, iconEvent.getBSSID());
        intent.putExtra(WifiManager.EXTRA_PASSPOINT_ICON_FILE, iconEvent.getFileName());
        try {
            intent.putExtra(WifiManager.EXTRA_PASSPOINT_ICON_DATA,
                    mSupplicantBridge.retrieveIcon(iconEvent));
        } catch (IOException ioe) {
            /* Simply omit the icon data as a failure indication */
        }
        mContext.sendBroadcastAsUser(intent, UserHandle.ALL);

    }

    private void updateAnqpCache(ScanDetail scanDetail,
                                 Map<Constants.ANQPElementType, ANQPElement> anqpElements) {
        NetworkDetail networkDetail = scanDetail.getNetworkDetail();

        if (anqpElements == null) {
            // Try to pull cached data if query failed.
            ANQPData data = mAnqpCache.getEntry(networkDetail);
            if (data != null) {
                scanDetail.propagateANQPInfo(data.getANQPElements());
            }
            return;
        }

        mAnqpCache.update(networkDetail, anqpElements);
    }

    private static String toMatchString(Map<HomeSP, PasspointMatch> matches) {
        StringBuilder sb = new StringBuilder();
        for (Map.Entry<HomeSP, PasspointMatch> entry : matches.entrySet()) {
            sb.append(' ').append(entry.getKey().getFQDN()).append("->").append(entry.getValue());
        }
        return sb.toString();
    }

    private void cacheScanResultForPasspointConfigs(ScanDetail scanDetail,
            Map<HomeSP, PasspointMatch> matches,
            List<WifiConfiguration> associatedWifiConfigurations) {

        for (Map.Entry<HomeSP, PasspointMatch> entry : matches.entrySet()) {
            PasspointMatch match = entry.getValue();
            if (match == PasspointMatch.HomeProvider || match == PasspointMatch.RoamingProvider) {
                WifiConfiguration config = getWifiConfigForHomeSP(entry.getKey());
                if (config != null) {
                    cacheScanResultForConfig(config, scanDetail, entry.getValue());
                    if (associatedWifiConfigurations != null) {
                        associatedWifiConfigurations.add(config);
                    }
                } else {
                    Log.w(Utils.hs2LogTag(getClass()), "Failed to find config for '"
                            + entry.getKey().getFQDN() + "'");
                    /* perhaps the configuration was deleted?? */
                }
            }
        }
    }

    private void cacheScanResultForConfig(
            WifiConfiguration config, ScanDetail scanDetail, PasspointMatch passpointMatch) {

        ScanResult scanResult = scanDetail.getScanResult();

        ScanDetailCache scanDetailCache = getScanDetailCache(config);
        if (scanDetailCache == null) {
            Log.w(TAG, "Could not allocate scan cache for " + config.SSID);
            return;
        }

        // Adding a new BSSID
        ScanResult result = scanDetailCache.get(scanResult.BSSID);
        if (result != null) {
            // transfer the black list status
            scanResult.blackListTimestamp = result.blackListTimestamp;
            scanResult.numIpConfigFailures = result.numIpConfigFailures;
            scanResult.numConnection = result.numConnection;
            scanResult.isAutoJoinCandidate = result.isAutoJoinCandidate;
        }

        if (config.ephemeral) {
            // For an ephemeral Wi-Fi config, the ScanResult should be considered
            // untrusted.
            scanResult.untrusted = true;
        }

        if (scanDetailCache.size() > (MAX_NUM_SCAN_CACHE_ENTRIES + 64)) {
            long now_dbg = 0;
            if (mVerboseLoggingEnabled) {
                logd(" Will trim config " + config.configKey()
                        + " size " + scanDetailCache.size());

                for (ScanDetail sd : scanDetailCache.values()) {
                    logd("     " + sd.getBSSIDString() + " " + sd.getSeen());
                }
                now_dbg = mClock.getElapsedSinceBootNanos();
            }
            // Trim the scan result cache to MAX_NUM_SCAN_CACHE_ENTRIES entries max
            // Since this operation is expensive, make sure it is not performed
            // until the cache has grown significantly above the trim treshold
            scanDetailCache.trim(MAX_NUM_SCAN_CACHE_ENTRIES);
            if (mVerboseLoggingEnabled) {
                long diff = mClock.getElapsedSinceBootNanos() - now_dbg;
                logd(" Finished trimming config, time(ns) " + diff);
                for (ScanDetail sd : scanDetailCache.values()) {
                    logd("     " + sd.getBSSIDString() + " " + sd.getSeen());
                }
            }
        }

        // Add the scan result to this WifiConfiguration
        if (passpointMatch != null) {
            scanDetailCache.put(scanDetail, passpointMatch, getHomeSPForConfig(config));
        } else {
            scanDetailCache.put(scanDetail);
        }

        // Since we added a scan result to this configuration, re-attempt linking
        linkConfiguration(config);
    }

    private boolean isEncryptionWep(String encryption) {
        return encryption.contains("WEP");
    }

    private boolean isEncryptionPsk(String encryption) {
        return encryption.contains("PSK");
    }

    private boolean isEncryptionEap(String encryption) {
        return encryption.contains("EAP");
    }

    public boolean isOpenNetwork(String encryption) {
        if (!isEncryptionWep(encryption) && !isEncryptionPsk(encryption)
                && !isEncryptionEap(encryption)) {
            return true;
        }
        return false;
    }

    public boolean isOpenNetwork(ScanResult scan) {
        String scanResultEncrypt = scan.capabilities;
        return isOpenNetwork(scanResultEncrypt);
    }

    public boolean isOpenNetwork(WifiConfiguration config) {
        String configEncrypt = config.configKey();
        return isOpenNetwork(configEncrypt);
    }

    /**
     * Get saved WifiConfiguration associated with a scan detail.
     * @param scanDetail input a scanDetail from the scan result
     * @return WifiConfiguration WifiConfiguration associated with this scanDetail, null if none
     */
    public List<WifiConfiguration> getSavedNetworkFromScanDetail(ScanDetail scanDetail) {
        ScanResult scanResult = scanDetail.getScanResult();
        if (scanResult == null) {
            return null;
        }
        List<WifiConfiguration> savedWifiConfigurations = new ArrayList<>();
        String ssid = "\"" + scanResult.SSID + "\"";
        for (WifiConfiguration config : mConfiguredNetworks.valuesForCurrentUser()) {
            if (config.SSID == null || !config.SSID.equals(ssid)) {
                continue;
            }
            if (DBG) {
                localLog("getSavedNetworkFromScanDetail(): try " + config.configKey()
                        + " SSID=" + config.SSID + " " + scanResult.SSID + " "
                        + scanResult.capabilities);
            }
            String scanResultEncrypt = scanResult.capabilities;
            String configEncrypt = config.configKey();
            if (isEncryptionWep(scanResultEncrypt) && isEncryptionWep(configEncrypt)
                    || (isEncryptionPsk(scanResultEncrypt) && isEncryptionPsk(configEncrypt))
                    || (isEncryptionEap(scanResultEncrypt) && isEncryptionEap(configEncrypt))
                    || (isOpenNetwork(scanResultEncrypt) && isOpenNetwork(configEncrypt))) {
                savedWifiConfigurations.add(config);
            }
        }
        return savedWifiConfigurations;
    }

    /**
     * Create a mapping between the scandetail and the Wificonfiguration it associated with
     * because Passpoint, one BSSID can associated with multiple SSIDs
     * @param scanDetail input a scanDetail from the scan result
     * @param isConnectingOrConnected input a boolean to indicate if WiFi is connecting or conncted
     * This is used for avoiding ANQP request
     * @return List<WifiConfiguration> a list of WifiConfigurations associated to this scanDetail
     */
    public List<WifiConfiguration> updateSavedNetworkWithNewScanDetail(ScanDetail scanDetail,
            boolean isConnectingOrConnected) {
        ScanResult scanResult = scanDetail.getScanResult();
        if (scanResult == null) {
            return null;
        }
        NetworkDetail networkDetail = scanDetail.getNetworkDetail();
        List<WifiConfiguration> associatedWifiConfigurations = new ArrayList<>();
        if (networkDetail.hasInterworking() && !isConnectingOrConnected) {
            Map<HomeSP, PasspointMatch> matches = matchPasspointNetworks(scanDetail);
            if (matches != null) {
                cacheScanResultForPasspointConfigs(scanDetail, matches,
                        associatedWifiConfigurations);
                //Do not return here. A BSSID can belong to both passpoint network and non-passpoint
                //Network
            }
        }
        List<WifiConfiguration> savedConfigurations = getSavedNetworkFromScanDetail(scanDetail);
        if (savedConfigurations != null) {
            for (WifiConfiguration config : savedConfigurations) {
                cacheScanResultForConfig(config, scanDetail, null);
                associatedWifiConfigurations.add(config);
            }
        }
        if (associatedWifiConfigurations.size() == 0) {
            return null;
        } else {
            return associatedWifiConfigurations;
        }
    }

    /**
     * Handles the switch to a different foreground user:
     * - Removes all ephemeral networks
     * - Disables private network configurations belonging to the previous foreground user
     * - Enables private network configurations belonging to the new foreground user
     *
     * @param userId The identifier of the new foreground user, after the switch.
     *
     * TODO(b/26785736): Terminate background users if the new foreground user has one or more
     * private network configurations.
     */
    public void handleUserSwitch(int userId) {
        mCurrentUserId = userId;
        Set<WifiConfiguration> ephemeralConfigs = new HashSet<>();
        for (WifiConfiguration config : mConfiguredNetworks.valuesForCurrentUser()) {
            if (config.ephemeral) {
                ephemeralConfigs.add(config);
            }
        }
        if (!ephemeralConfigs.isEmpty()) {
            for (WifiConfiguration config : ephemeralConfigs) {
                removeConfigWithoutBroadcast(config);
            }
            saveConfig();
            writeKnownNetworkHistory();
        }

        final List<WifiConfiguration> hiddenConfigurations =
                mConfiguredNetworks.handleUserSwitch(mCurrentUserId);
        for (WifiConfiguration network : hiddenConfigurations) {
            updateNetworkSelectionStatus(
                    network, WifiConfiguration.NetworkSelectionStatus.DISABLED_DUE_TO_USER_SWITCH);
        }
        enableAllNetworks();

        // TODO(b/26785746): This broadcast is unnecessary if either of the following is true:
        // * The user switch did not change the list of visible networks
        // * The user switch revealed additional networks that were temporarily disabled and got
        //   re-enabled now (because enableAllNetworks() sent the same broadcast already).
        sendConfiguredNetworksChangedBroadcast();
    }

    public int getCurrentUserId() {
        return mCurrentUserId;
    }

    public boolean isCurrentUserProfile(int userId) {
        if (userId == mCurrentUserId) {
            return true;
        }
        final UserInfo parent = mUserManager.getProfileParent(userId);
        return parent != null && parent.id == mCurrentUserId;
    }

    /* Compare current and new configuration and write to file on change */
    private NetworkUpdateResult writeIpAndProxyConfigurationsOnChange(
            WifiConfiguration currentConfig,
            WifiConfiguration newConfig,
            boolean isNewNetwork) {
        boolean ipChanged = false;
        boolean proxyChanged = false;

        switch (newConfig.getIpAssignment()) {
            case STATIC:
                if (currentConfig.getIpAssignment() != newConfig.getIpAssignment()) {
                    ipChanged = true;
                } else {
                    ipChanged = !Objects.equals(
                            currentConfig.getStaticIpConfiguration(),
                            newConfig.getStaticIpConfiguration());
                }
                break;
            case DHCP:
                if (currentConfig.getIpAssignment() != newConfig.getIpAssignment()) {
                    ipChanged = true;
                }
                break;
            case UNASSIGNED:
                /* Ignore */
                break;
            default:
                loge("Ignore invalid ip assignment during write");
                break;
        }

        switch (newConfig.getProxySettings()) {
            case STATIC:
            case PAC:
                ProxyInfo newHttpProxy = newConfig.getHttpProxy();
                ProxyInfo currentHttpProxy = currentConfig.getHttpProxy();

                if (newHttpProxy != null) {
                    proxyChanged = !newHttpProxy.equals(currentHttpProxy);
                } else {
                    proxyChanged = (currentHttpProxy != null);
                }
                break;
            case NONE:
                if (currentConfig.getProxySettings() != newConfig.getProxySettings()) {
                    proxyChanged = true;
                }
                break;
            case UNASSIGNED:
                /* Ignore */
                break;
            default:
                loge("Ignore invalid proxy configuration during write");
                break;
        }

        if (ipChanged) {
            currentConfig.setIpAssignment(newConfig.getIpAssignment());
            currentConfig.setStaticIpConfiguration(newConfig.getStaticIpConfiguration());
            log("IP config changed SSID = " + currentConfig.SSID);
            if (currentConfig.getStaticIpConfiguration() != null) {
                log(" static configuration: "
                        + currentConfig.getStaticIpConfiguration().toString());
            }
        }

        if (proxyChanged) {
            currentConfig.setProxySettings(newConfig.getProxySettings());
            currentConfig.setHttpProxy(newConfig.getHttpProxy());
            log("proxy changed SSID = " + currentConfig.SSID);
            if (currentConfig.getHttpProxy() != null) {
                log(" proxyProperties: " + currentConfig.getHttpProxy().toString());
            }
        }

        if (ipChanged || proxyChanged || isNewNetwork) {
            if (mVerboseLoggingEnabled) {
                logd("writeIpAndProxyConfigurationsOnChange: " + currentConfig.SSID + " -> "
                        + newConfig.SSID + " path: " + IP_CONFIG_FILE);
            }
            writeIpAndProxyConfigurations();
        }
        return new NetworkUpdateResult(ipChanged, proxyChanged);
    }

    /**
     * Read the variables from the supplicant daemon that are needed to
     * fill in the WifiConfiguration object.
     *
     * @param config the {@link WifiConfiguration} object to be filled in.
     */
    private void readNetworkVariables(WifiConfiguration config) {
        mWifiSupplicantControl.readNetworkVariables(config);
    }

    /* return the allowed key management based on a scan result */

    public WifiConfiguration wifiConfigurationFromScanResult(ScanResult result) {

        WifiConfiguration config = new WifiConfiguration();

        config.SSID = "\"" + result.SSID + "\"";

        if (mVerboseLoggingEnabled) {
            logd("WifiConfiguration from scan results "
                    + config.SSID + " cap " + result.capabilities);
        }

        if (result.capabilities.contains("PSK") || result.capabilities.contains("EAP")
                || result.capabilities.contains("WEP")) {
            if (result.capabilities.contains("PSK")) {
                config.allowedKeyManagement.set(KeyMgmt.WPA_PSK);
            }

            if (result.capabilities.contains("EAP")) {
                config.allowedKeyManagement.set(KeyMgmt.WPA_EAP);
                config.allowedKeyManagement.set(KeyMgmt.IEEE8021X);
            }

            if (result.capabilities.contains("WEP")) {
                config.allowedKeyManagement.set(KeyMgmt.NONE);
                config.allowedAuthAlgorithms.set(WifiConfiguration.AuthAlgorithm.OPEN);
                config.allowedAuthAlgorithms.set(WifiConfiguration.AuthAlgorithm.SHARED);
            }
        } else {
            config.allowedKeyManagement.set(KeyMgmt.NONE);
        }

        return config;
    }

    public WifiConfiguration wifiConfigurationFromScanResult(ScanDetail scanDetail) {
        ScanResult result = scanDetail.getScanResult();
        return wifiConfigurationFromScanResult(result);
    }

    /* Returns a unique for a given configuration */
    private static int configKey(WifiConfiguration config) {
        String key = config.configKey();
        return key.hashCode();
    }

    void dump(FileDescriptor fd, PrintWriter pw, String[] args) {
        pw.println("Dump of WifiConfigManager");
        pw.println("mLastPriority " + mLastPriority);
        pw.println("Configured networks");
        for (WifiConfiguration conf : getAllConfiguredNetworks()) {
            pw.println(conf);
        }
        pw.println();
        if (mLostConfigsDbg != null && mLostConfigsDbg.size() > 0) {
            pw.println("LostConfigs: ");
            for (String s : mLostConfigsDbg) {
                pw.println(s);
            }
        }
        if (mLocalLog != null) {
            pw.println("WifiConfigManager - Log Begin ----");
            mLocalLog.dump(fd, pw, args);
            pw.println("WifiConfigManager - Log End ----");
        }
        if (mMOManager.isConfigured()) {
            pw.println("Begin dump of ANQP Cache");
            mAnqpCache.dump(pw);
            pw.println("End dump of ANQP Cache");
        }
    }

    public String getConfigFile() {
        return IP_CONFIG_FILE;
    }

    protected void logd(String s) {
        Log.d(TAG, s);
    }

    protected void loge(String s) {
        loge(s, false);
    }

    protected void loge(String s, boolean stack) {
        if (stack) {
            Log.e(TAG, s + " stack:" + Thread.currentThread().getStackTrace()[2].getMethodName()
                    + " - " + Thread.currentThread().getStackTrace()[3].getMethodName()
                    + " - " + Thread.currentThread().getStackTrace()[4].getMethodName()
                    + " - " + Thread.currentThread().getStackTrace()[5].getMethodName());
        } else {
            Log.e(TAG, s);
        }
    }

    private void logKernelTime() {
        long kernelTimeMs = System.nanoTime() / (1000 * 1000);
        StringBuilder builder = new StringBuilder();
        builder.append("kernel time = ")
                .append(kernelTimeMs / 1000)
                .append(".")
                .append(kernelTimeMs % 1000)
                .append("\n");
        localLog(builder.toString());
    }

    protected void log(String s) {
        Log.d(TAG, s);
    }

    private void localLog(String s) {
        if (mLocalLog != null) {
            mLocalLog.log(s);
        }
    }

    private void localLogAndLogcat(String s) {
        localLog(s);
        Log.d(TAG, s);
    }

    private void localLogNetwork(String s, int netId) {
        if (mLocalLog == null) {
            return;
        }

        WifiConfiguration config;
        synchronized (mConfiguredNetworks) {             // !!! Useless synchronization
            config = mConfiguredNetworks.getForAllUsers(netId);
        }

        if (config != null) {
            mLocalLog.log(s + " " + config.getPrintableSsid() + " " + netId
                    + " status=" + config.status
                    + " key=" + config.configKey());
        } else {
            mLocalLog.log(s + " " + netId);
        }
    }

    /**
<<<<<<< HEAD
     * Checks if the network is a sim config.
     * @param config Config corresponding to the network.
     * @return true if it is a sim config, false otherwise.
     */
    public boolean isSimConfig(WifiConfiguration config) {
        return mWifiSupplicantControl.isSimConfig(config);
    }

    /**
=======
>>>>>>> cebad716
     * Resets all sim networks from the network list.
     */
    public void resetSimNetworks() {
        mWifiSupplicantControl.resetSimNetworks(mConfiguredNetworks.valuesForCurrentUser());
    }

    boolean isNetworkConfigured(WifiConfiguration config) {
        // Check if either we have a network Id or a WifiConfiguration
        // matching the one we are trying to add.

        if (config.networkId != INVALID_NETWORK_ID) {
            return (mConfiguredNetworks.getForCurrentUser(config.networkId) != null);
        }

        return (mConfiguredNetworks.getByConfigKeyForCurrentUser(config.configKey()) != null);
    }

    /**
     * Checks if uid has access to modify the configuration corresponding to networkId.
     *
     * The conditions checked are, in descending priority order:
     * - Disallow modification if the the configuration is not visible to the uid.
     * - Allow modification if the uid represents the Device Owner app.
     * - Allow modification if both of the following are true:
     *   - The uid represents the configuration's creator or an app holding OVERRIDE_CONFIG_WIFI.
     *   - The modification is only for administrative annotation (e.g. when connecting) or the
     *     configuration is not lockdown eligible (which currently means that it was not last
     *     updated by the DO).
     * - Allow modification if configuration lockdown is explicitly disabled and the uid represents
     *   an app holding OVERRIDE_CONFIG_WIFI.
     * - In all other cases, disallow modification.
     */
    boolean canModifyNetwork(int uid, int networkId, boolean onlyAnnotate) {
        WifiConfiguration config = mConfiguredNetworks.getForCurrentUser(networkId);

        if (config == null) {
            loge("canModifyNetwork: cannot find config networkId " + networkId);
            return false;
        }

        final DevicePolicyManagerInternal dpmi = LocalServices.getService(
                DevicePolicyManagerInternal.class);

        final boolean isUidDeviceOwner = dpmi != null && dpmi.isActiveAdminWithPolicy(uid,
                DeviceAdminInfo.USES_POLICY_DEVICE_OWNER);

        if (isUidDeviceOwner) {
            return true;
        }

        final boolean isCreator = (config.creatorUid == uid);

        if (onlyAnnotate) {
            return isCreator || checkConfigOverridePermission(uid);
        }

        // Check if device has DPM capability. If it has and dpmi is still null, then we
        // treat this case with suspicion and bail out.
        if (mContext.getPackageManager().hasSystemFeature(PackageManager.FEATURE_DEVICE_ADMIN)
                && dpmi == null) {
            return false;
        }

        // WiFi config lockdown related logic. At this point we know uid NOT to be a Device Owner.

        final boolean isConfigEligibleForLockdown = dpmi != null && dpmi.isActiveAdminWithPolicy(
                config.creatorUid, DeviceAdminInfo.USES_POLICY_DEVICE_OWNER);
        if (!isConfigEligibleForLockdown) {
            return isCreator || checkConfigOverridePermission(uid);
        }

        final ContentResolver resolver = mContext.getContentResolver();
        final boolean isLockdownFeatureEnabled = Settings.Global.getInt(resolver,
                Settings.Global.WIFI_DEVICE_OWNER_CONFIGS_LOCKDOWN, 0) != 0;
        return !isLockdownFeatureEnabled && checkConfigOverridePermission(uid);
    }

    /**
     * Checks if uid has access to modify config.
     */
    boolean canModifyNetwork(int uid, WifiConfiguration config, boolean onlyAnnotate) {
        if (config == null) {
            loge("canModifyNetowrk recieved null configuration");
            return false;
        }

        // Resolve the correct network id.
        int netid;
        if (config.networkId != INVALID_NETWORK_ID) {
            netid = config.networkId;
        } else {
            WifiConfiguration test =
                    mConfiguredNetworks.getByConfigKeyForCurrentUser(config.configKey());
            if (test == null) {
                return false;
            } else {
                netid = test.networkId;
            }
        }

        return canModifyNetwork(uid, netid, onlyAnnotate);
    }

    boolean checkConfigOverridePermission(int uid) {
        try {
            return (mFacade.checkUidPermission(
                    android.Manifest.permission.OVERRIDE_WIFI_CONFIG, uid)
                    == PackageManager.PERMISSION_GRANTED);
        } catch (RemoteException e) {
            return false;
        }
    }

    /** called when CS ask WiFistateMachine to disconnect the current network
     * because the score is bad.
     */
    void handleBadNetworkDisconnectReport(int netId, WifiInfo info) {
        /* TODO verify the bad network is current */
        WifiConfiguration config = mConfiguredNetworks.getForCurrentUser(netId);
        if (config != null) {
            if ((info.is24GHz() && info.getRssi()
                    <= WifiQualifiedNetworkSelector.QUALIFIED_RSSI_24G_BAND)
                    || (info.is5GHz() && info.getRssi()
                    <= WifiQualifiedNetworkSelector.QUALIFIED_RSSI_5G_BAND)) {
                // We do not block due to bad RSSI since network selection should not select bad
                // RSSI candidate
            } else {
                // We got disabled but RSSI is good, so disable hard
                updateNetworkSelectionStatus(config,
                        WifiConfiguration.NetworkSelectionStatus.DISABLED_BAD_LINK);
            }
        }
        // Record last time Connectivity Service switched us away from WiFi and onto Cell
        mLastUnwantedNetworkDisconnectTimestamp = mClock.getWallClockMillis();
    }

    int getMaxDhcpRetries() {
        return mFacade.getIntegerSetting(mContext,
                Settings.Global.WIFI_MAX_DHCP_RETRY_COUNT,
                DEFAULT_MAX_DHCP_RETRIES);
    }

    /**
     * Clear BSSID blacklist in wpa_supplicant & HAL.
     */
    void clearBssidBlacklist() {
        mBssidBlacklist.clear();
        mWifiSupplicantControl.clearBssidBlacklist();
    }

    /**
     * Add a BSSID to the blacklist.
     *
     * @param bssid to be added.
     */
    void blackListBssid(String bssid) {
        if (TextUtils.isEmpty(bssid)) {
            return;
        }
        mBssidBlacklist.add(bssid);
        mWifiSupplicantControl.blackListBssid(bssid,
                mBssidBlacklist.toArray(new String[mBssidBlacklist.size()]));
    }

    /**
     * Checks if the provided bssid is blacklisted or not.
     *
     * @param bssid bssid to be checked.
     * @return true if present, false otherwise.
     */
    public boolean isBssidBlacklisted(String bssid) {
        return mBssidBlacklist.contains(bssid);
    }

    public boolean getEnableAutoJoinWhenAssociated() {
        return mEnableAutoJoinWhenAssociated.get();
    }

    public void setEnableAutoJoinWhenAssociated(boolean enabled) {
        mEnableAutoJoinWhenAssociated.set(enabled);
    }

    /**
     * Check if the provided ephemeral network was deleted by the user or not.
     * @param ssid ssid of the network
     * @return true if network was deleted, false otherwise.
     */
    public boolean wasEphemeralNetworkDeleted(String ssid) {
        return mDeletedEphemeralSSIDs.contains(ssid);
    }
}<|MERGE_RESOLUTION|>--- conflicted
+++ resolved
@@ -402,15 +402,10 @@
         mSIMAccessor = new SIMAccessor(mContext);
         mWriter = new DelayedDiskWrite();
         mIpconfigStore = new IpConfigStore(mWriter);
-        mWifiNetworkHistory = new WifiNetworkHistory(context, mLocalLog, mWriter);
-<<<<<<< HEAD
-        mWifiSupplicantControl = new WifiSupplicantControl(wifiNative, mLocalLog);
+        mWifiNetworkHistory = new WifiNetworkHistory(mContext, mLocalLog, mWriter);
+        mWifiSupplicantControl = new WifiSupplicantControl(mContext, wifiNative, mLocalLog);
         mWifiKeyStore = new WifiKeyStore(keyStore);
         mBackupManagerProxy = new BackupManagerProxy();
-=======
-        mWifiConfigStore =
-                new WifiConfigStore(context, wifiNative, mKeyStore, mLocalLog, mShowNetworks, true);
->>>>>>> cebad716
     }
 
     public void trimANQPCache(boolean all) {
@@ -3084,18 +3079,6 @@
     }
 
     /**
-<<<<<<< HEAD
-     * Checks if the network is a sim config.
-     * @param config Config corresponding to the network.
-     * @return true if it is a sim config, false otherwise.
-     */
-    public boolean isSimConfig(WifiConfiguration config) {
-        return mWifiSupplicantControl.isSimConfig(config);
-    }
-
-    /**
-=======
->>>>>>> cebad716
      * Resets all sim networks from the network list.
      */
     public void resetSimNetworks() {
