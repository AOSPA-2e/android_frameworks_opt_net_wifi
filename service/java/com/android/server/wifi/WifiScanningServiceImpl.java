--- conflicted
+++ resolved
@@ -1183,11 +1183,7 @@
             return true;
         } else {
             if (WifiNative.startScan(s, mStateMachine)) {
-<<<<<<< HEAD
                 if (DBG) Log.d(TAG, "Successfully started scan of " + s.num_buckets + " buckets at"
-=======
-                if (DBG) Log.e(TAG, "Successfully started scan of " + s.num_buckets + " buckets at"
->>>>>>> ed3f1ddf
                         + "time = " + SystemClock.elapsedRealtimeNanos() / 1000 + " period "
                         + s.base_period_ms);
                 return true;
@@ -1877,12 +1873,9 @@
         }
         return band;
     }
-<<<<<<< HEAD
 
     @Override
     protected void dump(FileDescriptor fd, PrintWriter pw, String[] args) {
         mStateMachine.dump(fd, pw, args);
     }
-=======
->>>>>>> ed3f1ddf
 }