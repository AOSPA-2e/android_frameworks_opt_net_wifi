/*
 * Copyright (C) 2016 The Android Open Source Project
 *
 * Licensed under the Apache License, Version 2.0 (the "License");
 * you may not use this file except in compliance with the License.
 * You may obtain a copy of the License at
 *
 *      http://www.apache.org/licenses/LICENSE-2.0
 *
 * Unless required by applicable law or agreed to in writing, software
 * distributed under the License is distributed on an "AS IS" BASIS,
 * WITHOUT WARRANTIES OR CONDITIONS OF ANY KIND, either express or implied.
 * See the License for the specific language governing permissions and
 * limitations under the License.
 */

package com.android.server.wifi;

<<<<<<< HEAD
import android.content.Context;
import android.content.Intent;
import android.net.wifi.WifiManager;
import android.os.UserHandle;
=======
import android.content.BroadcastReceiver;
import android.content.Context;
import android.content.Intent;
import android.content.IntentFilter;
import android.os.Handler;
import android.telephony.TelephonyManager;
>>>>>>> 469eeeff
import android.text.TextUtils;
import android.util.Log;

import com.android.internal.annotations.VisibleForTesting;

import java.io.FileDescriptor;
import java.io.PrintWriter;
import java.text.SimpleDateFormat;
import java.util.Date;
import java.util.Locale;

/**
 * Provide functions for making changes to WiFi country code.
 * This Country Code is from MCC or phone default setting. This class sends Country Code
 * to driver through wpa_supplicant when ClientModeImpl marks current state as ready
 * using setReadyForChange(true).
 */
public class WifiCountryCode {
    private static final String TAG = "WifiCountryCode";
    private final TelephonyManager mTelephonyManager;
    private final WifiNative mWifiNative;
    private boolean DBG = false;
    private boolean mReady = false;
    private Context mContext;
    private static final SimpleDateFormat FORMATTER = new SimpleDateFormat("MM-dd HH:mm:ss.SSS");

    /** config option that indicate whether or not to reset country code to default when
     * cellular radio indicates country code loss
     */
    private boolean mRevertCountryCodeOnCellularLoss;
    private String mDefaultCountryCode = null;
    private String mTelephonyCountryCode = null;
    private String mDriverCountryCode = null;
    private String mTelephonyCountryTimestamp = null;
    private String mDriverCountryTimestamp = null;
    private String mReadyTimestamp = null;
    private boolean mForceCountryCode = false;

    public WifiCountryCode(
            Context context,
<<<<<<< HEAD
            WifiNative wifiNative,
            String oemDefaultCountryCode,
            boolean revertCountryCodeOnCellularLoss) {

        mContext = context;
=======
            Handler handler,
            WifiNative wifiNative,
            String oemDefaultCountryCode,
            boolean revertCountryCodeOnCellularLoss) {
        mTelephonyManager = (TelephonyManager) context.getSystemService(Context.TELEPHONY_SERVICE);
>>>>>>> 469eeeff
        mWifiNative = wifiNative;
        mRevertCountryCodeOnCellularLoss = revertCountryCodeOnCellularLoss;

        if (!TextUtils.isEmpty(oemDefaultCountryCode)) {
            mDefaultCountryCode = oemDefaultCountryCode.toUpperCase(Locale.US);
        } else {
            if (mRevertCountryCodeOnCellularLoss) {
                Log.w(TAG, "config_wifi_revert_country_code_on_cellular_loss is set, "
                         + "but there is no default country code.");
                mRevertCountryCodeOnCellularLoss = false;
            }
        }
        context.registerReceiver(new BroadcastReceiver() {
            @Override
            public void onReceive(Context context, Intent intent) {
                final String action = intent.getAction();
                String countryCode = intent.getStringExtra(TelephonyManager.EXTRA_NETWORK_COUNTRY);
                Log.d(TAG, "Country code changed");
                setCountryCodeAndUpdate(countryCode);
            }}, new IntentFilter(TelephonyManager.ACTION_NETWORK_COUNTRY_CHANGED), null, handler);

        Log.d(TAG, "mDefaultCountryCode " + mDefaultCountryCode
                + " mRevertCountryCodeOnCellularLoss " + mRevertCountryCodeOnCellularLoss);
    }

    public WifiCountryCode(
            WifiNative wifiNative,
            String oemDefaultCountryCode,
            boolean revertCountryCodeOnCellularLoss) {
        this(null, wifiNative, oemDefaultCountryCode, revertCountryCodeOnCellularLoss);
    }

    /**
     * Enable verbose logging for WifiCountryCode.
     */
    public void enableVerboseLogging(int verbose) {
        if (verbose > 0) {
            DBG = true;
        } else {
            DBG = false;
        }
    }

    private void sendCountryCodeChangedBroadcast() {
        if (mContext == null) {
            return;
        }

        Log.d(TAG, "sending WIFI_COUNTRY_CODE_CHANGED_ACTION");
        Intent intent = new Intent(WifiManager.WIFI_COUNTRY_CODE_CHANGED_ACTION);
        intent.addFlags(Intent.FLAG_RECEIVER_REGISTERED_ONLY_BEFORE_BOOT);
        intent.putExtra(WifiManager.EXTRA_COUNTRY_CODE, getCountryCode());
        mContext.sendStickyBroadcastAsUser(intent, UserHandle.ALL);
    }

    /**
     * This is called when airplane mode is enabled.
     * In this case we should invalidate all other country code except the
     * phone default one.
     */
    public synchronized void airplaneModeEnabled() {
        Log.d(TAG, "Airplane Mode Enabled");
        // Airplane mode is enabled, we need to reset the country code to phone default.
        // Country code will be set upon when wpa_supplicant starts next time.
        mTelephonyCountryCode = null;
        sendCountryCodeChangedBroadcast();
    }

    private void initializeTelephonyCountryCodeIfNeeded() {
        // If we don't have a country code set, read it from telephony on bootup.
        if (mTelephonyCountryCode == null) {
            Log.d(TAG, "Reading country code on initialization");
            setCountryCode(mTelephonyManager.getNetworkCountryIso());
        }
    }

    /**
     * Change the state to indicates if wpa_supplicant is ready to handle country code changing
     * request or not.
     * We call native code to request country code changes only when wpa_supplicant is
     * started but not yet L2 connected.
     */
    public synchronized void setReadyForChange(boolean ready) {
        mReady = ready;
        mReadyTimestamp = FORMATTER.format(new Date(System.currentTimeMillis()));
        // We are ready to set country code now.
        // We need to post pending country code request.
        if (mReady) {
            initializeTelephonyCountryCodeIfNeeded();
            updateCountryCode();
        }
    }

    /**
     * Enable force-country-code mode
     * @param countryCode The forced two-letter country code
     */
    synchronized void enableForceCountryCode(String countryCode) {
        if (TextUtils.isEmpty(countryCode)) {
            Log.d(TAG, "Fail to force country code because the received country code is empty");
            return;
        }
        mForceCountryCode = true;
        mTelephonyCountryCode = countryCode.toUpperCase(Locale.US);
        // If wpa_supplicant is ready we set the country code now, otherwise it will be
        // set once wpa_supplicant is ready.
        if (mReady) {
            updateCountryCode();
        } else {
            Log.d(TAG, "skip update supplicant not ready yet");
        }
    }

    /**
     * Disable force-country-code mode
     */
    synchronized void disableForceCountryCode() {
        mForceCountryCode = false;
        // Set mTelephonyCountryCode to null so that default country code is used until
        // next call of setCountryCode().
        mTelephonyCountryCode = null;
    }

    private boolean setCountryCode(String countryCode) {
        if (mForceCountryCode) {
            Log.d(TAG, "Country code can't be set because it is the force-country-code mode");
            return false;
        }
        Log.d(TAG, "Set country code to: " + countryCode);
        mTelephonyCountryTimestamp = FORMATTER.format(new Date(System.currentTimeMillis()));

        // Empty country code.
        if (TextUtils.isEmpty(countryCode)) {
            if (mRevertCountryCodeOnCellularLoss) {
                Log.d(TAG, "Received empty country code, reset to default country code");
                mTelephonyCountryCode = null;
            }
        } else {
            mTelephonyCountryCode = countryCode.toUpperCase(Locale.US);
        }
        return true;
    }

    /**
     * Handle country code change request.
     * @param countryCode The country code intended to set.
     * This is supposed to be from Telephony service.
     * otherwise we think it is from other applications.
     * @return Returns true if the country code passed in is acceptable.
     */
    private boolean setCountryCodeAndUpdate(String countryCode) {
        if (!setCountryCode(countryCode)) return false;
        // If wpa_supplicant is ready we set the country code now, otherwise it will be
        // set once wpa_supplicant is ready.
        if (mReady) {
            updateCountryCode();
        } else {
            Log.d(TAG, "skip update supplicant not ready yet");
        }
        sendCountryCodeChangedBroadcast();
        return true;
    }

    /**
     * Method to get the Country Code that was sent to wpa_supplicant.
     *
     * @return Returns the local copy of the Country Code that was sent to the driver upon
     * setReadyForChange(true).
     * If wpa_supplicant was never started, this may be null even if a SIM reported a valid
     * country code.
     * Returns null if no Country Code was sent to driver.
     */
    @VisibleForTesting
    public synchronized String getCountryCodeSentToDriver() {
        return mDriverCountryCode;
    }

    /**
     * Method to return the currently reported Country Code from the SIM or phone default setting.
     *
     * @return The currently reported Country Code from the SIM. If there is no Country Code
     * reported from SIM, a phone default Country Code will be returned.
     * Returns null when there is no Country Code available.
     */
    public synchronized String getCountryCode() {
        return pickCountryCode();
    }

    /**
     * Method to dump the current state of this WifiCounrtyCode object.
     */
    public synchronized void dump(FileDescriptor fd, PrintWriter pw, String[] args) {
        pw.println("mRevertCountryCodeOnCellularLoss: " + mRevertCountryCodeOnCellularLoss);
        pw.println("mDefaultCountryCode: " + mDefaultCountryCode);
        pw.println("mDriverCountryCode: " + mDriverCountryCode);
        pw.println("mTelephonyCountryCode: " + mTelephonyCountryCode);
        pw.println("mTelephonyCountryTimestamp: " + mTelephonyCountryTimestamp);
        pw.println("mDriverCountryTimestamp: " + mDriverCountryTimestamp);
        pw.println("mReadyTimestamp: " + mReadyTimestamp);
        pw.println("mReady: " + mReady);
    }

    private void updateCountryCode() {
        String country = pickCountryCode();
        Log.d(TAG, "updateCountryCode to " + country);

        // We do not check if the country code equals the current one.
        // There are two reasons:
        // 1. Wpa supplicant may silently modify the country code.
        // 2. If Wifi restarted therefoere wpa_supplicant also restarted,
        // the country code counld be reset to '00' by wpa_supplicant.
        if (country != null) {
            setCountryCodeNative(country);
        }
        // We do not set country code if there is no candidate. This is reasonable
        // because wpa_supplicant usually starts with an international safe country
        // code setting: '00'.
    }

    private String pickCountryCode() {
        if (mTelephonyCountryCode != null) {
            return mTelephonyCountryCode;
        }
        if (mDefaultCountryCode != null) {
            return mDefaultCountryCode;
        }
        // If there is no candidate country code we will return null.
        return null;
    }

    private boolean setCountryCodeNative(String country) {
        mDriverCountryTimestamp = FORMATTER.format(new Date(System.currentTimeMillis()));
        if (mWifiNative.setCountryCode(mWifiNative.getClientInterfaceName(), country)) {
            Log.d(TAG, "Succeeded to set country code to: " + country);
            mDriverCountryCode = country;
            return true;
        }
        Log.d(TAG, "Failed to set country code to: " + country);
        return false;
    }
}
<|MERGE_RESOLUTION|>--- conflicted
+++ resolved
@@ -16,19 +16,14 @@
 
 package com.android.server.wifi;
 
-<<<<<<< HEAD
-import android.content.Context;
-import android.content.Intent;
-import android.net.wifi.WifiManager;
-import android.os.UserHandle;
-=======
 import android.content.BroadcastReceiver;
 import android.content.Context;
 import android.content.Intent;
 import android.content.IntentFilter;
+import android.net.wifi.WifiManager;
 import android.os.Handler;
+import android.os.UserHandle;
 import android.telephony.TelephonyManager;
->>>>>>> 469eeeff
 import android.text.TextUtils;
 import android.util.Log;
 
@@ -69,19 +64,12 @@
 
     public WifiCountryCode(
             Context context,
-<<<<<<< HEAD
-            WifiNative wifiNative,
-            String oemDefaultCountryCode,
-            boolean revertCountryCodeOnCellularLoss) {
-
-        mContext = context;
-=======
             Handler handler,
             WifiNative wifiNative,
             String oemDefaultCountryCode,
             boolean revertCountryCodeOnCellularLoss) {
+        mContext = context;
         mTelephonyManager = (TelephonyManager) context.getSystemService(Context.TELEPHONY_SERVICE);
->>>>>>> 469eeeff
         mWifiNative = wifiNative;
         mRevertCountryCodeOnCellularLoss = revertCountryCodeOnCellularLoss;
 
@@ -111,7 +99,7 @@
             WifiNative wifiNative,
             String oemDefaultCountryCode,
             boolean revertCountryCodeOnCellularLoss) {
-        this(null, wifiNative, oemDefaultCountryCode, revertCountryCodeOnCellularLoss);
+        this(null, null, wifiNative, oemDefaultCountryCode, revertCountryCodeOnCellularLoss);
     }
 
     /**
