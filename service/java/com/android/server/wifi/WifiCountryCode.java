--- conflicted
+++ resolved
@@ -160,12 +160,12 @@
      * country code.
      * Returns null if no Country Code was sent to driver.
      */
-<<<<<<< HEAD
     public synchronized String getCurrentCountryCode() {
         mCurrentCountryCode = pickCountryCode();
-=======
+        return mCurrentCountryCode;
+    }
+
     public synchronized String getCountryCodeSentToDriver() {
->>>>>>> 4da98e32
         return mCurrentCountryCode;
     }
 
