/*
 * Copyright (C) 2016 The Android Open Source Project
 *
 * Licensed under the Apache License, Version 2.0 (the "License");
 * you may not use this file except in compliance with the License.
 * You may obtain a copy of the License at
 *
 *      http://www.apache.org/licenses/LICENSE-2.0
 *
 * Unless required by applicable law or agreed to in writing, software
 * distributed under the License is distributed on an "AS IS" BASIS,
 * WITHOUT WARRANTIES OR CONDITIONS OF ANY KIND, either express or implied.
 * See the License for the specific language governing permissions and
 * limitations under the License.
 */

package com.android.server.wifi;

import android.annotation.NonNull;
import android.app.ActivityManager;
import android.app.AlarmManager;
import android.app.AppOpsManager;
import android.content.Context;
import android.hardware.SystemSensorManager;
import android.net.IpMemoryStore;
import android.net.NetworkCapabilities;
import android.net.NetworkKey;
import android.net.NetworkScoreManager;
import android.net.wifi.IWifiScanner;
import android.net.wifi.WifiManager;
import android.net.wifi.WifiNetworkScoreCache;
import android.net.wifi.WifiScanner;
import android.os.BatteryStatsManager;
import android.os.Handler;
import android.os.HandlerThread;
import android.os.IBinder;
import android.os.INetworkManagementService;
import android.os.Looper;
import android.os.ServiceManager;
import android.os.SystemProperties;
import android.os.UserManager;
import android.provider.Settings.Secure;
import android.security.KeyStore;
import android.telephony.SubscriptionManager;
import android.telephony.TelephonyManager;
import android.util.LocalLog;

import com.android.internal.R;
import com.android.internal.os.PowerProfile;
import com.android.server.am.ActivityManagerService;
import com.android.server.wifi.aware.WifiAwareMetrics;
import com.android.server.wifi.hotspot2.PasspointManager;
import com.android.server.wifi.hotspot2.PasspointNetworkEvaluator;
import com.android.server.wifi.hotspot2.PasspointObjectFactory;
import com.android.server.wifi.p2p.SupplicantP2pIfaceHal;
import com.android.server.wifi.p2p.WifiP2pMetrics;
import com.android.server.wifi.p2p.WifiP2pMonitor;
import com.android.server.wifi.p2p.WifiP2pNative;
import com.android.server.wifi.rtt.RttMetrics;
import com.android.server.wifi.util.WifiPermissionsUtil;
import com.android.server.wifi.util.WifiPermissionsWrapper;
import com.android.server.wifi.wificond.IWificond;

import java.util.Random;

/**
 *  WiFi dependency injector. To be used for accessing various WiFi class instances and as a
 *  handle for mock injection.
 *
 *  Some WiFi class instances currently depend on having a Looper from a HandlerThread that has
 *  been started. To accommodate this, we have a two-phased approach to initialize and retrieve
 *  an instance of the WifiInjector.
 */
public class WifiInjector {
    private static final String BOOT_DEFAULT_WIFI_COUNTRY_CODE = "ro.boot.wificountrycode";
    private static final String WIFICOND_SERVICE_NAME = "wificond";

    static WifiInjector sWifiInjector = null;

    private final Context mContext;
    private final BatteryStatsManager mBatteryStats;
    private final FrameworkFacade mFrameworkFacade;
    private final DeviceConfigFacade mDeviceConfigFacade;
    private final UserManager mUserManager;
    private final HandlerThread mAsyncChannelHandlerThread;
    private final HandlerThread mWifiHandlerThread;
    private final HandlerThread mWifiP2pServiceHandlerThread;
    private final HandlerThread mPasspointProvisionerHandlerThread;
    private final WifiTrafficPoller mWifiTrafficPoller;
    private final WifiCountryCode mCountryCode;
    private final BackupManagerProxy mBackupManagerProxy = new BackupManagerProxy();
    private final WifiApConfigStore mWifiApConfigStore;
    private final WifiNative mWifiNative;
    private final WifiMonitor mWifiMonitor;
    private final WifiP2pNative mWifiP2pNative;
    private final WifiP2pMonitor mWifiP2pMonitor;
    private final SupplicantStaIfaceHal mSupplicantStaIfaceHal;
    private final SupplicantP2pIfaceHal mSupplicantP2pIfaceHal;
    private final HostapdHal mHostapdHal;
    private final WifiVendorHal mWifiVendorHal;
    private final ScoringParams mScoringParams;
    private final ClientModeImpl mClientModeImpl;
    private final ActiveModeWarden mActiveModeWarden;
    private final WifiSettingsStore mSettingsStore;
    private OpenNetworkNotifier mOpenNetworkNotifier;
    private final CarrierNetworkConfig mCarrierNetworkConfig;
    private final WifiLockManager mLockManager;
    private final WificondControl mWificondControl;
    private final Clock mClock = new Clock();
    private final WifiMetrics mWifiMetrics;
    private final WifiP2pMetrics mWifiP2pMetrics;
    private WifiLastResortWatchdog mWifiLastResortWatchdog;
    private final PropertyService mPropertyService = new SystemPropertyService();
    private final BuildProperties mBuildProperties = new SystemBuildProperties();
    private final KeyStore mKeyStore = KeyStore.getInstance();
    private final WifiBackupRestore mWifiBackupRestore;
    private final WifiMulticastLockManager mWifiMulticastLockManager;
    private final WifiConfigStore mWifiConfigStore;
    private final WifiKeyStore mWifiKeyStore;
    private final WifiConfigManager mWifiConfigManager;
    private final WifiConnectivityHelper mWifiConnectivityHelper;
    private final LocalLog mConnectivityLocalLog;
    private final WifiNetworkSelector mWifiNetworkSelector;
    private final SavedNetworkEvaluator mSavedNetworkEvaluator;
    private final NetworkSuggestionEvaluator mNetworkSuggestionEvaluator;
    private final PasspointNetworkEvaluator mPasspointNetworkEvaluator;
    private final ScoredNetworkEvaluator mScoredNetworkEvaluator;
    private final CarrierNetworkEvaluator mCarrierNetworkEvaluator;
    private final WifiNetworkScoreCache mWifiNetworkScoreCache;
    private final NetworkScoreManager mNetworkScoreManager;
    private WifiScanner mWifiScanner;
    private final WifiPermissionsWrapper mWifiPermissionsWrapper;
    private final WifiPermissionsUtil mWifiPermissionsUtil;
    private final PasspointManager mPasspointManager;
    private final SIMAccessor mSimAccessor;
    private HandlerThread mWifiAwareHandlerThread;
    private HandlerThread mRttHandlerThread;
    private HalDeviceManager mHalDeviceManager;
    private final WifiStateTracker mWifiStateTracker;
    private final SelfRecovery mSelfRecovery;
    private final WakeupController mWakeupController;
    private final INetworkManagementService mNwManagementService;
    private final ScanRequestProxy mScanRequestProxy;
    private final SarManager mSarManager;
    private final BaseWifiDiagnostics mWifiDiagnostics;
    private final WifiDataStall mWifiDataStall;
    private final WifiScoreCard mWifiScoreCard;
    private final WifiNetworkSuggestionsManager mWifiNetworkSuggestionsManager;
    private final DppMetrics mDppMetrics;
    private final DppManager mDppManager;
    private final LinkProbeManager mLinkProbeManager;
    private IpMemoryStore mIpMemoryStore;
    private final WifiThreadRunner mWifiThreadRunner;

    public WifiInjector(Context context) {
        if (context == null) {
            throw new IllegalStateException(
                    "WifiInjector should not be initialized with a null Context.");
        }

        if (sWifiInjector != null) {
            throw new IllegalStateException(
                    "WifiInjector was already created, use getInstance instead.");
        }

        sWifiInjector = this;

        mFrameworkFacade = new FrameworkFacade();
        mContext = context;
        mBatteryStats = context.getSystemService(BatteryStatsManager.class);
        mWifiScoreCard = new WifiScoreCard(mClock,
                Secure.getString(mContext.getContentResolver(), Secure.ANDROID_ID));
        mSettingsStore = new WifiSettingsStore(mContext);
        mWifiPermissionsWrapper = new WifiPermissionsWrapper(mContext);
        mNetworkScoreManager = mContext.getSystemService(NetworkScoreManager.class);
        mWifiNetworkScoreCache = new WifiNetworkScoreCache(mContext);
        mNetworkScoreManager.registerNetworkScoreCache(NetworkKey.TYPE_WIFI,
                mWifiNetworkScoreCache, NetworkScoreManager.CACHE_FILTER_NONE);
        mUserManager = mContext.getSystemService(UserManager.class);
        mWifiPermissionsUtil = new WifiPermissionsUtil(mWifiPermissionsWrapper, mContext,
                mUserManager, this);
        mWifiBackupRestore = new WifiBackupRestore(mWifiPermissionsUtil);
        mWifiStateTracker = new WifiStateTracker(mBatteryStats);
        // Now create and start handler threads
        mAsyncChannelHandlerThread = new HandlerThread("AsyncChannelHandlerThread");
        mAsyncChannelHandlerThread.start();
        mWifiHandlerThread = new HandlerThread("WifiHandlerThread");
        mWifiHandlerThread.start();
        Looper wifiLooper = mWifiHandlerThread.getLooper();
        Handler wifiHandler = mWifiHandlerThread.getThreadHandler();
        mWifiThreadRunner = new WifiThreadRunner(wifiHandler);
        mWifiP2pServiceHandlerThread = new HandlerThread("WifiP2pService");
        mWifiP2pServiceHandlerThread.start();
        mPasspointProvisionerHandlerThread =
                new HandlerThread("PasspointProvisionerHandlerThread");
        mPasspointProvisionerHandlerThread.start();
        mCarrierNetworkConfig = new CarrierNetworkConfig(mContext, wifiHandler, mFrameworkFacade);
        WifiAwareMetrics awareMetrics = new WifiAwareMetrics(mClock);
        RttMetrics rttMetrics = new RttMetrics(mClock);
        mWifiP2pMetrics = new WifiP2pMetrics(mClock);
        mDppMetrics = new DppMetrics();
        mWifiMetrics = new WifiMetrics(mContext, mFrameworkFacade, mClock, wifiLooper,
                awareMetrics, rttMetrics, new WifiPowerMetrics(mBatteryStats), mWifiP2pMetrics,
                mDppMetrics);
        mDeviceConfigFacade = new DeviceConfigFacade(mContext, wifiHandler, mWifiMetrics);
        // Modules interacting with Native.
        mWifiMonitor = new WifiMonitor(this);
        mHalDeviceManager = new HalDeviceManager(mClock, wifiHandler);
        mWifiVendorHal = new WifiVendorHal(mHalDeviceManager, wifiHandler);
        mSupplicantStaIfaceHal = new SupplicantStaIfaceHal(
                mContext, mWifiMonitor, mPropertyService, wifiHandler, mClock);
        mHostapdHal = new HostapdHal(mContext, wifiHandler);
        mWificondControl = new WificondControl(this, mWifiMonitor, mCarrierNetworkConfig,
                (AlarmManager) mContext.getSystemService(Context.ALARM_SERVICE),
                wifiHandler, mClock);
        mNwManagementService = INetworkManagementService.Stub.asInterface(
                ServiceManager.getService(Context.NETWORKMANAGEMENT_SERVICE));
        mWifiNative = new WifiNative(
                mWifiVendorHal, mSupplicantStaIfaceHal, mHostapdHal, mWificondControl,
                mWifiMonitor, mNwManagementService, mPropertyService, mWifiMetrics,
                wifiHandler, new Random());
        mWifiP2pMonitor = new WifiP2pMonitor(this);
        mSupplicantP2pIfaceHal = new SupplicantP2pIfaceHal(mWifiP2pMonitor);
        mWifiP2pNative = new WifiP2pNative(
                mWifiVendorHal, mSupplicantP2pIfaceHal, mHalDeviceManager,
                mPropertyService);

        // Now get instances of all the objects that depend on the HandlerThreads
        mWifiTrafficPoller = new WifiTrafficPoller(wifiHandler);
        mCountryCode = new WifiCountryCode(mContext, wifiHandler, mWifiNative,
                SystemProperties.get(BOOT_DEFAULT_WIFI_COUNTRY_CODE),
                mContext.getResources()
                        .getBoolean(R.bool.config_wifi_revert_country_code_on_cellular_loss));
        mWifiApConfigStore = new WifiApConfigStore(
                mContext,this, wifiHandler, mBackupManagerProxy, mFrameworkFacade);

        // WifiConfigManager/Store objects and their dependencies.
        // New config store
        mWifiKeyStore = new WifiKeyStore(mKeyStore);
        mWifiConfigStore = new WifiConfigStore(mContext, wifiHandler, mClock, mWifiMetrics,
                WifiConfigStore.createSharedFile());
        SubscriptionManager subscriptionManager =
                mContext.getSystemService(SubscriptionManager.class);
        // Config Manager
        mWifiConfigManager = new WifiConfigManager(mContext, mClock,
                mUserManager, makeTelephonyManager(),
                mWifiKeyStore, mWifiConfigStore, mWifiPermissionsUtil,
                mWifiPermissionsWrapper, this, new NetworkListSharedStoreData(mContext),
                new NetworkListUserStoreData(mContext),
                new DeletedEphemeralSsidsStoreData(mClock), new RandomizedMacStoreData(),
                mFrameworkFacade, wifiHandler, mDeviceConfigFacade);
        mWifiMetrics.setWifiConfigManager(mWifiConfigManager);
        mWifiConnectivityHelper = new WifiConnectivityHelper(mWifiNative);
        mConnectivityLocalLog = new LocalLog(
                mContext.getSystemService(ActivityManager.class).isLowRamDevice() ? 256 : 512);
        mScoringParams = new ScoringParams(mContext, mFrameworkFacade, wifiHandler);
        mWifiMetrics.setScoringParams(mScoringParams);
        mWifiNetworkSelector = new WifiNetworkSelector(mContext, mWifiScoreCard, mScoringParams,
                mWifiConfigManager, mClock, mConnectivityLocalLog, mWifiMetrics, mWifiNative);
        CompatibilityScorer compatibilityScorer = new CompatibilityScorer(mScoringParams);
        mWifiNetworkSelector.registerCandidateScorer(compatibilityScorer);
        ScoreCardBasedScorer scoreCardBasedScorer = new ScoreCardBasedScorer(mScoringParams);
        mWifiNetworkSelector.registerCandidateScorer(scoreCardBasedScorer);
        BubbleFunScorer bubbleFunScorer = new BubbleFunScorer(mScoringParams);
        mWifiNetworkSelector.registerCandidateScorer(bubbleFunScorer);
        mWifiMetrics.setWifiNetworkSelector(mWifiNetworkSelector);
        mSavedNetworkEvaluator = new SavedNetworkEvaluator(mContext, mScoringParams,
                mWifiConfigManager, mClock, mConnectivityLocalLog, mWifiConnectivityHelper,
                subscriptionManager);
        mWifiNetworkSuggestionsManager = new WifiNetworkSuggestionsManager(mContext, wifiHandler,
                this, mWifiPermissionsUtil, mWifiConfigManager, mWifiConfigStore, mWifiMetrics);
        mNetworkSuggestionEvaluator = new NetworkSuggestionEvaluator(mWifiNetworkSuggestionsManager,
                mWifiConfigManager, mConnectivityLocalLog);
        mScoredNetworkEvaluator = new ScoredNetworkEvaluator(context, wifiHandler,
                mFrameworkFacade, mNetworkScoreManager, mWifiConfigManager, mConnectivityLocalLog,
                mWifiNetworkScoreCache, mWifiPermissionsUtil);
        mCarrierNetworkEvaluator = new CarrierNetworkEvaluator(mWifiConfigManager,
                mCarrierNetworkConfig, mConnectivityLocalLog, this);
        mSimAccessor = new SIMAccessor(mContext);
        mPasspointManager = new PasspointManager(mContext, this,
                wifiHandler, mWifiNative, mWifiKeyStore, mClock,
                mSimAccessor, new PasspointObjectFactory(), mWifiConfigManager, mWifiConfigStore,
                mWifiMetrics, makeTelephonyManager(), subscriptionManager);
        mPasspointNetworkEvaluator = new PasspointNetworkEvaluator(
                mPasspointManager, mWifiConfigManager, mConnectivityLocalLog,
                mCarrierNetworkConfig, this, subscriptionManager);
        mWifiMetrics.setPasspointManager(mPasspointManager);
        mScanRequestProxy = new ScanRequestProxy(mContext,
                (AppOpsManager) mContext.getSystemService(Context.APP_OPS_SERVICE),
                (ActivityManager) mContext.getSystemService(Context.ACTIVITY_SERVICE),
                this, mWifiConfigManager,
                mWifiPermissionsUtil, mWifiMetrics, mClock, mFrameworkFacade, wifiHandler);
        mSarManager = new SarManager(mContext, makeTelephonyManager(), wifiLooper,
                mWifiNative, new SystemSensorManager(mContext, wifiLooper),
                mWifiMetrics);
        mWifiDiagnostics = new WifiDiagnostics(
                mContext, this, mWifiNative, mBuildProperties,
                new LastMileLogger(this), mClock);
        mWifiDataStall = new WifiDataStall(mContext, mFrameworkFacade, mWifiMetrics,
                mDeviceConfigFacade, mClock);
        mWifiMetrics.setWifiDataStall(mWifiDataStall);
        mLinkProbeManager = new LinkProbeManager(mClock, mWifiNative, mWifiMetrics,
                mFrameworkFacade, wifiHandler, mContext);
        SupplicantStateTracker supplicantStateTracker = new SupplicantStateTracker(
                mContext, mWifiConfigManager, mBatteryStats, wifiHandler);
        mClientModeImpl = new ClientModeImpl(mContext, mFrameworkFacade,
                wifiLooper, mUserManager,
                this, mBackupManagerProxy, mCountryCode, mWifiNative,
                new WrongPasswordNotifier(mContext, mFrameworkFacade),
                mSarManager, mWifiTrafficPoller, mLinkProbeManager, mBatteryStats,
                supplicantStateTracker);
        mActiveModeWarden = new ActiveModeWarden(this, wifiLooper,
                mWifiNative, new DefaultModeManager(mContext), mBatteryStats, mWifiDiagnostics,
                mContext, mClientModeImpl, mSettingsStore, mFrameworkFacade, mWifiPermissionsUtil);
        WakeupNotificationFactory wakeupNotificationFactory =
                new WakeupNotificationFactory(mContext, this, mFrameworkFacade);
        WakeupOnboarding wakeupOnboarding = new WakeupOnboarding(mContext, mWifiConfigManager,
                wifiHandler, mFrameworkFacade, wakeupNotificationFactory);
        mWakeupController = new WakeupController(mContext, wifiHandler,
                new WakeupLock(mWifiConfigManager, mWifiMetrics.getWakeupMetrics(), mClock),
                new WakeupEvaluator(mScoringParams), wakeupOnboarding, mWifiConfigManager,
                mWifiConfigStore, mWifiNetworkSuggestionsManager, mWifiMetrics.getWakeupMetrics(),
                this, mFrameworkFacade, mClock);
<<<<<<< HEAD
        if (mClientModeImpl != null)
            mClientModeImpl.setWifiDiagnostics(mWifiDiagnostics);
        mLockManager = new WifiLockManager(mContext, BatteryStatsService.getService(),
=======
        mLockManager = new WifiLockManager(mContext, mBatteryStats,
>>>>>>> 6e2546a0
                mClientModeImpl, mFrameworkFacade, wifiHandler, mWifiNative, mClock, mWifiMetrics);
        mSelfRecovery = new SelfRecovery(mActiveModeWarden, mClock);
        mWifiMulticastLockManager = new WifiMulticastLockManager(
                mClientModeImpl.getMcastLockManagerFilterController(), mBatteryStats);
        mDppManager = new DppManager(wifiHandler, mWifiNative,
                mWifiConfigManager, mContext, mDppMetrics);

        // Register the various network evaluators with the network selector.
        mWifiNetworkSelector.registerNetworkEvaluator(mSavedNetworkEvaluator);
        mWifiNetworkSelector.registerNetworkEvaluator(mNetworkSuggestionEvaluator);
        mWifiNetworkSelector.registerNetworkEvaluator(mPasspointNetworkEvaluator);
        mWifiNetworkSelector.registerNetworkEvaluator(mCarrierNetworkEvaluator);
        mWifiNetworkSelector.registerNetworkEvaluator(mScoredNetworkEvaluator);

        mClientModeImpl.start();
    }

    /**
     *  Obtain an instance of the WifiInjector class.
     *
     *  This is the generic method to get an instance of the class. The first instance should be
     *  retrieved using the getInstanceWithContext method.
     */
    public static WifiInjector getInstance() {
        if (sWifiInjector == null) {
            throw new IllegalStateException(
                    "Attempted to retrieve a WifiInjector instance before constructor was called.");
        }
        return sWifiInjector;
    }

    /**
     * Enable verbose logging in Injector objects. Called from the WifiServiceImpl (based on
     * binder call).
     */
    public void enableVerboseLogging(int verbose) {
        mWifiLastResortWatchdog.enableVerboseLogging(verbose);
        mWifiBackupRestore.enableVerboseLogging(verbose);
        mHalDeviceManager.enableVerboseLogging(verbose);
        mScanRequestProxy.enableVerboseLogging(verbose);
        mWakeupController.enableVerboseLogging(verbose);
        mCarrierNetworkConfig.enableVerboseLogging(verbose);
        mWifiNetworkSuggestionsManager.enableVerboseLogging(verbose);
        LogcatLog.enableVerboseLogging(verbose);
        mDppManager.enableVerboseLogging(verbose);
    }

    public UserManager getUserManager() {
        return mUserManager;
    }

    public WifiMetrics getWifiMetrics() {
        return mWifiMetrics;
    }

    public WifiP2pMetrics getWifiP2pMetrics() {
        return mWifiP2pMetrics;
    }

    public SupplicantStaIfaceHal getSupplicantStaIfaceHal() {
        return mSupplicantStaIfaceHal;
    }

    public BackupManagerProxy getBackupManagerProxy() {
        return mBackupManagerProxy;
    }

    public FrameworkFacade getFrameworkFacade() {
        return mFrameworkFacade;
    }

    public HandlerThread getAsyncChannelHandlerThread() {
        return mAsyncChannelHandlerThread;
    }

    public HandlerThread getWifiP2pServiceHandlerThread() {
        return mWifiP2pServiceHandlerThread;
    }

    public HandlerThread getPasspointProvisionerHandlerThread() {
        return mPasspointProvisionerHandlerThread;
    }

    public HandlerThread getWifiHandlerThread() {
        return mWifiHandlerThread;
    }

    public WifiTrafficPoller getWifiTrafficPoller() {
        return mWifiTrafficPoller;
    }

    public WifiCountryCode getWifiCountryCode() {
        return mCountryCode;
    }

    public WifiApConfigStore getWifiApConfigStore() {
        return mWifiApConfigStore;
    }

    public SarManager getSarManager() {
        return mSarManager;
    }

    public ClientModeImpl getClientModeImpl() {
        return mClientModeImpl;
    }

    public ActiveModeWarden getActiveModeWarden() {
        return mActiveModeWarden;
    }

    public WifiSettingsStore getWifiSettingsStore() {
        return mSettingsStore;
    }

    public WifiLockManager getWifiLockManager() {
        return mLockManager;
    }

    public WifiLastResortWatchdog getWifiLastResortWatchdog() {
        return mWifiLastResortWatchdog;
    }

    public Clock getClock() {
        return mClock;
    }

    public PropertyService getPropertyService() {
        return mPropertyService;
    }

    public BuildProperties getBuildProperties() {
        return mBuildProperties;
    }

    public KeyStore getKeyStore() {
        return mKeyStore;
    }

    public WifiBackupRestore getWifiBackupRestore() {
        return mWifiBackupRestore;
    }

    public WifiMulticastLockManager getWifiMulticastLockManager() {
        return mWifiMulticastLockManager;
    }

    public WifiConfigManager getWifiConfigManager() {
        return mWifiConfigManager;
    }

    public PasspointManager getPasspointManager() {
        return mPasspointManager;
    }

    public CarrierNetworkConfig getCarrierNetworkConfig() {
        return mCarrierNetworkConfig;
    }

    public WakeupController getWakeupController() {
        return mWakeupController;
    }

    public ScoringParams getScoringParams() {
        return mScoringParams;
    }

    public WifiScoreCard getWifiScoreCard() {
        return mWifiScoreCard;
    }

    public TelephonyManager makeTelephonyManager() {
        return (TelephonyManager) mContext.getSystemService(Context.TELEPHONY_SERVICE);
    }

    public WifiStateTracker getWifiStateTracker() {
        return mWifiStateTracker;
    }

    public DppManager getDppManager() {
        return mDppManager;
    }

    /** Gets IWificond without caching. */
    public IWificond makeWificond() {
        // We depend on being able to refresh our binder in ClientModeImpl, so don't cache it.
        IBinder binder = ServiceManager.getService(WIFICOND_SERVICE_NAME);
        return IWificond.Stub.asInterface(binder);
    }

    /**
     * Create a SoftApManager.
     * @param config SoftApModeConfiguration object holding the config and mode
     * @return an instance of SoftApManager
     */
    public SoftApManager makeSoftApManager(@NonNull ActiveModeManager.Listener listener,
                                           @NonNull WifiManager.SoftApCallback callback,
                                           @NonNull SoftApModeConfiguration config) {
        return new SoftApManager(mContext, mWifiHandlerThread.getLooper(),
                mFrameworkFacade, mWifiNative, mCountryCode.getCountryCode(), listener, callback,
                mWifiApConfigStore, config, mWifiMetrics, mSarManager, mWifiDiagnostics);
    }

    /**
     * Create a ClientModeManager
     *
     * @param listener listener for ClientModeManager state changes
     * @return a new instance of ClientModeManager
     */
    public ClientModeManager makeClientModeManager(ClientModeManager.Listener listener) {
        return new ClientModeManager(mContext, mWifiHandlerThread.getLooper(),
                mWifiNative, listener, mWifiMetrics, mSarManager, mWakeupController,
                mClientModeImpl);
    }

    /**
     * Create a WifiLog instance.
     * @param tag module name to include in all log messages
     */
    public WifiLog makeLog(String tag) {
        return new LogcatLog(tag);
    }

    public BaseWifiDiagnostics getWifiDiagnostics() {
        return mWifiDiagnostics;
    }

    /**
     * Obtain an instance of WifiScanner.
     * If it was not already created, then obtain an instance.  Note, this must be done lazily since
     * WifiScannerService is separate and created later.
     */
    public synchronized WifiScanner getWifiScanner() {
        if (mWifiScanner == null) {
            mWifiScanner = new WifiScanner(mContext,
                    IWifiScanner.Stub.asInterface(ServiceManager.getService(
                            Context.WIFI_SCANNING_SERVICE)),
                    mWifiHandlerThread.getLooper());
        }
        return mWifiScanner;
    }

    /**
     * Construct a new instance of WifiConnectivityManager & its dependencies.
     *
     * Create and return a new WifiConnectivityManager.
     * @param clientModeImpl Instance of client mode impl.
     * TODO(b/116233964): Remove cyclic dependency between WifiConnectivityManager & ClientModeImpl.
     */
    public WifiConnectivityManager makeWifiConnectivityManager(ClientModeImpl clientModeImpl) {
        mOpenNetworkNotifier = new OpenNetworkNotifier(mContext,
                mWifiHandlerThread.getLooper(), mFrameworkFacade, mClock, mWifiMetrics,
                mWifiConfigManager, mWifiConfigStore, clientModeImpl,
                new ConnectToNetworkNotificationBuilder(mContext, this, mFrameworkFacade));
        mWifiLastResortWatchdog = new WifiLastResortWatchdog(this, mContext, mClock,
                mWifiMetrics, clientModeImpl, mWifiHandlerThread.getLooper(), mDeviceConfigFacade,
                mWifiThreadRunner);
        return new WifiConnectivityManager(mContext, getScoringParams(),
                clientModeImpl, this,
                mWifiConfigManager, clientModeImpl.getWifiInfo(),
                mWifiNetworkSelector, mWifiConnectivityHelper,
                mWifiLastResortWatchdog, mOpenNetworkNotifier,
                mCarrierNetworkConfig, mWifiMetrics, mWifiHandlerThread.getThreadHandler(),
                mClock, mConnectivityLocalLog);
    }

    /**
     * Construct a new instance of {@link WifiNetworkFactory}.
     * TODO(b/116233964): Remove cyclic dependency between WifiConnectivityManager & ClientModeImpl.
     */
    public WifiNetworkFactory makeWifiNetworkFactory(
            NetworkCapabilities nc, WifiConnectivityManager wifiConnectivityManager) {
        return new WifiNetworkFactory(
                mWifiHandlerThread.getLooper(), mContext, nc,
                (ActivityManager) mContext.getSystemService(Context.ACTIVITY_SERVICE),
                (AlarmManager) mContext.getSystemService(Context.ALARM_SERVICE),
                (AppOpsManager) mContext.getSystemService(Context.APP_OPS_SERVICE),
                mClock, this, wifiConnectivityManager, mWifiConfigManager,
                mWifiConfigStore, mWifiPermissionsUtil, mWifiMetrics);
    }

    /**
     * Construct an instance of {@link NetworkRequestStoreData}.
     */
    public NetworkRequestStoreData makeNetworkRequestStoreData(
            NetworkRequestStoreData.DataSource dataSource) {
        return new NetworkRequestStoreData(dataSource);
    }

    /**
     * Construct a new instance of {@link UntrustedWifiNetworkFactory}.
     * TODO(b/116233964): Remove cyclic dependency between WifiConnectivityManager & ClientModeImpl.
     */
    public UntrustedWifiNetworkFactory makeUntrustedWifiNetworkFactory(
            NetworkCapabilities nc, WifiConnectivityManager wifiConnectivityManager) {
        return new UntrustedWifiNetworkFactory(
                mWifiHandlerThread.getLooper(), mContext, nc, wifiConnectivityManager);
    }

    /**
     * Construct an instance of {@link NetworkSuggestionStoreData}.
     */
    public NetworkSuggestionStoreData makeNetworkSuggestionStoreData(
            NetworkSuggestionStoreData.DataSource dataSource) {
        return new NetworkSuggestionStoreData(dataSource);
    }

    public WifiPermissionsUtil getWifiPermissionsUtil() {
        return mWifiPermissionsUtil;
    }

    public WifiPermissionsWrapper getWifiPermissionsWrapper() {
        return mWifiPermissionsWrapper;
    }

    /**
     * Returns a singleton instance of a HandlerThread for injection. Uses lazy initialization.
     *
     * TODO: share worker thread with other Wi-Fi handlers (b/27924886)
     */
    public HandlerThread getWifiAwareHandlerThread() {
        if (mWifiAwareHandlerThread == null) { // lazy initialization
            mWifiAwareHandlerThread = new HandlerThread("wifiAwareService");
            mWifiAwareHandlerThread.start();
        }
        return mWifiAwareHandlerThread;
    }

    /**
     * Returns a singleton instance of a HandlerThread for injection. Uses lazy initialization.
     *
     * TODO: share worker thread with other Wi-Fi handlers (b/27924886)
     */
    public HandlerThread getRttHandlerThread() {
        if (mRttHandlerThread == null) { // lazy initialization
            mRttHandlerThread = new HandlerThread("wifiRttService");
            mRttHandlerThread.start();
        }
        return mRttHandlerThread;
    }

    /**
     * Returns a single instance of HalDeviceManager for injection.
     */
    public HalDeviceManager getHalDeviceManager() {
        return mHalDeviceManager;
    }

    public WifiNative getWifiNative() {
        return mWifiNative;
    }

    public WifiMonitor getWifiMonitor() {
        return mWifiMonitor;
    }

    public WifiP2pNative getWifiP2pNative() {
        return mWifiP2pNative;
    }

    public WifiP2pMonitor getWifiP2pMonitor() {
        return mWifiP2pMonitor;
    }

    public SelfRecovery getSelfRecovery() {
        return mSelfRecovery;
    }

    public PowerProfile getPowerProfile() {
        return new PowerProfile(mContext, false);
    }

    public ScanRequestProxy getScanRequestProxy() {
        return mScanRequestProxy;
    }

    public Runtime getJavaRuntime() {
        return Runtime.getRuntime();
    }

    public ActivityManagerService getActivityManagerService() {
        return (ActivityManagerService) ActivityManager.getService();
    }

    public WifiDataStall getWifiDataStall() {
        return mWifiDataStall;
    }

    public WifiNetworkSuggestionsManager getWifiNetworkSuggestionsManager() {
        return mWifiNetworkSuggestionsManager;
    }

    public IpMemoryStore getIpMemoryStore() {
        if (mIpMemoryStore == null) {
            mIpMemoryStore = IpMemoryStore.getMemoryStore(mContext);
        }
        return mIpMemoryStore;
    }

    public HostapdHal getHostapdHal() {
        return mHostapdHal;
    }

    public String getWifiStackPackageName() {
       return mContext.getPackageName();
    }

    public WifiThreadRunner getWifiThreadRunner() {
        return mWifiThreadRunner;
    }
}<|MERGE_RESOLUTION|>--- conflicted
+++ resolved
@@ -321,13 +321,9 @@
                 new WakeupEvaluator(mScoringParams), wakeupOnboarding, mWifiConfigManager,
                 mWifiConfigStore, mWifiNetworkSuggestionsManager, mWifiMetrics.getWakeupMetrics(),
                 this, mFrameworkFacade, mClock);
-<<<<<<< HEAD
         if (mClientModeImpl != null)
             mClientModeImpl.setWifiDiagnostics(mWifiDiagnostics);
-        mLockManager = new WifiLockManager(mContext, BatteryStatsService.getService(),
-=======
         mLockManager = new WifiLockManager(mContext, mBatteryStats,
->>>>>>> 6e2546a0
                 mClientModeImpl, mFrameworkFacade, wifiHandler, mWifiNative, mClock, mWifiMetrics);
         mSelfRecovery = new SelfRecovery(mActiveModeWarden, mClock);
         mWifiMulticastLockManager = new WifiMulticastLockManager(
