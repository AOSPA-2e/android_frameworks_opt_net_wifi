/*
 * Copyright (C) 2008 The Android Open Source Project
 *
 * Licensed under the Apache License, Version 2.0 (the "License");
 * you may not use this file except in compliance with the License.
 * You may obtain a copy of the License at
 *
 *      http://www.apache.org/licenses/LICENSE-2.0
 *
 * Unless required by applicable law or agreed to in writing, software
 * distributed under the License is distributed on an "AS IS" BASIS,
 * WITHOUT WARRANTIES OR CONDITIONS OF ANY KIND, either express or implied.
 * See the License for the specific language governing permissions and
 * limitations under the License.
 */

package com.android.server.wifi;

<<<<<<< HEAD
import static android.net.wifi.WifiManager.WIFI_GENERATION_4;
import static android.net.wifi.WifiManager.WIFI_GENERATION_5;
import static android.net.wifi.WifiManager.WIFI_GENERATION_6;
import static android.net.wifi.WifiManager.WIFI_GENERATION_DEFAULT;
=======
import static android.net.wifi.WifiManager.WIFI_FEATURE_OWE;
>>>>>>> e3109b5f

import android.annotation.IntDef;
import android.annotation.NonNull;
import android.net.MacAddress;
import android.net.TrafficStats;
import android.net.apf.ApfCapabilities;
import android.net.wifi.ScanResult;
import android.net.wifi.SoftApConfiguration;
import android.net.wifi.WifiConfiguration;
import android.net.wifi.WifiScanner;
import android.net.wifi.WifiSsid;
import android.os.Handler;
<<<<<<< HEAD
import android.os.INetworkManagementService;
import android.os.RemoteException;
import android.net.wifi.WifiDppConfig;
=======
>>>>>>> e3109b5f
import android.os.SystemClock;
import android.os.SystemProperties;
import android.text.TextUtils;
import android.util.ArraySet;
import android.util.Log;

import com.android.internal.annotations.Immutable;
import com.android.internal.util.HexDump;
import com.android.server.wifi.hotspot2.NetworkDetail;
import com.android.server.wifi.util.FrameParser;
import com.android.server.wifi.util.InformationElementUtil;
import com.android.server.wifi.util.NativeUtil;
import com.android.server.wifi.util.NetdWrapper;
import com.android.server.wifi.util.NetdWrapper.NetdEventObserver;
import com.android.server.wifi.wificond.NativeScanResult;
import com.android.server.wifi.wificond.RadioChainInfo;

import java.io.PrintWriter;
import java.io.StringWriter;
import java.lang.annotation.Retention;
import java.lang.annotation.RetentionPolicy;
import java.nio.ByteBuffer;
import java.nio.ByteOrder;
import java.nio.CharBuffer;
import java.nio.charset.CharacterCodingException;
import java.nio.charset.CharsetDecoder;
import java.nio.charset.StandardCharsets;
import java.text.SimpleDateFormat;
import java.util.ArrayList;
import java.util.Arrays;
import java.util.Date;
import java.util.HashMap;
import java.util.HashSet;
import java.util.Iterator;
import java.util.List;
import java.util.Map;
import java.util.Objects;
import java.util.Random;
import java.util.Set;
import java.util.TimeZone;

/**
 * Native calls for bring up/shut down of the supplicant daemon and for
 * sending requests to the supplicant daemon
 *
 * {@hide}
 */
public class WifiNative {
    private static final String TAG = "WifiNative";
    private static final String JNI_LIB = "/apex/com.android.wifi/lib64/libwifi-jni.so";

    private final SupplicantStaIfaceHal mSupplicantStaIfaceHal;
    private final HostapdHal mHostapdHal;
    private final WifiVendorHal mWifiVendorHal;
    private final WificondControl mWificondControl;
    private final WifiMonitor mWifiMonitor;
    private final PropertyService mPropertyService;
    private final WifiMetrics mWifiMetrics;
    private final Handler mHandler;
    private final Random mRandom;
    private final WifiInjector mWifiInjector;
    private NetdWrapper mNetdWrapper;
    private boolean mVerboseLoggingEnabled = false;
    private boolean mIs5GhzBandSupportedInitialized = false;
    private boolean mIs5GhzBandSupported = true;

    public WifiNative(WifiVendorHal vendorHal,
                      SupplicantStaIfaceHal staIfaceHal, HostapdHal hostapdHal,
                      WificondControl condControl, WifiMonitor wifiMonitor,
                      PropertyService propertyService, WifiMetrics wifiMetrics,
                      Handler handler, Random random,
                      WifiInjector wifiInjector) {
        mWifiVendorHal = vendorHal;
        mSupplicantStaIfaceHal = staIfaceHal;
        mHostapdHal = hostapdHal;
        mWificondControl = condControl;
        mWifiMonitor = wifiMonitor;
        mPropertyService = propertyService;
        mWifiMetrics = wifiMetrics;
        mHandler = handler;
        mRandom = random;
        mWifiInjector = wifiInjector;
    }

    /**
     * Enable verbose logging for all sub modules.
     */
    public void enableVerboseLogging(int verbose) {
        mVerboseLoggingEnabled = verbose > 0 ? true : false;
        mWificondControl.enableVerboseLogging(mVerboseLoggingEnabled);
        mSupplicantStaIfaceHal.enableVerboseLogging(mVerboseLoggingEnabled);
        mWifiVendorHal.enableVerboseLogging(mVerboseLoggingEnabled);
        mHostapdHal.enableVerboseLogging(mVerboseLoggingEnabled);
    }

    public static class WifiGenerationStatus {

        public int generation;
        public boolean vhtMax8SpatialStreamsSupport;
        public boolean twtSupport;

        public WifiGenerationStatus() {
            generation = -1;
            vhtMax8SpatialStreamsSupport = false;
            twtSupport = false;
        }

        public WifiGenerationStatus(int generation, boolean vhtMax8SpatialStreamsSupport, boolean twtSupport) {
            this.generation = generation;
            this.vhtMax8SpatialStreamsSupport = vhtMax8SpatialStreamsSupport;
            this.twtSupport = twtSupport;
        }

    }

    public static class WifiGenerationCapabilities {

        public boolean htSupport2g = false;
        public boolean vhtSupport2g = false;
        public boolean staHeSupport2g = false;
        public boolean sapHeSupport2g = false;
        public boolean htSupport5g = false;
        public boolean vhtSupport5g = false;
        public boolean staHeSupport5g = false;
        public boolean sapHeSupport5g = false;

        public WifiGenerationCapabilities() {
        }
    }

    /**
     * Callbacks for SoftAp interface.
     */
    public interface SoftApListener extends WificondControl.SoftApListener {
        // dummy for now - provide a shell so that clients don't use a WificondControl-specific API.
    }

    /********************************************************
     * Interface management related methods.
     ********************************************************/
    /**
     * Meta-info about every iface that is active.
     */
    private static class Iface {
        /** Type of ifaces possible */
        public static final int IFACE_TYPE_AP = 0;
        public static final int IFACE_TYPE_STA_FOR_CONNECTIVITY = 1;
        public static final int IFACE_TYPE_STA_FOR_SCAN = 2;
        public static final int IFACE_TYPE_FST = 3;
        public static final int IFACE_TYPE_BRIDGE = 4;

       @IntDef({IFACE_TYPE_AP, IFACE_TYPE_STA_FOR_CONNECTIVITY, IFACE_TYPE_STA_FOR_SCAN, IFACE_TYPE_FST,
                IFACE_TYPE_BRIDGE})
        @Retention(RetentionPolicy.SOURCE)
        public @interface IfaceType{}

        /** Identifier allocated for the interface */
        public final int id;
        /** Type of the iface: STA (for Connectivity or Scan) or AP */
        public @IfaceType int type;
        /** Name of the interface */
        public String name;
        /** Is the interface up? This is used to mask up/down notifications to external clients. */
        public boolean isUp;
        /** External iface destroyed listener for the iface */
        public InterfaceCallback externalListener;
        /** Network observer registered for this interface */
        public NetworkObserverInternal networkObserver;
        /** Interface feature set / capabilities */
        public long featureSet;

        Iface(int id, @Iface.IfaceType int type) {
            this.id = id;
            this.type = type;
        }

        @Override
        public String toString() {
            StringBuffer sb = new StringBuffer();
            String typeString;
            switch(type) {
                case IFACE_TYPE_STA_FOR_CONNECTIVITY:
                    typeString = "STA_CONNECTIVITY";
                    break;
                case IFACE_TYPE_STA_FOR_SCAN:
                    typeString = "STA_SCAN";
                    break;
                case IFACE_TYPE_AP:
                    typeString = "AP";
                    break;
                case IFACE_TYPE_FST:
                    typeString = "FST";
                    break;
                case IFACE_TYPE_BRIDGE:
                    typeString = "BRIDGE";
                    break;
                default:
                    typeString = "<UNKNOWN>";
                    break;
            }
            sb.append("Iface:")
                .append("{")
                .append("Name=").append(name)
                .append(",")
                .append("Id=").append(id)
                .append(",")
                .append("Type=").append(typeString)
                .append("}");
            return sb.toString();
        }
    }

    /**
     * Iface Management entity. This class maintains list of all the active ifaces.
     */
    private static class IfaceManager {
        /** Integer to allocate for the next iface being created */
        private int mNextId;
        /** Map of the id to the iface structure */
        private HashMap<Integer, Iface> mIfaces = new HashMap<>();

        /** Allocate a new iface for the given type */
        private Iface allocateIface(@Iface.IfaceType  int type) {
            Iface iface = new Iface(mNextId, type);
            mIfaces.put(mNextId, iface);
            mNextId++;
            return iface;
        }

        /** Remove the iface using the provided id */
        private Iface removeIface(int id) {
            return mIfaces.remove(id);
        }

        /** Lookup the iface using the provided id */
        private Iface getIface(int id) {
            return mIfaces.get(id);
        }

        /** Lookup the iface using the provided name */
        private Iface getIface(@NonNull String ifaceName) {
            for (Iface iface : mIfaces.values()) {
                if (TextUtils.equals(iface.name, ifaceName)) {
                    return iface;
                }
            }
            return null;
        }

        /** Iterator to use for deleting all the ifaces while performing teardown on each of them */
        private Iterator<Integer> getIfaceIdIter() {
            return mIfaces.keySet().iterator();
        }

        /** Checks if there are any iface active. */
        private boolean hasAnyIface() {
            return !mIfaces.isEmpty();
        }

        /** Checks if there are any iface of the given type active. */
        private boolean hasAnyIfaceOfType(@Iface.IfaceType int type) {
            for (Iface iface : mIfaces.values()) {
                if (iface.type == type) {
                    return true;
                }
            }
            return false;
        }

        /** Checks if there are any iface of the given type active. */
        private Iface findAnyIfaceOfType(@Iface.IfaceType int type) {
            for (Iface iface : mIfaces.values()) {
                if (iface.type == type) {
                    return iface;
                }
            }
            return null;
        }

        /** Checks if there are any STA (for connectivity) iface active. */
        private boolean hasAnyStaIfaceForConnectivity() {
            return hasAnyIfaceOfType(Iface.IFACE_TYPE_STA_FOR_CONNECTIVITY);
        }

        /** Checks if there are any STA (for scan) iface active. */
        private boolean hasAnyStaIfaceForScan() {
            return hasAnyIfaceOfType(Iface.IFACE_TYPE_STA_FOR_SCAN);
        }

        /** Checks if there are any AP iface active. */
        private boolean hasAnyApIface() {
            return hasAnyIfaceOfType(Iface.IFACE_TYPE_AP);
        }

        /** Finds the name of any STA iface active. */
        private String findAnyStaIfaceName() {
            Iface iface = findAnyIfaceOfType(Iface.IFACE_TYPE_STA_FOR_CONNECTIVITY);
            if (iface == null) {
                iface = findAnyIfaceOfType(Iface.IFACE_TYPE_STA_FOR_SCAN);
            }
            if (iface == null) {
                return null;
            }
            return iface.name;
        }

        /** Finds the name of any AP iface active. */
        private String findAnyApIfaceName() {
            Iface iface = findAnyIfaceOfType(Iface.IFACE_TYPE_AP);
            if (iface == null) {
                return null;
            }
            return iface.name;
        }

        private @NonNull Set<String> findAllStaIfaceNames() {
            Set<String> ifaceNames = new ArraySet<>();
            for (Iface iface : mIfaces.values()) {
                if (iface.type == Iface.IFACE_TYPE_STA_FOR_CONNECTIVITY
                        || iface.type == Iface.IFACE_TYPE_STA_FOR_SCAN) {
                    ifaceNames.add(iface.name);
                }
            }
            return ifaceNames;
        }

        /** Removes the existing iface that does not match the provided id. */
        public Iface removeExistingIface(int newIfaceId) {
            Iface removedIface = null;
            // The number of ifaces in the database could be 1 existing & 1 new at the max.
            if (mIfaces.size() > 2) {
                Log.wtf(TAG, "More than 1 existing interface found");
            }
            Iterator<Map.Entry<Integer, Iface>> iter = mIfaces.entrySet().iterator();
            while (iter.hasNext()) {
                Map.Entry<Integer, Iface> entry = iter.next();
                if (entry.getKey() != newIfaceId) {
                    removedIface = entry.getValue();
                    iter.remove();
                }
            }
            return removedIface;
        }
    }

    private class NormalScanEventCallback implements WificondControl.ScanEventCallback {
        private String mIfaceName;

        NormalScanEventCallback(String ifaceName) {
            mIfaceName = ifaceName;
        }

        @Override
        public void onScanResultReady() {
            Log.d(TAG, "Scan result ready event");
            mWifiMonitor.broadcastScanResultEvent(mIfaceName);
        }

        @Override
        public void onScanFailed() {
            Log.d(TAG, "Scan failed event");
            mWifiMonitor.broadcastScanFailedEvent(mIfaceName);
        }
    }

    private class PnoScanEventCallback implements WificondControl.ScanEventCallback {
        private String mIfaceName;

        PnoScanEventCallback(String ifaceName) {
            mIfaceName = ifaceName;
        }

        @Override
        public void onScanResultReady() {
            Log.d(TAG, "Pno scan result event");
            mWifiMonitor.broadcastPnoScanResultEvent(mIfaceName);
            mWifiMetrics.incrementPnoFoundNetworkEventCount();
        }

        @Override
        public void onScanFailed() {
            Log.d(TAG, "Pno Scan failed event");
            mWifiMetrics.incrementPnoScanFailedCount();
        }
    }

    private Object mLock = new Object();
    private final IfaceManager mIfaceMgr = new IfaceManager();
    private HashSet<StatusListener> mStatusListeners = new HashSet<>();

    /** Helper method invoked to start supplicant if there were no ifaces */
    private boolean startHal() {
        synchronized (mLock) {
            if (!mIfaceMgr.hasAnyIface()) {
                if (mWifiVendorHal.isVendorHalSupported()) {
                    if (!mWifiVendorHal.startVendorHal()) {
                        Log.e(TAG, "Failed to start vendor HAL");
                        return false;
                    }
                } else {
                    Log.i(TAG, "Vendor Hal not supported, ignoring start.");
                }
            }
            return true;
        }
    }

    /** Helper method invoked to stop HAL if there are no more ifaces */
    private void stopHalAndWificondIfNecessary() {
        synchronized (mLock) {
            if (!mIfaceMgr.hasAnyIface()) {
                if (!mWificondControl.tearDownInterfaces()) {
                    Log.e(TAG, "Failed to teardown ifaces from wificond");
                }
                if (mWifiVendorHal.isVendorHalSupported()) {
                    mWifiVendorHal.stopVendorHal();
                } else {
                    Log.i(TAG, "Vendor Hal not supported, ignoring stop.");
                }
            }
        }
    }

    private static final int CONNECT_TO_SUPPLICANT_RETRY_INTERVAL_MS = 100;
    private static final int CONNECT_TO_SUPPLICANT_RETRY_TIMES = 50;
    /**
     * This method is called to wait for establishing connection to wpa_supplicant.
     *
     * @return true if connection is established, false otherwise.
     */
    private boolean startAndWaitForSupplicantConnection() {
        // Start initialization if not already started.
        if (!mSupplicantStaIfaceHal.isInitializationStarted()
                && !mSupplicantStaIfaceHal.initialize()) {
            return false;
        }
        if (!mSupplicantStaIfaceHal.startDaemon()) {
            Log.e(TAG, "Failed to startup supplicant");
            return false;
        }
        boolean connected = false;
        int connectTries = 0;
        while (!connected && connectTries++ < CONNECT_TO_SUPPLICANT_RETRY_TIMES) {
            // Check if the initialization is complete.
            connected = mSupplicantStaIfaceHal.isInitializationComplete();
            if (connected) {
                break;
            }
            try {
                Thread.sleep(CONNECT_TO_SUPPLICANT_RETRY_INTERVAL_MS);
            } catch (InterruptedException ignore) {
            }
        }
        return connected;
    }

    /** Helper method invoked to start supplicant if there were no STA ifaces */
    private boolean startSupplicant() {
        synchronized (mLock) {
            if (!mIfaceMgr.hasAnyStaIfaceForConnectivity()) {
                if (!startAndWaitForSupplicantConnection()) {
                    Log.e(TAG, "Failed to connect to supplicant");
                    return false;
                }
                if (!mSupplicantStaIfaceHal.registerDeathHandler(
                        new SupplicantDeathHandlerInternal())) {
                    Log.e(TAG, "Failed to register supplicant death handler");
                    return false;
                }
            }
            return true;
        }
    }

    /** Helper method invoked to stop supplicant if there are no more STA ifaces */
    private void stopSupplicantIfNecessary() {
        synchronized (mLock) {
            if (!mIfaceMgr.hasAnyStaIfaceForConnectivity()) {
                if (!mSupplicantStaIfaceHal.deregisterDeathHandler()) {
                    Log.e(TAG, "Failed to deregister supplicant death handler");
                }
                mSupplicantStaIfaceHal.terminate();
            }
        }
    }

    /** Helper method invoked to start hostapd if there were no AP ifaces */
    private boolean startHostapd() {
        synchronized (mLock) {
            if (!mIfaceMgr.hasAnyApIface()) {
                if (!startAndWaitForHostapdConnection()) {
                    Log.e(TAG, "Failed to connect to hostapd");
                    return false;
                }
                if (!mHostapdHal.registerDeathHandler(
                        new HostapdDeathHandlerInternal())) {
                    Log.e(TAG, "Failed to register hostapd death handler");
                    return false;
                }
            }
            return true;
        }
    }

    /** Helper method invoked to stop hostapd if there are no more AP ifaces */
    private void stopHostapdIfNecessary() {
        synchronized (mLock) {
            if (!mIfaceMgr.hasAnyApIface()) {
                if (!mHostapdHal.deregisterDeathHandler()) {
                    Log.e(TAG, "Failed to deregister hostapd death handler");
                }
                mHostapdHal.terminate();
            }
        }
    }

    /** Helper method to register a network observer and return it */
    private boolean registerNetworkObserver(NetworkObserverInternal observer) {
        if (observer == null) return false;
        mNetdWrapper.registerObserver(observer);
        return true;
    }

    /** Helper method to unregister a network observer */
    private boolean unregisterNetworkObserver(NetworkObserverInternal observer) {
        if (observer == null) return false;
        mNetdWrapper.unregisterObserver(observer);
        return true;
    }

    /**
     * Helper method invoked to teardown client iface (for connectivity) and perform
     * necessary cleanup
     */
    private void onClientInterfaceForConnectivityDestroyed(@NonNull Iface iface) {
        synchronized (mLock) {
            mWifiMonitor.stopMonitoring(iface.name);
            if (!unregisterNetworkObserver(iface.networkObserver)) {
                Log.e(TAG, "Failed to unregister network observer on " + iface);
            }
            if (!mSupplicantStaIfaceHal.teardownIface(iface.name)) {
                Log.e(TAG, "Failed to teardown iface in supplicant on " + iface);
            }
            if (!mWificondControl.tearDownClientInterface(iface.name)) {
                Log.e(TAG, "Failed to teardown iface in wificond on " + iface);
            }
            stopSupplicantIfNecessary();
            stopHalAndWificondIfNecessary();
            removeFstInterface();
        }
    }

    /** Helper method invoked to teardown client iface (for scan) and perform necessary cleanup */
    private void onClientInterfaceForScanDestroyed(@NonNull Iface iface) {
        synchronized (mLock) {
            mWifiMonitor.stopMonitoring(iface.name);
            if (!unregisterNetworkObserver(iface.networkObserver)) {
                Log.e(TAG, "Failed to unregister network observer on " + iface);
            }
            if (!mWificondControl.tearDownClientInterface(iface.name)) {
                Log.e(TAG, "Failed to teardown iface in wificond on " + iface);
            }
            stopHalAndWificondIfNecessary();
            removeFstInterface();
        }
    }

    /** Helper method invoked to teardown softAp iface and perform necessary cleanup */
    private void onSoftApInterfaceDestroyed(@NonNull Iface iface) {
        synchronized (mLock) {
            if (!unregisterNetworkObserver(iface.networkObserver)) {
                Log.e(TAG, "Failed to unregister network observer on " + iface);
            }
            if (mHostapdHal.isVendorHostapdHal()) {
                if (!mHostapdHal.removeVendorAccessPoint(iface.name)) {
                    Log.e(TAG, "Failed to remove vendor access point on " + iface);
                }
            } else if (!mHostapdHal.removeAccessPoint(iface.name)) {
                Log.e(TAG, "Failed to remove access point on " + iface);
            }
            if (!mWificondControl.tearDownSoftApInterface(iface.name)) {
                Log.e(TAG, "Failed to teardown iface in wificond on " + iface);
            }
            stopHostapdIfNecessary();
            stopHalAndWificondIfNecessary();
            removeFstInterface();
        }
    }

    /** Helper method invoked to teardown softAp iface and perform necessary cleanup */
    private void onBridgeInterfaceDestroyed(@NonNull Iface iface) {
        synchronized (mLock) {
            if (!unregisterNetworkObserver(iface.networkObserver)) {
                Log.e(TAG, "Failed to unregister network observer on " + iface);
            }
            stopHalAndWificondIfNecessary();
        }
    }

    /** Helper method invoked to teardown iface and perform necessary cleanup */
    private void onInterfaceDestroyed(@NonNull Iface iface) {
        synchronized (mLock) {
            if (iface.type == Iface.IFACE_TYPE_STA_FOR_CONNECTIVITY) {
                onClientInterfaceForConnectivityDestroyed(iface);
            } else if (iface.type == Iface.IFACE_TYPE_STA_FOR_SCAN) {
                onClientInterfaceForScanDestroyed(iface);
            } else if (iface.type == Iface.IFACE_TYPE_AP) {
                onSoftApInterfaceDestroyed(iface);
            } else if (iface.type == Iface.IFACE_TYPE_BRIDGE) {
                onBridgeInterfaceDestroyed(iface);
            }
            // Invoke the external callback.
            iface.externalListener.onDestroyed(iface.name);
        }
    }

    /**
     * Callback to be invoked by HalDeviceManager when an interface is destroyed.
     */
    private class InterfaceDestoyedListenerInternal
            implements HalDeviceManager.InterfaceDestroyedListener {
        /** Identifier allocated for the interface */
        private final int mInterfaceId;

        InterfaceDestoyedListenerInternal(int ifaceId) {
            mInterfaceId = ifaceId;
        }

        @Override
        public void onDestroyed(@NonNull String ifaceName) {
            synchronized (mLock) {
                final Iface iface = mIfaceMgr.removeIface(mInterfaceId);
                if (iface == null) {
                    if (mVerboseLoggingEnabled) {
                        Log.v(TAG, "Received iface destroyed notification on an invalid iface="
                                + ifaceName);
                    }
                    return;
                }
                onInterfaceDestroyed(iface);
                Log.i(TAG, "Successfully torn down " + iface);
            }
        }
    }

    /**
     * Helper method invoked to trigger the status changed callback after one of the native
     * daemon's death.
     */
    private void onNativeDaemonDeath() {
            for (StatusListener listener : mStatusListeners) {
                listener.onStatusChanged(false);
            }
            for (StatusListener listener : mStatusListeners) {
                listener.onStatusChanged(true);
            }
    }

    /**
     * Death handler for the Vendor HAL daemon.
     */
    private class VendorHalDeathHandlerInternal implements VendorHalDeathEventHandler {
        @Override
        public void onDeath() {
                Log.i(TAG, "Vendor HAL died. Cleaning up internal state.");
                onNativeDaemonDeath();
                mWifiMetrics.incrementNumHalCrashes();
        }
    }

    /**
     * Death handler for the wificond daemon.
     */
    private class WificondDeathHandlerInternal implements Runnable {
        @Override
<<<<<<< HEAD
        public void onDeath() {
=======
        public void run() {
            synchronized (mLock) {
>>>>>>> e3109b5f
                Log.i(TAG, "wificond died. Cleaning up internal state.");
                onNativeDaemonDeath();
                mWifiMetrics.incrementNumWificondCrashes();
        }
    }

    /**
     * Death handler for the supplicant daemon.
     */
    private class SupplicantDeathHandlerInternal implements SupplicantDeathEventHandler {
        @Override
        public void onDeath() {
                Log.i(TAG, "wpa_supplicant died. Cleaning up internal state.");
                onNativeDaemonDeath();
                mWifiMetrics.incrementNumSupplicantCrashes();
        }
    }

    /**
     * Death handler for the hostapd daemon.
     */
    private class HostapdDeathHandlerInternal implements HostapdDeathEventHandler {
        @Override
        public void onDeath() {
                Log.i(TAG, "hostapd died. Cleaning up internal state.");
                onNativeDaemonDeath();
                mWifiMetrics.incrementNumHostapdCrashes();
        }
    }

    /** Helper method invoked to handle interface change. */
    private void onInterfaceStateChanged(Iface iface, boolean isUp) {
        synchronized (mLock) {
            // Mask multiple notifications with the same state.
            if (isUp == iface.isUp) {
                if (mVerboseLoggingEnabled) {
                    Log.v(TAG, "Interface status unchanged on " + iface + " from " + isUp
                            + ", Ignoring...");
                }
                return;
            }
            Log.i(TAG, "Interface state changed on " + iface + ", isUp=" + isUp);
            if (isUp) {
                iface.externalListener.onUp(iface.name);
            } else {
                iface.externalListener.onDown(iface.name);
                if (iface.type == Iface.IFACE_TYPE_STA_FOR_CONNECTIVITY
                        || iface.type == Iface.IFACE_TYPE_STA_FOR_SCAN) {
                    mWifiMetrics.incrementNumClientInterfaceDown();
                } else if (iface.type == Iface.IFACE_TYPE_AP
                        || iface.type == Iface.IFACE_TYPE_BRIDGE) {
                    mWifiMetrics.incrementNumSoftApInterfaceDown();
                }
            }
            iface.isUp = isUp;
        }
    }

    /**
     * Network observer to use for all interface up/down notifications.
     */
    private class NetworkObserverInternal implements NetdEventObserver {
        /** Identifier allocated for the interface */
        private final int mInterfaceId;

        NetworkObserverInternal(int id) {
            mInterfaceId = id;
        }

        /**
         * Note: We should ideally listen to
         * {@link NetdEventObserver#interfaceStatusChanged(String, boolean)} here. But, that
         * callback is not working currently (broken in netd). So, instead listen to link state
         * change callbacks as triggers to query the real interface state. We should get rid of
         * this workaround if we get the |interfaceStatusChanged| callback to work in netd.
         * Also, this workaround will not detect an interface up event, if the link state is
         * still down.
         */
        @Override
        public void interfaceLinkStateChanged(String ifaceName, boolean unusedIsLinkUp) {
            // This is invoked from the main system_server thread. Post to our handler.
            mHandler.post(() -> {
                synchronized (mLock) {
                    final Iface ifaceWithId = mIfaceMgr.getIface(mInterfaceId);
                    if (ifaceWithId == null) {
                        if (mVerboseLoggingEnabled) {
                            Log.v(TAG, "Received iface link up/down notification on an invalid"
                                    + " iface=" + mInterfaceId);
                        }
                        return;
                    }
                    final Iface ifaceWithName = mIfaceMgr.getIface(ifaceName);
                    if (ifaceWithName == null || ifaceWithName != ifaceWithId) {
                        if (mVerboseLoggingEnabled) {
                            Log.v(TAG, "Received iface link up/down notification on an invalid"
                                    + " iface=" + ifaceName);
                        }
                        return;
                    }
                    onInterfaceStateChanged(ifaceWithName, isInterfaceUp(ifaceName));
                }
            });
        }

        @Override
        public void interfaceStatusChanged(String ifaceName, boolean unusedIsLinkUp) {
            // unused currently. Look at note above.
        }
    }

    /**
     * Radio mode change handler for the Vendor HAL daemon.
     */
    private class VendorHalRadioModeChangeHandlerInternal
            implements VendorHalRadioModeChangeEventHandler {
        @Override
        public void onMcc(int band) {
            synchronized (mLock) {
                Log.i(TAG, "Device is in MCC mode now");
                mWifiMetrics.incrementNumRadioModeChangeToMcc();
            }
        }
        @Override
        public void onScc(int band) {
            synchronized (mLock) {
                Log.i(TAG, "Device is in SCC mode now");
                mWifiMetrics.incrementNumRadioModeChangeToScc();
            }
        }
        @Override
        public void onSbs(int band) {
            synchronized (mLock) {
                Log.i(TAG, "Device is in SBS mode now");
                mWifiMetrics.incrementNumRadioModeChangeToSbs();
            }
        }
        @Override
        public void onDbs() {
            synchronized (mLock) {
                Log.i(TAG, "Device is in DBS mode now");
                mWifiMetrics.incrementNumRadioModeChangeToDbs();
            }
        }
    }

    // For devices that don't support the vendor HAL, we will not support any concurrency.
    // So simulate the HalDeviceManager behavior by triggering the destroy listener for
    // any active interface.
    private String handleIfaceCreationWhenVendorHalNotSupported(@NonNull Iface newIface) {
        synchronized (mLock) {
            Iface existingIface = mIfaceMgr.removeExistingIface(newIface.id);
            if (existingIface != null) {
                onInterfaceDestroyed(existingIface);
                Log.i(TAG, "Successfully torn down " + existingIface);
            }
            // Return the interface name directly from the system property.
            return mPropertyService.getString("wifi.interface", "wlan0");
        }
    }

    /**
     * Helper function to handle creation of STA iface.
     * For devices which do not the support the HAL, this will bypass HalDeviceManager &
     * teardown any existing iface.
     */
    private String createStaIface(@NonNull Iface iface, boolean lowPrioritySta) {
        synchronized (mLock) {
            if (mWifiVendorHal.isVendorHalSupported()) {
                return mWifiVendorHal.createStaIface(lowPrioritySta,
                        new InterfaceDestoyedListenerInternal(iface.id));
            } else {
                Log.i(TAG, "Vendor Hal not supported, ignoring createStaIface.");
                return handleIfaceCreationWhenVendorHalNotSupported(iface);
            }
        }
    }

    /**
     * Helper function to handle creation of AP iface.
     * For devices which do not the support the HAL, this will bypass HalDeviceManager &
     * teardown any existing iface.
     */
    private String createApIface(@NonNull Iface iface) {
        synchronized (mLock) {
            if (mWifiVendorHal.isVendorHalSupported()) {
                return mWifiVendorHal.createApIface(
                        new InterfaceDestoyedListenerInternal(iface.id));
            } else {
                Log.i(TAG, "Vendor Hal not supported, ignoring createApIface.");
                return handleIfaceCreationWhenVendorHalNotSupported(iface);
            }
        }
    }

    // For devices that don't support the vendor HAL, we will not support any concurrency.
    // So simulate the HalDeviceManager behavior by triggering the destroy listener for
    // the interface.
    private boolean handleIfaceRemovalWhenVendorHalNotSupported(@NonNull Iface iface) {
        synchronized (mLock) {
            mIfaceMgr.removeIface(iface.id);
            onInterfaceDestroyed(iface);
            Log.i(TAG, "Successfully torn down " + iface);
            return true;
        }
    }

    /**
     * Helper function to handle removal of STA iface.
     * For devices which do not the support the HAL, this will bypass HalDeviceManager &
     * teardown any existing iface.
     */
    private boolean removeStaIface(@NonNull Iface iface) {
        synchronized (mLock) {
            // For dynamically added interface(s), stop processing scan queries/commands
            // before deleting interface. This internally triggers stopPnoScan() which
            // otherwise won't be served on deleted interface.
            if (!mWificondControl.unsubscribeScan(iface.name))
                Log.i(TAG, "Unsubscribe scan failed.");

            if (mWifiVendorHal.isVendorHalSupported()) {
                return mWifiVendorHal.removeStaIface(iface.name);
            } else {
                Log.i(TAG, "Vendor Hal not supported, ignoring removeStaIface.");
                return handleIfaceRemovalWhenVendorHalNotSupported(iface);
            }
        }
    }

    /**
     * Helper function to handle removal of STA iface.
     */
    private boolean removeApIface(@NonNull Iface iface) {
        synchronized (mLock) {
            if (mWifiVendorHal.isVendorHalSupported()) {
                return mWifiVendorHal.removeApIface(iface.name);
            } else {
                Log.i(TAG, "Vendor Hal not supported, ignoring removeApIface.");
                return handleIfaceRemovalWhenVendorHalNotSupported(iface);
            }
        }
    }

    /**
     * Initialize the native modules.
     *
     * @return true on success, false otherwise.
     */
    public boolean initialize() {
        synchronized (mLock) {
            if (!mWifiVendorHal.initialize(new VendorHalDeathHandlerInternal())) {
                Log.e(TAG, "Failed to initialize vendor HAL");
                return false;
            }
            if (!mWificondControl.initialize(new WificondDeathHandlerInternal())) {
                Log.e(TAG, "Failed to initialize wificond");
                return false;
            }
            mWifiVendorHal.registerRadioModeChangeHandler(
                    new VendorHalRadioModeChangeHandlerInternal());
<<<<<<< HEAD
            mHostapdHal.terminateIfRunning();
=======
            mNetdWrapper = mWifiInjector.makeNetdWrapper();
>>>>>>> e3109b5f
            return true;
        }
    }

    /**
     * Callback to notify when the status of one of the native daemons
     * (wificond, wpa_supplicant & vendor HAL) changes.
     */
    public interface StatusListener {
        /**
         * @param allReady Indicates if all the native daemons are ready for operation or not.
         */
        void onStatusChanged(boolean allReady);
    }

    /**
     * Register a StatusListener to get notified about any status changes from the native daemons.
     *
     * It is safe to re-register the same callback object - duplicates are detected and only a
     * single copy kept.
     *
     * @param listener StatusListener listener object.
     */
    public void registerStatusListener(@NonNull StatusListener listener) {
        mStatusListeners.add(listener);
    }

    /**
     * Callback to notify when the associated interface is destroyed, up or down.
     */
    public interface InterfaceCallback {
        /**
         * Interface destroyed by HalDeviceManager.
         *
         * @param ifaceName Name of the iface.
         */
        void onDestroyed(String ifaceName);

        /**
         * Interface is up.
         *
         * @param ifaceName Name of the iface.
         */
        void onUp(String ifaceName);

        /**
         * Interface is down.
         *
         * @param ifaceName Name of the iface.
         */
        void onDown(String ifaceName);
    }

    private void initializeNwParamsForClientInterface(@NonNull String ifaceName) {
        try {
            // A runtime crash or shutting down AP mode can leave
            // IP addresses configured, and this affects
            // connectivity when supplicant starts up.
            // Ensure we have no IP addresses before a supplicant start.
            mNetdWrapper.clearInterfaceAddresses(ifaceName);

            // Set privacy extensions
            mNetdWrapper.setInterfaceIpv6PrivacyExtensions(ifaceName, true);

            // IPv6 is enabled only as long as access point is connected since:
            // - IPv6 addresses and routes stick around after disconnection
            // - kernel is unaware when connected and fails to start IPv6 negotiation
            // - kernel can start autoconfiguration when 802.1x is not complete
            mNetdWrapper.disableIpv6(ifaceName);
        } catch (IllegalStateException e) {
            Log.e(TAG, "Unable to change interface settings", e);
        }
    }

    private boolean setupFstInterface(@NonNull Iface iface)
    {
        int fstEnabled = SystemProperties.getInt("persist.vendor.fst.rate.upgrade.en", 0);
        Log.d(TAG, "fst " + ((fstEnabled == 1) ? "enabled" : "disabled"));
        if (fstEnabled != 1) {
            Log.d(TAG, "FST disabled, not creating FST interface");
            return true;
        }
        boolean hasOther = mIfaceMgr.hasAnyIfaceOfType(iface.type == Iface.IFACE_TYPE_STA_FOR_CONNECTIVITY ?
                                                       Iface.IFACE_TYPE_AP : Iface.IFACE_TYPE_STA_FOR_CONNECTIVITY);
        if (hasOther) {
            Log.e(TAG, "FST not supported in STA/SAP concurrency");
            return false;
        }
        Iface fstIface = mIfaceMgr.findAnyIfaceOfType(iface.IFACE_TYPE_FST);
        if (fstIface != null) {
            Log.e(TAG, "FST interface already added");
            return false;
        }

        fstIface = mIfaceMgr.allocateIface(Iface.IFACE_TYPE_FST);
        if (fstIface == null) {
            Log.e(TAG, "Failed to allocate FST interface");
            return false;
        }
        // TODO(b/145993198): TetheringConfiguration.getFstInterfaceName() replaced with "bond0"
        fstIface.name = "bond0";
        fstIface.externalListener = iface.externalListener;
        iface.externalListener = new InterfaceCallback() {
            public void onDestroyed(String ifaceName) {
                /* nothing */
            }
            public void onDown(String ifaceName) {
                /* nothing */
            }
            public void onUp(String ifaceName) {
                /* nothing */
            }
        };
        iface.networkObserver = new NetworkObserverInternal(iface.id);
        if (!registerNetworkObserver(iface.networkObserver)) {
            Log.e(TAG, "Failed to register network observer on " + fstIface);
            iface.externalListener = fstIface.externalListener;
            teardownInterface(fstIface.name);
            return false;
        }
        return true;
    }

    private void removeFstInterface() {
        Iface iface = mIfaceMgr.findAnyIfaceOfType(Iface.IFACE_TYPE_FST);
        if (iface == null) {
            return;
        }
        mIfaceMgr.removeIface(iface.id);
        // the FST bonding interface is never destroyed
        // make sure it is just brought down
        try {
            mNwManagementService.setInterfaceDown(iface.name);
            mNwManagementService.clearInterfaceAddresses(iface.name);
        } catch (RemoteException re) {
            Log.e(TAG, "Unable to change interface settings: " + re);
        } catch (IllegalStateException ie) {
            Log.e(TAG, "Unable to change interface settings: " + ie);
        }
    }

    public String getFstDataInterfaceName() {
        synchronized(mLock) {
            Iface iface = mIfaceMgr.findAnyIfaceOfType(Iface.IFACE_TYPE_FST);
            if (iface != null) {
                return iface.name;
            }
            return null;
        }
    }

    /**
     * Setup an interface for client mode (for connectivity) operations.
     *
     * This method configures an interface in STA mode in all the native daemons
     * (wificond, wpa_supplicant & vendor HAL).
     *
     * @param interfaceCallback Associated callback for notifying status changes for the iface.
     * @return Returns the name of the allocated interface, will be null on failure.
     */
    public String setupInterfaceForClientInConnectivityMode(
            @NonNull InterfaceCallback interfaceCallback) {
        synchronized (mLock) {
            if (!startHal()) {
                Log.e(TAG, "Failed to start Hal");
                mWifiMetrics.incrementNumSetupClientInterfaceFailureDueToHal();
                return null;
            }
            if (!startSupplicant()) {
                Log.e(TAG, "Failed to start supplicant");
                mWifiMetrics.incrementNumSetupClientInterfaceFailureDueToSupplicant();
                return null;
            }
            Iface iface = mIfaceMgr.allocateIface(Iface.IFACE_TYPE_STA_FOR_CONNECTIVITY);
            if (iface == null) {
                Log.e(TAG, "Failed to allocate new STA iface");
                return null;
            }
            iface.externalListener = interfaceCallback;
            iface.name = createStaIface(iface, /* lowPrioritySta */ false);
            if (TextUtils.isEmpty(iface.name)) {
                Log.e(TAG, "Failed to create STA iface in vendor HAL");
                mIfaceMgr.removeIface(iface.id);
                mWifiMetrics.incrementNumSetupClientInterfaceFailureDueToHal();
                return null;
            }
<<<<<<< HEAD
            if (!setupFstInterface(iface)) {
                Log.e(TAG, "Failed to setup fst interface from: " + iface);
                teardownInterface(iface.name);
                mWifiMetrics.incrementNumSetupClientInterfaceFailureDueToWificond();
                return null;
            }
            if (mWificondControl.setupInterfaceForClientMode(iface.name) == null) {
=======
            if (!mWificondControl.setupInterfaceForClientMode(iface.name,
                    new NormalScanEventCallback(iface.name),
                    new PnoScanEventCallback(iface.name))) {
>>>>>>> e3109b5f
                Log.e(TAG, "Failed to setup iface in wificond on " + iface);
                teardownInterface(iface.name);
                mWifiMetrics.incrementNumSetupClientInterfaceFailureDueToWificond();
                return null;
            }
            if (!mSupplicantStaIfaceHal.setupIface(iface.name)) {
                Log.e(TAG, "Failed to setup iface in supplicant on " + iface);
                teardownInterface(iface.name);
                mWifiMetrics.incrementNumSetupClientInterfaceFailureDueToSupplicant();
                return null;
            }
            iface.networkObserver = new NetworkObserverInternal(iface.id);
            if (!registerNetworkObserver(iface.networkObserver)) {
                Log.e(TAG, "Failed to register network observer on " + iface);
                teardownInterface(iface.name);
                return null;
            }
            mWifiMonitor.startMonitoring(iface.name);
            // Just to avoid any race conditions with interface state change callbacks,
            // update the interface state before we exit.
            onInterfaceStateChanged(iface, isInterfaceUp(iface.name));
            initializeNwParamsForClientInterface(iface.name);
            Log.i(TAG, "Successfully setup " + iface);

            iface.featureSet = getSupportedFeatureSetInternal(iface.name);
            return iface.name;
        }
    }

    /**
     * Setup an interface for client mode (for scan) operations.
     *
     * This method configures an interface in STA mode in the native daemons
     * (wificond, vendor HAL).
     *
     * @param interfaceCallback Associated callback for notifying status changes for the iface.
     * @return Returns the name of the allocated interface, will be null on failure.
     */
    public String setupInterfaceForClientInScanMode(
            @NonNull InterfaceCallback interfaceCallback) {
        synchronized (mLock) {
            if (!startHal()) {
                Log.e(TAG, "Failed to start Hal");
                mWifiMetrics.incrementNumSetupClientInterfaceFailureDueToHal();
                return null;
            }
            Iface iface = mIfaceMgr.allocateIface(Iface.IFACE_TYPE_STA_FOR_SCAN);
            if (iface == null) {
                Log.e(TAG, "Failed to allocate new STA iface");
                return null;
            }
            iface.externalListener = interfaceCallback;
            iface.name = createStaIface(iface, /* lowPrioritySta */ false);
            if (TextUtils.isEmpty(iface.name)) {
                Log.e(TAG, "Failed to create iface in vendor HAL");
                mIfaceMgr.removeIface(iface.id);
                mWifiMetrics.incrementNumSetupClientInterfaceFailureDueToHal();
                return null;
            }
            if (!mWificondControl.setupInterfaceForClientMode(iface.name,
                    new NormalScanEventCallback(iface.name),
                    new PnoScanEventCallback(iface.name))) {
                Log.e(TAG, "Failed to setup iface in wificond=" + iface.name);
                teardownInterface(iface.name);
                mWifiMetrics.incrementNumSetupClientInterfaceFailureDueToWificond();
                return null;
            }
            iface.networkObserver = new NetworkObserverInternal(iface.id);
            if (!registerNetworkObserver(iface.networkObserver)) {
                Log.e(TAG, "Failed to register network observer for iface=" + iface.name);
                teardownInterface(iface.name);
                return null;
            }
            mWifiMonitor.startMonitoring(iface.name);
            // Just to avoid any race conditions with interface state change callbacks,
            // update the interface state before we exit.
            onInterfaceStateChanged(iface, isInterfaceUp(iface.name));
            Log.i(TAG, "Successfully setup " + iface);

            iface.featureSet = getSupportedFeatureSetInternal(iface.name);
            return iface.name;
        }
    }

    /**
     * Setup an interface for Soft AP mode operations.
     *
     * This method configures an interface in AP mode in all the native daemons
     * (wificond, wpa_supplicant & vendor HAL).
     *
     * @param interfaceCallback Associated callback for notifying status changes for the iface.
     * @return Returns the name of the allocated interface, will be null on failure.
     */
    public String setupInterfaceForSoftApMode(@NonNull InterfaceCallback interfaceCallback) {
        synchronized (mLock) {
            if (!startHal()) {
                Log.e(TAG, "Failed to start Hal");
                mWifiMetrics.incrementNumSetupSoftApInterfaceFailureDueToHal();
                return null;
            }
            if (!startHostapd()) {
                Log.e(TAG, "Failed to start hostapd");
                mWifiMetrics.incrementNumSetupSoftApInterfaceFailureDueToHostapd();
                return null;
            }
            Iface iface = mIfaceMgr.allocateIface(Iface.IFACE_TYPE_AP);
            if (iface == null) {
                Log.e(TAG, "Failed to allocate new AP iface");
                return null;
            }
            iface.externalListener = interfaceCallback;
            iface.name = createApIface(iface);
            if (TextUtils.isEmpty(iface.name)) {
                Log.e(TAG, "Failed to create AP iface in vendor HAL");
                mIfaceMgr.removeIface(iface.id);
                mWifiMetrics.incrementNumSetupSoftApInterfaceFailureDueToHal();
                return null;
            }
<<<<<<< HEAD
            if (!setupFstInterface(iface)) {
                Log.e(TAG, "Failed to setup fst interface from: " + iface);
                teardownInterface(iface.name);
                mWifiMetrics.incrementNumSetupSoftApInterfaceFailureDueToWificond();
                return null;
            }
            if (mWificondControl.setupInterfaceForSoftApMode(iface.name) == null) {
=======
            if (!mWificondControl.setupInterfaceForSoftApMode(iface.name)) {
>>>>>>> e3109b5f
                Log.e(TAG, "Failed to setup iface in wificond on " + iface);
                teardownInterface(iface.name);
                mWifiMetrics.incrementNumSetupSoftApInterfaceFailureDueToWificond();
                return null;
            }
            iface.networkObserver = new NetworkObserverInternal(iface.id);
            if (!registerNetworkObserver(iface.networkObserver)) {
                Log.e(TAG, "Failed to register network observer on " + iface);
                teardownInterface(iface.name);
                return null;
            }
            // Just to avoid any race conditions with interface state change callbacks,
            // update the interface state before we exit.
            onInterfaceStateChanged(iface, isInterfaceUp(iface.name));
            Log.i(TAG, "Successfully setup " + iface);

            iface.featureSet = getSupportedFeatureSetInternal(iface.name);
            return iface.name;
        }
    }

    /**
     * Setup an interface for Bridge mode operations.
     *
     * This method configures an interface in Bridge mode. This is used only to register
     * for interface callbacks (up/down/enable/disabled)
     *
     * @param interfaceCallback Associated callback for notifying status changes for the iface.
     * @return Returns the name of the allocated interface, will be null on failure.
     */
    public String setupInterfaceForBridgeMode(@NonNull InterfaceCallback interfaceCallback) {
        synchronized (mLock) {
            if (!startHal()) {
                Log.e(TAG, "Failed to start Hal");
                mWifiMetrics.incrementNumSetupSoftApInterfaceFailureDueToHal();
                return null;
            }
            Iface iface = mIfaceMgr.allocateIface(Iface.IFACE_TYPE_BRIDGE);
            if (iface == null) {
                Log.e(TAG, "Failed to allocate new bridge iface");
                return null;
            }
            iface.externalListener = interfaceCallback;
            iface.name = WifiInjector.getInstance().getWifiApConfigStore().getBridgeInterface();
            if (TextUtils.isEmpty(iface.name)) {
                Log.e(TAG, "Failed to create Bridge iface in wifinative");
                mIfaceMgr.removeIface(iface.id);
                mWifiMetrics.incrementNumSetupSoftApInterfaceFailureDueToHal();
                return null;
            }
            iface.networkObserver = new NetworkObserverInternal(iface.id);
            if (!registerNetworkObserver(iface.networkObserver)) {
                Log.e(TAG, "Failed to register network observer on " + iface);
                teardownInterface(iface.name);
                return null;
            }
            // Just to avoid any race conditions with interface state change callbacks,
            // update the interface state before we exit.
            onInterfaceStateChanged(iface, isInterfaceUp(iface.name));
            Log.i(TAG, "Successfully setup bridge " + iface);
            return iface.name;
        }
    }

    /**
     * Switches an existing Client mode interface from connectivity
     * {@link Iface#IFACE_TYPE_STA_FOR_CONNECTIVITY} to scan mode
     * {@link Iface#IFACE_TYPE_STA_FOR_SCAN}.
     *
     * @param ifaceName Name of the interface.
     * @return true if the operation succeeded, false if there is an error or the iface is already
     * in scan mode.
     */
    public boolean switchClientInterfaceToScanMode(@NonNull String ifaceName) {
        synchronized (mLock) {
            final Iface iface = mIfaceMgr.getIface(ifaceName);
            if (iface == null) {
                Log.e(TAG, "Trying to switch to scan mode on an invalid iface=" + ifaceName);
                return false;
            }
            if (iface.type == Iface.IFACE_TYPE_STA_FOR_SCAN) {
                Log.e(TAG, "Already in scan mode on iface=" + ifaceName);
                return true;
            }
            if (!mSupplicantStaIfaceHal.teardownIface(iface.name)) {
                Log.e(TAG, "Failed to teardown iface in supplicant on " + iface);
                teardownInterface(iface.name);
                return false;
            }
            iface.type = Iface.IFACE_TYPE_STA_FOR_SCAN;
            stopSupplicantIfNecessary();
            iface.featureSet = getSupportedFeatureSetInternal(iface.name);
            Log.i(TAG, "Successfully switched to scan mode on iface=" + iface);
            return true;
        }
    }

    /**
     * Switches an existing Client mode interface from scan mode
     * {@link Iface#IFACE_TYPE_STA_FOR_SCAN} to connectivity mode
     * {@link Iface#IFACE_TYPE_STA_FOR_CONNECTIVITY}.
     *
     * @param ifaceName Name of the interface.
     * @return true if the operation succeeded, false if there is an error or the iface is already
     * in scan mode.
     */
    public boolean switchClientInterfaceToConnectivityMode(@NonNull String ifaceName) {
        synchronized (mLock) {
            final Iface iface = mIfaceMgr.getIface(ifaceName);
            if (iface == null) {
                Log.e(TAG, "Trying to switch to connectivity mode on an invalid iface="
                        + ifaceName);
                return false;
            }
            if (iface.type == Iface.IFACE_TYPE_STA_FOR_CONNECTIVITY) {
                Log.e(TAG, "Already in connectivity mode on iface=" + ifaceName);
                return true;
            }
            if (!startSupplicant()) {
                Log.e(TAG, "Failed to start supplicant");
                teardownInterface(iface.name);
                mWifiMetrics.incrementNumSetupClientInterfaceFailureDueToSupplicant();
                return false;
            }
            if (!mSupplicantStaIfaceHal.setupIface(iface.name)) {
                Log.e(TAG, "Failed to setup iface in supplicant on " + iface);
                teardownInterface(iface.name);
                mWifiMetrics.incrementNumSetupClientInterfaceFailureDueToSupplicant();
                return false;
            }
            iface.type = Iface.IFACE_TYPE_STA_FOR_CONNECTIVITY;
            iface.featureSet = getSupportedFeatureSetInternal(iface.name);
            Log.i(TAG, "Successfully switched to connectivity mode on iface=" + iface);
            return true;
        }
    }

    /**
     *
     * Check if the interface is up or down.
     *
     * @param ifaceName Name of the interface.
     * @return true if iface is up, false if it's down or on error.
     */
    public boolean isInterfaceUp(@NonNull String ifaceName) {
        synchronized (mLock) {
            final Iface iface = mIfaceMgr.getIface(ifaceName);
            if (iface == null) {
                Log.e(TAG, "Trying to get iface state on invalid iface=" + ifaceName);
                return false;
            }
            try {
                return mNetdWrapper.isInterfaceUp(ifaceName);
            } catch (IllegalStateException e) {
                Log.e(TAG, "Unable to get interface config", e);
                return false;
            }
        }
    }

    /**
     * Teardown an interface in Client/AP mode.
     *
     * This method tears down the associated interface from all the native daemons
     * (wificond, wpa_supplicant & vendor HAL).
     * Also, brings down the HAL, supplicant or hostapd as necessary.
     *
     * @param ifaceName Name of the interface.
     */
    public void teardownInterface(@NonNull String ifaceName) {
        synchronized (mLock) {
            final Iface iface = mIfaceMgr.getIface(ifaceName);
            if (iface == null) {
                Log.e(TAG, "Trying to teardown an invalid iface=" + ifaceName);
                return;
            }
            // Trigger the iface removal from HAL. The rest of the cleanup will be triggered
            // from the interface destroyed callback.
            if (iface.type == Iface.IFACE_TYPE_STA_FOR_CONNECTIVITY
                    || iface.type == Iface.IFACE_TYPE_STA_FOR_SCAN) {
                if (!removeStaIface(iface)) {
                    Log.e(TAG, "Failed to remove iface in vendor HAL=" + ifaceName);
                    return;
                }
            } else if (iface.type == Iface.IFACE_TYPE_AP) {
                if (!removeApIface(iface)) {
                    Log.e(TAG, "Failed to remove iface in vendor HAL=" + ifaceName);
                    return;
                }
            } else if (iface.type == Iface.IFACE_TYPE_BRIDGE) {
                 mIfaceMgr.removeIface(iface.id);
                 onInterfaceDestroyed(iface);
            }
            Log.i(TAG, "Successfully initiated teardown for iface=" + ifaceName);
        }
    }

    /**
     * Teardown all the active interfaces.
     *
     * This method tears down the associated interfaces from all the native daemons
     * (wificond, wpa_supplicant & vendor HAL).
     * Also, brings down the HAL, supplicant or hostapd as necessary.
     */
    public void teardownAllInterfaces() {
        synchronized (mLock) {
            Iterator<Integer> ifaceIdIter = mIfaceMgr.getIfaceIdIter();
            while (ifaceIdIter.hasNext()) {
                Iface iface = mIfaceMgr.getIface(ifaceIdIter.next());
                ifaceIdIter.remove();
                onInterfaceDestroyed(iface);
                Log.i(TAG, "Successfully torn down " + iface);
            }
            Log.i(TAG, "Successfully torn down all ifaces");
        }
    }

    /**
     * Get name of the client interface.
     *
     * This is mainly used by external modules that needs to perform some
     * client operations on the STA interface.
     *
     * TODO(b/70932231): This may need to be reworked once we start supporting STA + STA.
     *
     * @return Interface name of any active client interface, null if no active client interface
     * exist.
     * Return Values for the different scenarios are listed below:
     * a) When there are no client interfaces, returns null.
     * b) when there is 1 client interface, returns the name of that interface.
     * c) When there are 2 or more client interface, returns the name of any client interface.
     */
    public String getClientInterfaceName() {
        synchronized (mLock) {
            return mIfaceMgr.findAnyStaIfaceName();
        }
    }

    /**
     * Get names of all the client interfaces.
     *
     * @return List of interface name of all active client interfaces.
     */
    public Set<String> getClientInterfaceNames() {
        synchronized (mLock) {
            return mIfaceMgr.findAllStaIfaceNames();
        }
    }

    /**
     * Get name of the softap interface.
     *
     * This is mainly used by external modules that needs to perform some
     * operations on the AP interface.
     *
     * TODO(b/70932231): This may need to be reworked once we start supporting AP + AP.
     *
     * @return Interface name of any active softap interface, null if no active softap interface
     * exist.
     * Return Values for the different scenarios are listed below:
     * a) When there are no softap interfaces, returns null.
     * b) when there is 1 softap interface, returns the name of that interface.
     * c) When there are 2 or more softap interface, returns the name of any softap interface.
     */
    public String getSoftApInterfaceName() {
        synchronized (mLock) {
            return mIfaceMgr.findAnyApIfaceName();
        }
    }

    /********************************************************
     * Wificond operations
     ********************************************************/

    /**
     * Request signal polling to wificond.
     *
     * @param ifaceName Name of the interface.
     * Returns an SignalPollResult object.
     * Returns null on failure.
     */
    public WificondControl.SignalPollResult signalPoll(@NonNull String ifaceName) {
        return mWificondControl.signalPoll(ifaceName);
    }

    /**
     * Fetch TX packet counters on current connection from wificond.
     * @param ifaceName Name of the interface.
     * Returns an TxPacketCounters object.
     * Returns null on failure.
     */
    public WificondControl.TxPacketCounters getTxPacketCounters(@NonNull String ifaceName) {
        return mWificondControl.getTxPacketCounters(ifaceName);
    }

    /**
     * Query the list of valid frequencies for the provided band.
     * The result depends on the on the country code that has been set.
     *
     * @param band as specified by one of the WifiScanner.WIFI_BAND_* constants.
     * The following bands are supported {@link WifiBandBasic}:
     * WifiScanner.WIFI_BAND_24_GHZ
     * WifiScanner.WIFI_BAND_5_GHZ
     * WifiScanner.WIFI_BAND_5_GHZ_DFS_ONLY
     * WifiScanner.WIFI_BAND_6_GHZ
     * @return frequencies vector of valid frequencies (MHz), or null for error.
     * @throws IllegalArgumentException if band is not recognized.
     */
    public int [] getChannelsForBand(@WifiScanner.WifiBandBasic int band) {
        return mWificondControl.getChannelsForBand(band);
    }

    /**
     * Start a scan using wificond for the given parameters.
     * @param ifaceName Name of the interface.
     * @param scanType Type of scan to perform. One of {@link WifiScanner#SCAN_TYPE_LOW_LATENCY},
     * {@link WifiScanner#SCAN_TYPE_LOW_POWER} or {@link WifiScanner#SCAN_TYPE_HIGH_ACCURACY}.
     * @param freqs list of frequencies to scan for, if null scan all supported channels.
     * @param hiddenNetworkSSIDs List of hidden networks to be scanned for.
     * @return Returns true on success.
     */
    public boolean scan(
            @NonNull String ifaceName, @WifiScanner.ScanType int scanType, Set<Integer> freqs,
            List<String> hiddenNetworkSSIDs) {
        return mWificondControl.scan(ifaceName, scanType, freqs, hiddenNetworkSSIDs);
    }

    /**
     * Fetch the latest scan result from kernel via wificond.
     * @param ifaceName Name of the interface.
     * @return Returns an ArrayList of ScanDetail.
     * Returns an empty ArrayList on failure.
     */
    public ArrayList<ScanDetail> getScanResults(@NonNull String ifaceName) {
        return convertNativeScanResults(mWificondControl.getScanResults(
                ifaceName, WificondControl.SCAN_TYPE_SINGLE_SCAN));
    }

    /**
     * Fetch the latest scan result from kernel via wificond.
     * @param ifaceName Name of the interface.
     * @return Returns an ArrayList of ScanDetail.
     * Returns an empty ArrayList on failure.
     */
    public ArrayList<ScanDetail> getPnoScanResults(@NonNull String ifaceName) {
        return convertNativeScanResults(
                mWificondControl.getScanResults(ifaceName, WificondControl.SCAN_TYPE_PNO_SCAN));
    }

    private ArrayList<ScanDetail> convertNativeScanResults(List<NativeScanResult> nativeResults) {
        ArrayList<ScanDetail> results = new ArrayList<>();
        for (NativeScanResult result : nativeResults) {
            WifiSsid wifiSsid = WifiSsid.createFromByteArray(result.ssid);
            String bssid;
            try {
                bssid = NativeUtil.macAddressFromByteArray(result.bssid);
            } catch (IllegalArgumentException e) {
                Log.e(TAG, "Illegal argument " + result.bssid, e);
                continue;
            }
            if (bssid == null) {
                Log.e(TAG, "Illegal null bssid");
                continue;
            }
            ScanResult.InformationElement[] ies =
                    InformationElementUtil.parseInformationElements(result.infoElement);
            InformationElementUtil.Capabilities capabilities =
                    new InformationElementUtil.Capabilities();
            capabilities.from(ies, result.capability, isEnhancedOpenSupported());
            String flags = capabilities.generateCapabilitiesString();
            NetworkDetail networkDetail;
            try {
                networkDetail = new NetworkDetail(bssid, ies, null, result.frequency);
            } catch (IllegalArgumentException e) {
                Log.e(TAG, "Illegal argument for scan result with bssid: " + bssid, e);
                continue;
            }

            ScanDetail scanDetail = new ScanDetail(networkDetail, wifiSsid, bssid, flags,
                    result.signalMbm / 100, result.frequency, result.tsf, ies, null,
                    result.infoElement);
            ScanResult scanResult = scanDetail.getScanResult();
            scanResult.setWifiStandard(networkDetail.getWifiMode());

            // Fill up the radio chain info.
            if (result.radioChainInfos != null) {
                scanResult.radioChainInfos =
                        new ScanResult.RadioChainInfo[result.radioChainInfos.size()];
                int idx = 0;
                for (RadioChainInfo nativeRadioChainInfo : result.radioChainInfos) {
                    scanResult.radioChainInfos[idx] = new ScanResult.RadioChainInfo();
                    scanResult.radioChainInfos[idx].id = nativeRadioChainInfo.chainId;
                    scanResult.radioChainInfos[idx].level = nativeRadioChainInfo.level;
                    idx++;
                }
            }
            results.add(scanDetail);
        }
        if (mVerboseLoggingEnabled) {
            Log.d(TAG, "get " + results.size() + " scan results from wificond");
        }

        return results;
    }

    private boolean mIsEnhancedOpenSupportedInitialized = false;
    private boolean mIsEnhancedOpenSupported;

    /**
     * Check if OWE (Enhanced Open) is supported on the device
     *
     * @return true if OWE is supported
     */
    private boolean isEnhancedOpenSupported() {
        if (mIsEnhancedOpenSupportedInitialized) {
            return mIsEnhancedOpenSupported;
        }

        String iface = getClientInterfaceName();
        if (iface == null) {
            // Client interface might not be initialized during boot or Wi-Fi off
            return false;
        }

        mIsEnhancedOpenSupportedInitialized = true;
        mIsEnhancedOpenSupported = (getSupportedFeatureSet(iface) & WIFI_FEATURE_OWE) != 0;
        return mIsEnhancedOpenSupported;
    }

    /**
     * Start PNO scan.
     * @param ifaceName Name of the interface.
     * @param pnoSettings Pno scan configuration.
     * @return true on success.
     */
    public boolean startPnoScan(@NonNull String ifaceName, PnoSettings pnoSettings) {
        return mWificondControl.startPnoScan(ifaceName, pnoSettings.toNativePnoSettings(),
                new WificondControl.PnoScanRequestCallback() {
                    @Override
                    public void onPnoRequestSucceeded() {
                        mWifiMetrics.incrementPnoScanStartAttemptCount();
                    }

                    @Override
                    public void onPnoRequestFailed() {
                        mWifiMetrics.incrementPnoScanStartAttemptCount();
                        mWifiMetrics.incrementPnoScanFailedCount();
                    }
                });
    }

    /**
     * Stop PNO scan.
     * @param ifaceName Name of the interface.
     * @return true on success.
     */
    public boolean stopPnoScan(@NonNull String ifaceName) {
        return mWificondControl.stopPnoScan(ifaceName);
    }

    /**
     * Sends an arbitrary 802.11 management frame on the current channel.
     *
     * @param ifaceName Name of the interface.
     * @param frame Bytes of the 802.11 management frame to be sent, including the header, but not
     *              including the frame check sequence (FCS).
     * @param callback A callback triggered when the transmitted frame is ACKed or the transmission
     *                 fails.
     * @param mcs The MCS index that the frame will be sent at. If mcs < 0, the driver will select
     *            the rate automatically. If the device does not support sending the frame at a
     *            specified MCS rate, the transmission will be aborted and
     *            {@link WificondControl.SendMgmtFrameCallback#onFailure(int)} will be called
     *            with reason {@link WificondControl#SEND_MGMT_FRAME_ERROR_MCS_UNSUPPORTED}.
     */
    public void sendMgmtFrame(@NonNull String ifaceName, @NonNull byte[] frame,
            @NonNull WificondControl.SendMgmtFrameCallback callback, int mcs) {
        mWificondControl.sendMgmtFrame(ifaceName, frame, callback, mcs);
    }

    /**
     * Sends a probe request to the AP and waits for a response in order to determine whether
     * there is connectivity between the device and AP.
     *
     * @param ifaceName Name of the interface.
     * @param receiverMac the MAC address of the AP that the probe request will be sent to.
     * @param callback callback triggered when the probe was ACKed by the AP, or when
     *                an error occurs after the link probe was started.
     * @param mcs The MCS index that this probe will be sent at. If mcs < 0, the driver will select
     *            the rate automatically. If the device does not support sending the frame at a
     *            specified MCS rate, the transmission will be aborted and
     *            {@link WificondControl.SendMgmtFrameCallback#onFailure(int)} will be called
     *            with reason {@link WificondControl#SEND_MGMT_FRAME_ERROR_MCS_UNSUPPORTED}.
     */
    public void probeLink(@NonNull String ifaceName, @NonNull MacAddress receiverMac,
            @NonNull WificondControl.SendMgmtFrameCallback callback, int mcs) {
        if (callback == null) {
            Log.e(TAG, "callback cannot be null!");
            return;
        }

        if (receiverMac == null) {
            Log.e(TAG, "Receiver MAC address cannot be null!");
            callback.onFailure(WificondControl.SEND_MGMT_FRAME_ERROR_UNKNOWN);
            return;
        }

        String senderMacStr = getMacAddress(ifaceName);
        if (senderMacStr == null) {
            Log.e(TAG, "Failed to get this device's MAC Address");
            callback.onFailure(WificondControl.SEND_MGMT_FRAME_ERROR_UNKNOWN);
            return;
        }

        byte[] frame = buildProbeRequestFrame(
                receiverMac.toByteArray(),
                NativeUtil.macAddressToByteArray(senderMacStr));
        sendMgmtFrame(ifaceName, frame, callback, mcs);
    }

    // header = 24 bytes, minimal body = 2 bytes, no FCS (will be added by driver)
    private static final int BASIC_PROBE_REQUEST_FRAME_SIZE = 24 + 2;

    private byte[] buildProbeRequestFrame(byte[] receiverMac, byte[] transmitterMac) {
        ByteBuffer frame = ByteBuffer.allocate(BASIC_PROBE_REQUEST_FRAME_SIZE);
        // ByteBuffer is big endian by default, switch to little endian
        frame.order(ByteOrder.LITTLE_ENDIAN);

        // Protocol version = 0, Type = management, Subtype = Probe Request
        frame.put((byte) 0x40);

        // no flags set
        frame.put((byte) 0x00);

        // duration = 60 microseconds. Note: this is little endian
        // Note: driver should calculate the duration and replace it before sending, putting a
        // reasonable default value here just in case.
        frame.putShort((short) 0x3c);

        // receiver/destination MAC address byte array
        frame.put(receiverMac);
        // sender MAC address byte array
        frame.put(transmitterMac);
        // BSSID (same as receiver address since we are sending to the AP)
        frame.put(receiverMac);

        // Generate random sequence number, fragment number = 0
        // Note: driver should replace the sequence number with the correct number that is
        // incremented from the last used sequence number. Putting a random sequence number as a
        // default here just in case.
        // bit 0 is least significant bit, bit 15 is most significant bit
        // bits [0, 7] go in byte 0
        // bits [8, 15] go in byte 1
        // bits [0, 3] represent the fragment number (which is 0)
        // bits [4, 15] represent the sequence number (which is random)
        // clear bits [0, 3] to set fragment number = 0
        short sequenceAndFragmentNumber = (short) (mRandom.nextInt() & 0xfff0);
        frame.putShort(sequenceAndFragmentNumber);

        // NL80211 rejects frames with an empty body, so we just need to put a placeholder
        // information element.
        // Tag for SSID
        frame.put((byte) 0x00);
        // Represents broadcast SSID. Not accurate, but works as placeholder.
        frame.put((byte) 0x00);

        return frame.array();
    }

<<<<<<< HEAD
    /**
     * Callbacks for SoftAp interface.
     */
    public interface SoftApListener {
        /**
         * Invoked when there is some fatal failure in the lower layers.
         */
        void onFailure();

        /**
         * Invoked when the associated stations changes.
         */
        void onConnectedClientsChanged(List<NativeWifiClient> clients);

        /**
         * Invoked when the channel switch event happens.
         */
        void onSoftApChannelSwitched(int frequency, int bandwidth);

        /**
         * Invoked when the station connected to Any AP.
         */
        void onStaConnected(String bssidStr);

        /**
         * Invoked when the station disconnected to Any AP.
         */
        void onStaDisconnected(String bssidStr);
    }

=======
>>>>>>> e3109b5f
    private static final int CONNECT_TO_HOSTAPD_RETRY_INTERVAL_MS = 100;
    private static final int CONNECT_TO_HOSTAPD_RETRY_TIMES = 50;
    /**
     * This method is called to wait for establishing connection to hostapd.
     *
     * @return true if connection is established, false otherwise.
     */
    private boolean startAndWaitForHostapdConnection() {
        // Start initialization if not already started.
        if (!mHostapdHal.isInitializationStarted()
                && !mHostapdHal.initialize()) {
            return false;
        }
        if (!mHostapdHal.startDaemon()) {
            Log.e(TAG, "Failed to startup hostapd");
            return false;
        }
        boolean connected = false;
        int connectTries = 0;
        while (!connected && connectTries++ < CONNECT_TO_HOSTAPD_RETRY_TIMES) {
            // Check if the initialization is complete.
            connected = mHostapdHal.isInitializationComplete();
            if (connected) {
                break;
            }
            try {
                Thread.sleep(CONNECT_TO_HOSTAPD_RETRY_INTERVAL_MS);
            } catch (InterruptedException ignore) {
            }
        }
        return connected;
    }

    /**
     * Start Soft AP operation using the provided configuration.
     *
     * @param ifaceName Name of the interface.
     * @param config Configuration to use for the soft ap created.
     * @param listener Callback for AP events.
     * @return true on success, false otherwise.
     */
    public boolean startSoftAp(
            @NonNull String ifaceName, SoftApConfiguration config, SoftApListener listener) {
        if (!mWificondControl.registerApListener(ifaceName, listener)) {
            Log.e(TAG, "Failed to register ap listener");
            return false;
        }
<<<<<<< HEAD

        if (mHostapdHal.isVendorHostapdHal()) {
            if (!mHostapdHal.addVendorAccessPoint(ifaceName, config, listener)) {
                Log.e(TAG, "Failed to add Vendor acccess point");
                mWifiMetrics.incrementNumSetupSoftApInterfaceFailureDueToHostapd();
                return false;
            }
        } else if (!mHostapdHal.addAccessPoint(ifaceName, config, listener)) {
=======
        if (!mHostapdHal.addAccessPoint(ifaceName, config, () -> listener.onFailure())) {
>>>>>>> e3109b5f
            Log.e(TAG, "Failed to add acccess point");
            mWifiMetrics.incrementNumSetupSoftApInterfaceFailureDueToHostapd();
            return false;
        }

        WifiGenerationCapabilities wifiGenerationCapabilities = mWificondControl.getWifiGenerationCapabilities();
        int wifiGeneration = WIFI_GENERATION_DEFAULT;

        if (wifiGenerationCapabilities != null) {
            if (config.apBand == WifiConfiguration.AP_BAND_2GHZ)
                wifiGeneration = wifiGenerationCapabilities.sapHeSupport2g ? WIFI_GENERATION_6 :
                                 (wifiGenerationCapabilities.vhtSupport2g ? WIFI_GENERATION_5 :
                                 (wifiGenerationCapabilities.htSupport2g ? WIFI_GENERATION_4 : WIFI_GENERATION_DEFAULT));
            else {
                wifiGeneration = wifiGenerationCapabilities.sapHeSupport5g ? WIFI_GENERATION_6 :
                                 (wifiGenerationCapabilities.vhtSupport5g ? WIFI_GENERATION_5 :
                                 (wifiGenerationCapabilities.htSupport5g ? WIFI_GENERATION_4 : WIFI_GENERATION_DEFAULT));
           }
        }

        WifiInjector.getInstance().getWifiApConfigStore().setWifiGeneration(wifiGeneration);

        return true;
    }

    /**
     * Set MAC address of the given interface
     * @param interfaceName Name of the interface
     * @param mac Mac address to change into
     * @return true on success
     */
    public boolean setMacAddress(String interfaceName, MacAddress mac) {
        // TODO(b/72459123): Suppress interface down/up events from this call
        return mWifiVendorHal.setMacAddress(interfaceName, mac);
    }

    /**
     * Get the factory MAC address of the given interface
     * @param interfaceName Name of the interface.
     * @return factory MAC address, or null on a failed call or if feature is unavailable.
     */
    public MacAddress getFactoryMacAddress(@NonNull String interfaceName) {
        return mWifiVendorHal.getFactoryMacAddress(interfaceName);
    }

    /********************************************************
     * Hostapd operations
     ********************************************************/

    /**
     * Callback to notify hostapd death.
     */
    public interface HostapdDeathEventHandler {
        /**
         * Invoked when the supplicant dies.
         */
        void onDeath();
    }

    /********************************************************
     * Supplicant operations
     ********************************************************/

    /**
     * Callback to notify supplicant death.
     */
    public interface SupplicantDeathEventHandler {
        /**
         * Invoked when the supplicant dies.
         */
        void onDeath();
    }

    /**
     * Set supplicant log level
     *
     * @param turnOnVerbose Whether to turn on verbose logging or not.
     */
    public void setSupplicantLogLevel(boolean turnOnVerbose) {
        mSupplicantStaIfaceHal.setLogLevel(turnOnVerbose);
    }

    /**
     * Trigger a reconnection if the iface is disconnected.
     *
     * @param ifaceName Name of the interface.
     * @return true if request is sent successfully, false otherwise.
     */
    public boolean reconnect(@NonNull String ifaceName) {
        return mSupplicantStaIfaceHal.reconnect(ifaceName);
    }

    /**
     * Trigger a reassociation even if the iface is currently connected.
     *
     * @param ifaceName Name of the interface.
     * @return true if request is sent successfully, false otherwise.
     */
    public boolean reassociate(@NonNull String ifaceName) {
        return mSupplicantStaIfaceHal.reassociate(ifaceName);
    }

    /**
     * Trigger a disconnection from the currently connected network.
     *
     * @param ifaceName Name of the interface.
     * @return true if request is sent successfully, false otherwise.
     */
    public boolean disconnect(@NonNull String ifaceName) {
        return mSupplicantStaIfaceHal.disconnect(ifaceName);
    }

    /**
     * Makes a callback to HIDL to getMacAddress from supplicant
     *
     * @param ifaceName Name of the interface.
     * @return string containing the MAC address, or null on a failed call
     */
    public String getMacAddress(@NonNull String ifaceName) {
        return mSupplicantStaIfaceHal.getMacAddress(ifaceName);
    }

    public static final int RX_FILTER_TYPE_V4_MULTICAST = 0;
    public static final int RX_FILTER_TYPE_V6_MULTICAST = 1;
    /**
     * Start filtering out Multicast V4 packets
     * @param ifaceName Name of the interface.
     * @return {@code true} if the operation succeeded, {@code false} otherwise
     *
     * Multicast filtering rules work as follows:
     *
     * The driver can filter multicast (v4 and/or v6) and broadcast packets when in
     * a power optimized mode (typically when screen goes off).
     *
     * In order to prevent the driver from filtering the multicast/broadcast packets, we have to
     * add a DRIVER RXFILTER-ADD rule followed by DRIVER RXFILTER-START to make the rule effective
     *
     * DRIVER RXFILTER-ADD Num
     *   where Num = 0 - Unicast, 1 - Broadcast, 2 - Mutil4 or 3 - Multi6
     *
     * and DRIVER RXFILTER-START
     * In order to stop the usage of these rules, we do
     *
     * DRIVER RXFILTER-STOP
     * DRIVER RXFILTER-REMOVE Num
     *   where Num is as described for RXFILTER-ADD
     *
     * The  SETSUSPENDOPT driver command overrides the filtering rules
     */
    public boolean startFilteringMulticastV4Packets(@NonNull String ifaceName) {
        return mSupplicantStaIfaceHal.stopRxFilter(ifaceName)
                && mSupplicantStaIfaceHal.removeRxFilter(
                        ifaceName, RX_FILTER_TYPE_V4_MULTICAST)
                && mSupplicantStaIfaceHal.startRxFilter(ifaceName);
    }

    /**
     * Stop filtering out Multicast V4 packets.
     * @param ifaceName Name of the interface.
     * @return {@code true} if the operation succeeded, {@code false} otherwise
     */
    public boolean stopFilteringMulticastV4Packets(@NonNull String ifaceName) {
        return mSupplicantStaIfaceHal.stopRxFilter(ifaceName)
                && mSupplicantStaIfaceHal.addRxFilter(
                        ifaceName, RX_FILTER_TYPE_V4_MULTICAST)
                && mSupplicantStaIfaceHal.startRxFilter(ifaceName);
    }

    /**
     * Start filtering out Multicast V6 packets
     * @param ifaceName Name of the interface.
     * @return {@code true} if the operation succeeded, {@code false} otherwise
     */
    public boolean startFilteringMulticastV6Packets(@NonNull String ifaceName) {
        return mSupplicantStaIfaceHal.stopRxFilter(ifaceName)
                && mSupplicantStaIfaceHal.removeRxFilter(
                        ifaceName, RX_FILTER_TYPE_V6_MULTICAST)
                && mSupplicantStaIfaceHal.startRxFilter(ifaceName);
    }

    /**
     * Stop filtering out Multicast V6 packets.
     * @param ifaceName Name of the interface.
     * @return {@code true} if the operation succeeded, {@code false} otherwise
     */
    public boolean stopFilteringMulticastV6Packets(@NonNull String ifaceName) {
        return mSupplicantStaIfaceHal.stopRxFilter(ifaceName)
                && mSupplicantStaIfaceHal.addRxFilter(
                        ifaceName, RX_FILTER_TYPE_V6_MULTICAST)
                && mSupplicantStaIfaceHal.startRxFilter(ifaceName);
    }

    public static final int BLUETOOTH_COEXISTENCE_MODE_ENABLED  = 0;
    public static final int BLUETOOTH_COEXISTENCE_MODE_DISABLED = 1;
    public static final int BLUETOOTH_COEXISTENCE_MODE_SENSE    = 2;
    /**
     * Sets the bluetooth coexistence mode.
     *
     * @param ifaceName Name of the interface.
     * @param mode One of {@link #BLUETOOTH_COEXISTENCE_MODE_DISABLED},
     *            {@link #BLUETOOTH_COEXISTENCE_MODE_ENABLED}, or
     *            {@link #BLUETOOTH_COEXISTENCE_MODE_SENSE}.
     * @return Whether the mode was successfully set.
     */
    public boolean setBluetoothCoexistenceMode(@NonNull String ifaceName, int mode) {
        return mSupplicantStaIfaceHal.setBtCoexistenceMode(ifaceName, mode);
    }

    /**
     * Enable or disable Bluetooth coexistence scan mode. When this mode is on,
     * some of the low-level scan parameters used by the driver are changed to
     * reduce interference with A2DP streaming.
     *
     * @param ifaceName Name of the interface.
     * @param setCoexScanMode whether to enable or disable this mode
     * @return {@code true} if the command succeeded, {@code false} otherwise.
     */
    public boolean setBluetoothCoexistenceScanMode(
            @NonNull String ifaceName, boolean setCoexScanMode) {
        return mSupplicantStaIfaceHal.setBtCoexistenceScanModeEnabled(
                ifaceName, setCoexScanMode);
    }

    /**
     * Enable or disable suspend mode optimizations.
     *
     * @param ifaceName Name of the interface.
     * @param enabled true to enable, false otherwise.
     * @return true if request is sent successfully, false otherwise.
     */
    public boolean setSuspendOptimizations(@NonNull String ifaceName, boolean enabled) {
        return mSupplicantStaIfaceHal.setSuspendModeEnabled(ifaceName, enabled);
    }

    /**
     * Get capabilities from driver
     *
     * @param ifaceName Name of the interface.
     * @param capaType which driver capability to get, ex. key_mgmt
     * @return String of capabilities fetched from driver.
     */
     public String getCapabilities(@NonNull String ifaceName, String capaType) {
         return mSupplicantStaIfaceHal.getCapabilities(ifaceName, capaType);
    }

    /**
     * Get 5Ghz band supported info from driver
     *
     * @return true if 5Ghz band supported, otherwise false.
     */
     public boolean is5GhzBandSupported() {
         if (mIs5GhzBandSupportedInitialized)
             return mIs5GhzBandSupported;

         int[] ChannelsFor5GhzBand = mWificondControl.getChannelsForBand(WifiScanner.WIFI_BAND_5_GHZ);

         // Channels list is null means failed to fetch channel info.
         // Continue with default assumtion i.e. 5Ghz supported.
         if (ChannelsFor5GhzBand == null)
             return true;

         // set initialized flag to true as channel info is fetched successfully.
         mIs5GhzBandSupportedInitialized = true;
         mIs5GhzBandSupported = (ChannelsFor5GhzBand.length != 0);
         return mIs5GhzBandSupported;
    }

    /**
     * Get wifi generation status from supplicant
     *
     * @param ifaceName Name of the interface.
     * @return WifiGenerationStatus Wifi generation status fetched from supplicant.
     */
     public WifiGenerationStatus getWifiGenerationStatus(@NonNull String ifaceName) {
         return mSupplicantStaIfaceHal.getWifiGenerationStatus(ifaceName);
    }

    /**
     * Set country code.
     *
     * @param ifaceName Name of the interface.
     * @param countryCode 2 byte ASCII string. For ex: US, CA.
     * @return true if request is sent successfully, false otherwise.
     */
    public boolean setCountryCode(@NonNull String ifaceName, String countryCode) {
        return mSupplicantStaIfaceHal.setCountryCode(ifaceName, countryCode);
    }

    /**
     * Flush all previously configured HLPs.
     *
     * @return true if request is sent successfully, false otherwise.
     */
    public boolean flushAllHlp(@NonNull String ifaceName) {
        return mSupplicantStaIfaceHal.flushAllHlp(ifaceName);
    }

    /**
     * Set FILS HLP packet.
     *
     * @param dst Destination MAC address.
     * @param hlpPacket Hlp Packet data in hex.
     * @return true if request is sent successfully, false otherwise.
     */
    public boolean addHlpReq(@NonNull String ifaceName, String dst, String hlpPacket) {
        return mSupplicantStaIfaceHal.addHlpReq(ifaceName, dst, hlpPacket);
    }

    /**
     * Initiate TDLS discover and setup or teardown with the specified peer.
     *
     * @param ifaceName Name of the interface.
     * @param macAddr MAC Address of the peer.
     * @param enable true to start discovery and setup, false to teardown.
     */
    public void startTdls(@NonNull String ifaceName, String macAddr, boolean enable) {
        if (enable) {
            mSupplicantStaIfaceHal.initiateTdlsDiscover(ifaceName, macAddr);
            mSupplicantStaIfaceHal.initiateTdlsSetup(ifaceName, macAddr);
        } else {
            mSupplicantStaIfaceHal.initiateTdlsTeardown(ifaceName, macAddr);
        }
    }

    /**
     * Start WPS pin display operation with the specified peer.
     *
     * @param ifaceName Name of the interface.
     * @param bssid BSSID of the peer.
     * @return true if request is sent successfully, false otherwise.
     */
    public boolean startWpsPbc(@NonNull String ifaceName, String bssid) {
        return mSupplicantStaIfaceHal.startWpsPbc(ifaceName, bssid);
    }

    /**
     * Start WPS pin keypad operation with the specified pin.
     *
     * @param ifaceName Name of the interface.
     * @param pin Pin to be used.
     * @return true if request is sent successfully, false otherwise.
     */
    public boolean startWpsPinKeypad(@NonNull String ifaceName, String pin) {
        return mSupplicantStaIfaceHal.startWpsPinKeypad(ifaceName, pin);
    }

    /**
     * Start WPS pin display operation with the specified peer.
     *
     * @param ifaceName Name of the interface.
     * @param bssid BSSID of the peer.
     * @return new pin generated on success, null otherwise.
     */
    public String startWpsPinDisplay(@NonNull String ifaceName, String bssid) {
        return mSupplicantStaIfaceHal.startWpsPinDisplay(ifaceName, bssid);
    }

    /**
     * Sets whether to use external sim for SIM/USIM processing.
     *
     * @param ifaceName Name of the interface.
     * @param external true to enable, false otherwise.
     * @return true if request is sent successfully, false otherwise.
     */
    public boolean setExternalSim(@NonNull String ifaceName, boolean external) {
        return mSupplicantStaIfaceHal.setExternalSim(ifaceName, external);
    }

    /**
     * Sim auth response types.
     */
    public static final String SIM_AUTH_RESP_TYPE_GSM_AUTH = "GSM-AUTH";
    public static final String SIM_AUTH_RESP_TYPE_UMTS_AUTH = "UMTS-AUTH";
    public static final String SIM_AUTH_RESP_TYPE_UMTS_AUTS = "UMTS-AUTS";

    /**
     * EAP-SIM Error Codes
     */
    public static final int EAP_SIM_NOT_SUBSCRIBED = 1031;
    public static final int EAP_SIM_VENDOR_SPECIFIC_CERT_EXPIRED = 16385;

    /**
     * Send the sim auth response for the currently configured network.
     *
     * @param ifaceName Name of the interface.
     * @param type |GSM-AUTH|, |UMTS-AUTH| or |UMTS-AUTS|.
     * @param response Response params.
     * @return true if succeeds, false otherwise.
     */
    public boolean simAuthResponse(
            @NonNull String ifaceName, String type, String response) {
        if (SIM_AUTH_RESP_TYPE_GSM_AUTH.equals(type)) {
            return mSupplicantStaIfaceHal.sendCurrentNetworkEapSimGsmAuthResponse(
                    ifaceName, response);
        } else if (SIM_AUTH_RESP_TYPE_UMTS_AUTH.equals(type)) {
            return mSupplicantStaIfaceHal.sendCurrentNetworkEapSimUmtsAuthResponse(
                    ifaceName, response);
        } else if (SIM_AUTH_RESP_TYPE_UMTS_AUTS.equals(type)) {
            return mSupplicantStaIfaceHal.sendCurrentNetworkEapSimUmtsAutsResponse(
                    ifaceName, response);
        } else {
            return false;
        }
    }

    /**
     * Send the eap sim gsm auth failure for the currently configured network.
     *
     * @param ifaceName Name of the interface.
     * @return true if succeeds, false otherwise.
     */
    public boolean simAuthFailedResponse(@NonNull String ifaceName) {
        return mSupplicantStaIfaceHal.sendCurrentNetworkEapSimGsmAuthFailure(ifaceName);
    }

    /**
     * Send the eap sim umts auth failure for the currently configured network.
     *
     * @param ifaceName Name of the interface.
     * @return true if succeeds, false otherwise.
     */
    public boolean umtsAuthFailedResponse(@NonNull String ifaceName) {
        return mSupplicantStaIfaceHal.sendCurrentNetworkEapSimUmtsAuthFailure(ifaceName);
    }

    /**
     * Send the eap identity response for the currently configured network.
     *
     * @param ifaceName Name of the interface.
     * @param unencryptedResponse String to send.
     * @param encryptedResponse String to send.
     * @return true if succeeds, false otherwise.
     */
    public boolean simIdentityResponse(@NonNull String ifaceName, String unencryptedResponse,
                                       String encryptedResponse) {
        return mSupplicantStaIfaceHal.sendCurrentNetworkEapIdentityResponse(ifaceName,
                unencryptedResponse, encryptedResponse);
    }

    /**
     * This get anonymous identity from supplicant and returns it as a string.
     *
     * @param ifaceName Name of the interface.
     * @return anonymous identity string if succeeds, null otherwise.
     */
    public String getEapAnonymousIdentity(@NonNull String ifaceName) {
        return mSupplicantStaIfaceHal.getCurrentNetworkEapAnonymousIdentity(ifaceName);
    }

    /**
     * Start WPS pin registrar operation with the specified peer and pin.
     *
     * @param ifaceName Name of the interface.
     * @param bssid BSSID of the peer.
     * @param pin Pin to be used.
     * @return true if request is sent successfully, false otherwise.
     */
    public boolean startWpsRegistrar(@NonNull String ifaceName, String bssid, String pin) {
        return mSupplicantStaIfaceHal.startWpsRegistrar(ifaceName, bssid, pin);
    }

    /**
     * Cancels any ongoing WPS requests.
     *
     * @param ifaceName Name of the interface.
     * @return true if request is sent successfully, false otherwise.
     */
    public boolean cancelWps(@NonNull String ifaceName) {
        return mSupplicantStaIfaceHal.cancelWps(ifaceName);
    }

    /**
     * Set WPS device name.
     *
     * @param ifaceName Name of the interface.
     * @param name String to be set.
     * @return true if request is sent successfully, false otherwise.
     */
    public boolean setDeviceName(@NonNull String ifaceName, String name) {
        return mSupplicantStaIfaceHal.setWpsDeviceName(ifaceName, name);
    }

    /**
     * Set WPS device type.
     *
     * @param ifaceName Name of the interface.
     * @param type Type specified as a string. Used format: <categ>-<OUI>-<subcateg>
     * @return true if request is sent successfully, false otherwise.
     */
    public boolean setDeviceType(@NonNull String ifaceName, String type) {
        return mSupplicantStaIfaceHal.setWpsDeviceType(ifaceName, type);
    }

    /**
     * Set WPS config methods
     *
     * @param cfg List of config methods.
     * @return true if request is sent successfully, false otherwise.
     */
    public boolean setConfigMethods(@NonNull String ifaceName, String cfg) {
        return mSupplicantStaIfaceHal.setWpsConfigMethods(ifaceName, cfg);
    }

    /**
     * Set WPS manufacturer.
     *
     * @param ifaceName Name of the interface.
     * @param value String to be set.
     * @return true if request is sent successfully, false otherwise.
     */
    public boolean setManufacturer(@NonNull String ifaceName, String value) {
        return mSupplicantStaIfaceHal.setWpsManufacturer(ifaceName, value);
    }

    /**
     * Set WPS model name.
     *
     * @param ifaceName Name of the interface.
     * @param value String to be set.
     * @return true if request is sent successfully, false otherwise.
     */
    public boolean setModelName(@NonNull String ifaceName, String value) {
        return mSupplicantStaIfaceHal.setWpsModelName(ifaceName, value);
    }

    /**
     * Set WPS model number.
     *
     * @param ifaceName Name of the interface.
     * @param value String to be set.
     * @return true if request is sent successfully, false otherwise.
     */
    public boolean setModelNumber(@NonNull String ifaceName, String value) {
        return mSupplicantStaIfaceHal.setWpsModelNumber(ifaceName, value);
    }

    /**
     * Set WPS serial number.
     *
     * @param ifaceName Name of the interface.
     * @param value String to be set.
     * @return true if request is sent successfully, false otherwise.
     */
    public boolean setSerialNumber(@NonNull String ifaceName, String value) {
        return mSupplicantStaIfaceHal.setWpsSerialNumber(ifaceName, value);
    }

    /**
     * Enable or disable power save mode.
     *
     * @param ifaceName Name of the interface.
     * @param enabled true to enable, false to disable.
     */
    public void setPowerSave(@NonNull String ifaceName, boolean enabled) {
        mSupplicantStaIfaceHal.setPowerSave(ifaceName, enabled);
    }

    /**
     * Enable or disable low latency mode.
     *
     * @param enabled true to enable, false to disable.
     * @return true on success, false on failure
     */
    public boolean setLowLatencyMode(boolean enabled) {
        return mWifiVendorHal.setLowLatencyMode(enabled);
    }

    /**
     * Set concurrency priority between P2P & STA operations.
     *
     * @param isStaHigherPriority Set to true to prefer STA over P2P during concurrency operations,
     *                            false otherwise.
     * @return true if request is sent successfully, false otherwise.
     */
    public boolean setConcurrencyPriority(boolean isStaHigherPriority) {
        return mSupplicantStaIfaceHal.setConcurrencyPriority(isStaHigherPriority);
    }

    /**
     * Enable/Disable auto reconnect functionality in wpa_supplicant.
     *
     * @param ifaceName Name of the interface.
     * @param enable true to enable auto reconnecting, false to disable.
     * @return true if request is sent successfully, false otherwise.
     */
    public boolean enableStaAutoReconnect(@NonNull String ifaceName, boolean enable) {
        return mSupplicantStaIfaceHal.enableAutoReconnect(ifaceName, enable);
    }

    /**
     * Add the provided network configuration to wpa_supplicant and initiate connection to it.
     * This method does the following:
     * 1. Abort any ongoing scan to unblock the connection request.
     * 2. Remove any existing network in wpa_supplicant(This implicitly triggers disconnect).
     * 3. Add a new network to wpa_supplicant.
     * 4. Save the provided configuration to wpa_supplicant.
     * 5. Select the new network in wpa_supplicant.
     * 6. Triggers reconnect command to wpa_supplicant.
     *
     * @param ifaceName Name of the interface.
     * @param configuration WifiConfiguration parameters for the provided network.
     * @return {@code true} if it succeeds, {@code false} otherwise
     */
    public boolean connectToNetwork(@NonNull String ifaceName, WifiConfiguration configuration) {
        // Abort ongoing scan before connect() to unblock connection request.
        mWificondControl.abortScan(ifaceName);
        return mSupplicantStaIfaceHal.connectToNetwork(ifaceName, configuration);
    }

    /**
     * Initiates roaming to the already configured network in wpa_supplicant. If the network
     * configuration provided does not match the already configured network, then this triggers
     * a new connection attempt (instead of roam).
     * 1. Abort any ongoing scan to unblock the roam request.
     * 2. First check if we're attempting to connect to the same network as we currently have
     * configured.
     * 3. Set the new bssid for the network in wpa_supplicant.
     * 4. Triggers reassociate command to wpa_supplicant.
     *
     * @param ifaceName Name of the interface.
     * @param configuration WifiConfiguration parameters for the provided network.
     * @return {@code true} if it succeeds, {@code false} otherwise
     */
    public boolean roamToNetwork(@NonNull String ifaceName, WifiConfiguration configuration) {
        // Abort ongoing scan before connect() to unblock roaming request.
        mWificondControl.abortScan(ifaceName);
        return mSupplicantStaIfaceHal.roamToNetwork(ifaceName, configuration);
    }

    /**
     * Remove all the networks.
     *
     * @param ifaceName Name of the interface.
     * @return {@code true} if it succeeds, {@code false} otherwise
     */
    public boolean removeAllNetworks(@NonNull String ifaceName) {
        return mSupplicantStaIfaceHal.removeAllNetworks(ifaceName);
    }

    /**
     * Set the BSSID for the currently configured network in wpa_supplicant.
     *
     * @param ifaceName Name of the interface.
     * @return true if successful, false otherwise.
     */
    public boolean setConfiguredNetworkBSSID(@NonNull String ifaceName, String bssid) {
        return mSupplicantStaIfaceHal.setCurrentNetworkBssid(ifaceName, bssid);
    }

    /**
     * Initiate ANQP query.
     *
     * @param ifaceName Name of the interface.
     * @param bssid BSSID of the AP to be queried
     * @param anqpIds Set of anqp IDs.
     * @param hs20Subtypes Set of HS20 subtypes.
     * @return true on success, false otherwise.
     */
    public boolean requestAnqp(
            @NonNull String ifaceName, String bssid, Set<Integer> anqpIds,
            Set<Integer> hs20Subtypes) {
        if (bssid == null || ((anqpIds == null || anqpIds.isEmpty())
                && (hs20Subtypes == null || hs20Subtypes.isEmpty()))) {
            Log.e(TAG, "Invalid arguments for ANQP request.");
            return false;
        }
        ArrayList<Short> anqpIdList = new ArrayList<>();
        for (Integer anqpId : anqpIds) {
            anqpIdList.add(anqpId.shortValue());
        }
        ArrayList<Integer> hs20SubtypeList = new ArrayList<>();
        hs20SubtypeList.addAll(hs20Subtypes);
        return mSupplicantStaIfaceHal.initiateAnqpQuery(
                ifaceName, bssid, anqpIdList, hs20SubtypeList);
    }

    /**
     * Request a passpoint icon file |filename| from the specified AP |bssid|.
     *
     * @param ifaceName Name of the interface.
     * @param bssid BSSID of the AP
     * @param fileName name of the icon file
     * @return true if request is sent successfully, false otherwise
     */
    public boolean requestIcon(@NonNull String ifaceName, String  bssid, String fileName) {
        if (bssid == null || fileName == null) {
            Log.e(TAG, "Invalid arguments for Icon request.");
            return false;
        }
        return mSupplicantStaIfaceHal.initiateHs20IconQuery(ifaceName, bssid, fileName);
    }

    /**
     * Get the currently configured network's WPS NFC token.
     *
     * @param ifaceName Name of the interface.
     * @return Hex string corresponding to the WPS NFC token.
     */
    public String getCurrentNetworkWpsNfcConfigurationToken(@NonNull String ifaceName) {
        return mSupplicantStaIfaceHal.getCurrentNetworkWpsNfcConfigurationToken(ifaceName);
    }

    /**
     * Clean HAL cached data for |networkId|.
     *
     * @param networkId network id of the network to be removed from supplicant.
     */
    public void removeNetworkCachedData(int networkId) {
        mSupplicantStaIfaceHal.removeNetworkCachedData(networkId);
    }

    /*
     * DPP
     */

    /**
     * Adds a DPP peer URI to the URI list.
     *
     * @param ifaceName Interface name
     * @param uri Bootstrap (URI) string (e.g. DPP:....)
     * @return ID, or -1 for failure
     */
    public int addDppPeerUri(@NonNull String ifaceName, @NonNull String uri) {
        return mSupplicantStaIfaceHal.addDppPeerUri(ifaceName, uri);
    }

    /**
     * Removes a DPP URI to the URI list given an ID.
     *
     * @param ifaceName Interface name
     * @param bootstrapId Bootstrap (URI) ID
     * @return true when operation is successful, or false for failure
     */
    public boolean removeDppUri(@NonNull String ifaceName, int bootstrapId)  {
        return mSupplicantStaIfaceHal.removeDppUri(ifaceName, bootstrapId);
    }

    /**
     * Stops/aborts DPP Initiator request
     *
     * @param ifaceName Interface name
     * @return true when operation is successful, or false for failure
     */
    public boolean stopDppInitiator(@NonNull String ifaceName)  {
        return mSupplicantStaIfaceHal.stopDppInitiator(ifaceName);
    }

    /**
     * Starts DPP Configurator-Initiator request
     *
     * @param ifaceName Interface name
     * @param peerBootstrapId Peer's bootstrap (URI) ID
     * @param ownBootstrapId Own bootstrap (URI) ID - Optional, 0 for none
     * @param ssid SSID of the selected network
     * @param password Password of the selected network, or
     * @param psk PSK of the selected network in hexadecimal representation
     * @param netRole The network role of the enrollee (STA or AP)
     * @param securityAkm Security AKM to use: PSK, SAE
     * @return true when operation is successful, or false for failure
     */
    public boolean startDppConfiguratorInitiator(@NonNull String ifaceName, int peerBootstrapId,
            int ownBootstrapId, @NonNull String ssid, String password, String psk,
            int netRole, int securityAkm)  {
        return mSupplicantStaIfaceHal.startDppConfiguratorInitiator(ifaceName, peerBootstrapId,
                ownBootstrapId, ssid, password, psk, netRole, securityAkm);
    }

    /**
     * Starts DPP Enrollee-Initiator request
     *
     * @param ifaceName Interface name
     * @param peerBootstrapId Peer's bootstrap (URI) ID
     * @param ownBootstrapId Own bootstrap (URI) ID - Optional, 0 for none
     * @return true when operation is successful, or false for failure
     */
    public boolean startDppEnrolleeInitiator(@NonNull String ifaceName, int peerBootstrapId,
            int ownBootstrapId)  {
        return mSupplicantStaIfaceHal.startDppEnrolleeInitiator(ifaceName, peerBootstrapId,
                ownBootstrapId);
    }

    /**
     * Callback to notify about DPP success, failure and progress events.
     */
    public interface DppEventCallback {
        /**
         * Called when local DPP Enrollee successfully receives a new Wi-Fi configuratrion from the
         * peer DPP configurator.
         *
         * @param newWifiConfiguration New Wi-Fi configuration received from the configurator
         */
        void onSuccessConfigReceived(WifiConfiguration newWifiConfiguration);

        /**
         * Called when local DPP configurator successfully sends Wi-Fi configuration to a remote
         * Enrollee.
         */
        void onSuccessConfigSent();

        /**
         * DPP Progress event.
         *
         * @param dppStatusCode Status code of the progress event.
         */
        void onProgress(int dppStatusCode);

        /**
         * DPP Failure event.
         *
         * @param dppStatusCode Status code of the failure event.
         */
        void onFailure(int dppStatusCode);
    }

    /**
     * Registers DPP event callbacks.
     *
     * @param dppEventCallback Callback object.
     */
    public void registerDppEventCallback(DppEventCallback dppEventCallback) {
        mSupplicantStaIfaceHal.registerDppCallback(dppEventCallback);
    }

    /********************************************************
     * Vendor HAL operations
     ********************************************************/
    /**
     * Callback to notify vendor HAL death.
     */
    public interface VendorHalDeathEventHandler {
        /**
         * Invoked when the vendor HAL dies.
         */
        void onDeath();
    }

    /**
     * Callback to notify when vendor HAL detects that a change in radio mode.
     */
    public interface VendorHalRadioModeChangeEventHandler {
        /**
         * Invoked when the vendor HAL detects a change to MCC mode.
         * MCC (Multi channel concurrency) = Multiple interfaces are active on the same band,
         * different channels, same radios.
         *
         * @param band Band on which MCC is detected (specified by one of the
         *             WifiScanner.WIFI_BAND_* constants)
         */
        void onMcc(int band);
        /**
         * Invoked when the vendor HAL detects a change to SCC mode.
         * SCC (Single channel concurrency) = Multiple interfaces are active on the same band, same
         * channels, same radios.
         *
         * @param band Band on which SCC is detected (specified by one of the
         *             WifiScanner.WIFI_BAND_* constants)
         */
        void onScc(int band);
        /**
         * Invoked when the vendor HAL detects a change to SBS mode.
         * SBS (Single Band Simultaneous) = Multiple interfaces are active on the same band,
         * different channels, different radios.
         *
         * @param band Band on which SBS is detected (specified by one of the
         *             WifiScanner.WIFI_BAND_* constants)
         */
        void onSbs(int band);
        /**
         * Invoked when the vendor HAL detects a change to DBS mode.
         * DBS (Dual Band Simultaneous) = Multiple interfaces are active on the different bands,
         * different channels, different radios.
         */
        void onDbs();
    }

    /**
     * Tests whether the HAL is running or not
     */
    public boolean isHalStarted() {
        return mWifiVendorHal.isHalStarted();
    }

    // TODO: Change variable names to camel style.
    public static class ScanCapabilities {
        public int  max_scan_cache_size;
        public int  max_scan_buckets;
        public int  max_ap_cache_per_scan;
        public int  max_rssi_sample_size;
        public int  max_scan_reporting_threshold;
    }

    /**
     * Gets the scan capabilities
     *
     * @param ifaceName Name of the interface.
     * @param capabilities object to be filled in
     * @return true for success. false for failure
     */
    public boolean getBgScanCapabilities(
            @NonNull String ifaceName, ScanCapabilities capabilities) {
        return mWifiVendorHal.getBgScanCapabilities(ifaceName, capabilities);
    }

    public static class ChannelSettings {
        public int frequency;
        public int dwell_time_ms;
        public boolean passive;
    }

    public static class BucketSettings {
        public int bucket;
        public int band;
        public int period_ms;
        public int max_period_ms;
        public int step_count;
        public int report_events;
        public int num_channels;
        public ChannelSettings[] channels;
    }

    /**
     * Network parameters for hidden networks to be scanned for.
     */
    public static class HiddenNetwork {
        public String ssid;

        @Override
        public boolean equals(Object otherObj) {
            if (this == otherObj) {
                return true;
            } else if (otherObj == null || getClass() != otherObj.getClass()) {
                return false;
            }
            HiddenNetwork other = (HiddenNetwork) otherObj;
            return Objects.equals(ssid, other.ssid);
        }

        @Override
        public int hashCode() {
            return Objects.hash(ssid);
        }
    }

    public static class ScanSettings {
        /**
         * Type of scan to perform. One of {@link WifiScanner#SCAN_TYPE_LOW_LATENCY},
         * {@link WifiScanner#SCAN_TYPE_LOW_POWER} or {@link WifiScanner#SCAN_TYPE_HIGH_ACCURACY}.
         */
        public @WifiScanner.ScanType int scanType;
        public int base_period_ms;
        public int max_ap_per_scan;
        public int report_threshold_percent;
        public int report_threshold_num_scans;
        public int num_buckets;
        /* Not used for bg scans. Only works for single scans. */
        public HiddenNetwork[] hiddenNetworks;
        public BucketSettings[] buckets;
    }

    /**
     * Network parameters to start PNO scan.
     */
    public static class PnoNetwork {
        public String ssid;
        public byte flags;
        public byte auth_bit_field;
        public int[] frequencies;

        @Override
        public boolean equals(Object otherObj) {
            if (this == otherObj) {
                return true;
            } else if (otherObj == null || getClass() != otherObj.getClass()) {
                return false;
            }
            PnoNetwork other = (PnoNetwork) otherObj;
            return ((Objects.equals(ssid, other.ssid)) && (flags == other.flags)
                    && (auth_bit_field == other.auth_bit_field))
                    && Arrays.equals(frequencies, other.frequencies);
        }

        @Override
        public int hashCode() {
            return Objects.hash(ssid, flags, auth_bit_field, frequencies);
        }

        com.android.server.wifi.wificond.PnoNetwork toNativePnoNetwork() {
            com.android.server.wifi.wificond.PnoNetwork nativePnoNetwork =
                    new com.android.server.wifi.wificond.PnoNetwork();
            nativePnoNetwork.isHidden =
                    (flags & WifiScanner.PnoSettings.PnoNetwork.FLAG_DIRECTED_SCAN) != 0;
            try {
                nativePnoNetwork.ssid =
                        NativeUtil.byteArrayFromArrayList(NativeUtil.decodeSsid(ssid));
            } catch (IllegalArgumentException e) {
                Log.e(TAG, "Illegal argument " + ssid, e);
                return null;
            }
            nativePnoNetwork.frequencies = frequencies;
            return nativePnoNetwork;
        }
    }

    /**
     * Parameters to start PNO scan. This holds the list of networks which are going to used for
     * PNO scan.
     */
    public static class PnoSettings {
        public int min5GHzRssi;
        public int min24GHzRssi;
        public int min6GHzRssi;
        public int initialScoreMax;
        public int currentConnectionBonus;
        public int sameNetworkBonus;
        public int secureBonus;
        public int band5GHzBonus;
        public int band6GHzBonus;
        public int periodInMs;
        public boolean isConnected;
        public PnoNetwork[] networkList;

        com.android.server.wifi.wificond.PnoSettings toNativePnoSettings() {
            com.android.server.wifi.wificond.PnoSettings nativePnoSettings =
                    new com.android.server.wifi.wificond.PnoSettings();
            nativePnoSettings.intervalMs = periodInMs;
            nativePnoSettings.min2gRssi = min24GHzRssi;
            nativePnoSettings.min5gRssi = min5GHzRssi;
            nativePnoSettings.min6gRssi = min6GHzRssi;

            nativePnoSettings.pnoNetworks  = new ArrayList<>();
            if (networkList != null) {
                for (PnoNetwork network : networkList) {
                    com.android.server.wifi.wificond.PnoNetwork nativeNetwork =
                            network.toNativePnoNetwork();
                    if (nativeNetwork != null) {
                        nativePnoSettings.pnoNetworks.add(nativeNetwork);
                    }
                }
            }
            return nativePnoSettings;
        }
    }

    public static interface ScanEventHandler {
        /**
         * Called for each AP as it is found with the entire contents of the beacon/probe response.
         * Only called when WifiScanner.REPORT_EVENT_FULL_SCAN_RESULT is specified.
         */
        void onFullScanResult(ScanResult fullScanResult, int bucketsScanned);
        /**
         * Callback on an event during a gscan scan.
         * See WifiNative.WIFI_SCAN_* for possible values.
         */
        void onScanStatus(int event);
        /**
         * Called with the current cached scan results when gscan is paused.
         */
        void onScanPaused(WifiScanner.ScanData[] data);
        /**
         * Called with the current cached scan results when gscan is resumed.
         */
        void onScanRestarted();
    }

    /**
     * Handler to notify the occurrence of various events during PNO scan.
     */
    public interface PnoEventHandler {
        /**
         * Callback to notify when one of the shortlisted networks is found during PNO scan.
         * @param results List of Scan results received.
         */
        void onPnoNetworkFound(ScanResult[] results);

        /**
         * Callback to notify when the PNO scan schedule fails.
         */
        void onPnoScanFailed();
    }

    public static final int WIFI_SCAN_RESULTS_AVAILABLE = 0;
    public static final int WIFI_SCAN_THRESHOLD_NUM_SCANS = 1;
    public static final int WIFI_SCAN_THRESHOLD_PERCENT = 2;
    public static final int WIFI_SCAN_FAILED = 3;

    /**
     * Starts a background scan.
     * Any ongoing scan will be stopped first
     *
     * @param ifaceName Name of the interface.
     * @param settings     to control the scan
     * @param eventHandler to call with the results
     * @return true for success
     */
    public boolean startBgScan(
            @NonNull String ifaceName, ScanSettings settings, ScanEventHandler eventHandler) {
        return mWifiVendorHal.startBgScan(ifaceName, settings, eventHandler);
    }

    /**
     * Stops any ongoing backgound scan
     * @param ifaceName Name of the interface.
     */
    public void stopBgScan(@NonNull String ifaceName) {
        mWifiVendorHal.stopBgScan(ifaceName);
    }

    /**
     * Pauses an ongoing backgound scan
     * @param ifaceName Name of the interface.
     */
    public void pauseBgScan(@NonNull String ifaceName) {
        mWifiVendorHal.pauseBgScan(ifaceName);
    }

    /**
     * Restarts a paused scan
     * @param ifaceName Name of the interface.
     */
    public void restartBgScan(@NonNull String ifaceName) {
        mWifiVendorHal.restartBgScan(ifaceName);
    }

    /**
     * Gets the latest scan results received.
     * @param ifaceName Name of the interface.
     */
    public WifiScanner.ScanData[] getBgScanResults(@NonNull String ifaceName) {
        return mWifiVendorHal.getBgScanResults(ifaceName);
    }

    /**
     * Gets the latest link layer stats
     * @param ifaceName Name of the interface.
     */
    public WifiLinkLayerStats getWifiLinkLayerStats(@NonNull String ifaceName) {
        return mWifiVendorHal.getWifiLinkLayerStats(ifaceName);
    }

    /**
     * Get the supported features
     *
     * @param ifaceName Name of the interface.
     * @return bitmask defined by WifiManager.WIFI_FEATURE_*
     */
    public long getSupportedFeatureSet(@NonNull String ifaceName) {
        synchronized (mLock) {
            Iface iface = mIfaceMgr.getIface(ifaceName);
            if (iface == null) {
                Log.e(TAG, "Could not get Iface object for interface " + ifaceName);
                return 0;
            }

            return iface.featureSet;
        }
    }

    /**
     * Get the supported features
     *
     * @param ifaceName Name of the interface.
     * @return bitmask defined by WifiManager.WIFI_FEATURE_*
     */
    private long getSupportedFeatureSetInternal(@NonNull String ifaceName) {
        return mSupplicantStaIfaceHal.getAdvancedKeyMgmtCapabilities(ifaceName)
                | mWifiVendorHal.getSupportedFeatureSet(ifaceName)
                | mSupplicantStaIfaceHal.getWpaDriverFeatureSet(ifaceName);
    }

    /**
     * Get the connection Wifi standard
     *
     * @param ifaceName Name of the interface.
     * @return Wifi standard for connection on this interface
     */
    public @ScanResult.WifiStandard int getWifiStandard(@NonNull String ifaceName) {
        return mSupplicantStaIfaceHal.getWifiStandard(ifaceName);
    }

    /**
     * Set the MAC OUI during scanning.
     * An OUI {Organizationally Unique Identifier} is a 24-bit number that
     * uniquely identifies a vendor or manufacturer.
     *
     * @param ifaceName Name of the interface.
     * @param oui OUI to set.
     * @return true for success
     */
    public boolean setScanningMacOui(@NonNull String ifaceName, byte[] oui) {
        return mWifiVendorHal.setScanningMacOui(ifaceName, oui);
    }

    /**
     * Get the APF (Android Packet Filter) capabilities of the device
     * @param ifaceName Name of the interface.
     */
    public ApfCapabilities getApfCapabilities(@NonNull String ifaceName) {
        return mWifiVendorHal.getApfCapabilities(ifaceName);
    }

    /**
     * Installs an APF program on this iface, replacing any existing program.
     *
     * @param ifaceName Name of the interface
     * @param filter is the android packet filter program
     * @return true for success
     */
    public boolean installPacketFilter(@NonNull String ifaceName, byte[] filter) {
        return mWifiVendorHal.installPacketFilter(ifaceName, filter);
    }

    /**
     * Reads the APF program and data buffer for this iface.
     *
     * @param ifaceName Name of the interface
     * @return the buffer returned by the driver, or null in case of an error
     */
    public byte[] readPacketFilter(@NonNull String ifaceName) {
        return mWifiVendorHal.readPacketFilter(ifaceName);
    }

    /**
     * Set country code for this AP iface.
     * @param ifaceName Name of the interface.
     * @param countryCode - two-letter country code (as ISO 3166)
     * @return true for success
     */
    public boolean setCountryCodeHal(@NonNull String ifaceName, String countryCode) {
        mHostapdHal.setCountryCode(countryCode);
        return mWifiVendorHal.setCountryCodeHal(ifaceName, countryCode);
    }

    /**
     * Set hostapd parameters via QSAP command.
     *
     * This would call QSAP library APIs via hostapd hidl.
     *
     * @param cmd QSAP command.
     * @return true on success, false otherwise.
     */
    public boolean setHostapdParams(@NonNull String cmd) {
        return mHostapdHal.setHostapdParams(cmd);
    }

    //---------------------------------------------------------------------------------
    /* Wifi Logger commands/events */
    public static interface WifiLoggerEventHandler {
        void onRingBufferData(RingBufferStatus status, byte[] buffer);
        void onWifiAlert(int errorCode, byte[] buffer);
    }

    /**
     * Registers the logger callback and enables alerts.
     * Ring buffer data collection is only triggered when |startLoggingRingBuffer| is invoked.
     *
     * @param handler Callback to be invoked.
     * @return true on success, false otherwise.
     */
    public boolean setLoggingEventHandler(WifiLoggerEventHandler handler) {
        return mWifiVendorHal.setLoggingEventHandler(handler);
    }

    /**
     * Control debug data collection
     *
     * @param verboseLevel 0 to 3, inclusive. 0 stops logging.
     * @param flags        Ignored.
     * @param maxInterval  Maximum interval between reports; ignore if 0.
     * @param minDataSize  Minimum data size in buffer for report; ignore if 0.
     * @param ringName     Name of the ring for which data collection is to start.
     * @return true for success, false otherwise.
     */
    public boolean startLoggingRingBuffer(int verboseLevel, int flags, int maxInterval,
            int minDataSize, String ringName){
        return mWifiVendorHal.startLoggingRingBuffer(
                verboseLevel, flags, maxInterval, minDataSize, ringName);
    }

    /**
     * Logger features exposed.
     * This is a no-op now, will always return -1.
     *
     * @return true on success, false otherwise.
     */
    public int getSupportedLoggerFeatureSet() {
        return mWifiVendorHal.getSupportedLoggerFeatureSet();
    }

    /**
     * Stops all logging and resets the logger callback.
     * This stops both the alerts and ring buffer data collection.
     * @return true on success, false otherwise.
     */
    public boolean resetLogHandler() {
        return mWifiVendorHal.resetLogHandler();
    }

    /**
     * Vendor-provided wifi driver version string
     *
     * @return String returned from the HAL.
     */
    public String getDriverVersion() {
        return mWifiVendorHal.getDriverVersion();
    }

    /**
     * Vendor-provided wifi firmware version string
     *
     * @return String returned from the HAL.
     */
    public String getFirmwareVersion() {
        return mWifiVendorHal.getFirmwareVersion();
    }

    public static class RingBufferStatus{
        String name;
        int flag;
        int ringBufferId;
        int ringBufferByteSize;
        int verboseLevel;
        int writtenBytes;
        int readBytes;
        int writtenRecords;

        // Bit masks for interpreting |flag|
        public static final int HAS_BINARY_ENTRIES = (1 << 0);
        public static final int HAS_ASCII_ENTRIES = (1 << 1);
        public static final int HAS_PER_PACKET_ENTRIES = (1 << 2);

        @Override
        public String toString() {
            return "name: " + name + " flag: " + flag + " ringBufferId: " + ringBufferId +
                    " ringBufferByteSize: " +ringBufferByteSize + " verboseLevel: " +verboseLevel +
                    " writtenBytes: " + writtenBytes + " readBytes: " + readBytes +
                    " writtenRecords: " + writtenRecords;
        }
    }

    /**
     * API to get the status of all ring buffers supported by driver
     */
    public RingBufferStatus[] getRingBufferStatus() {
        return mWifiVendorHal.getRingBufferStatus();
    }

    /**
     * Indicates to driver that all the data has to be uploaded urgently
     *
     * @param ringName Name of the ring buffer requested.
     * @return true on success, false otherwise.
     */
    public boolean getRingBufferData(String ringName) {
        return mWifiVendorHal.getRingBufferData(ringName);
    }

    /**
     * Request hal to flush ring buffers to files
     *
     * @return true on success, false otherwise.
     */
    public boolean flushRingBufferData() {
        return mWifiVendorHal.flushRingBufferData();
    }

    /**
     * Request vendor debug info from the firmware
     *
     * @return Raw data obtained from the HAL.
     */
    public byte[] getFwMemoryDump() {
        return mWifiVendorHal.getFwMemoryDump();
    }

    /**
     * Request vendor debug info from the driver
     *
     * @return Raw data obtained from the HAL.
     */
    public byte[] getDriverStateDump() {
        return mWifiVendorHal.getDriverStateDump();
    }

    //---------------------------------------------------------------------------------
    /* Packet fate API */

    @Immutable
    abstract static class FateReport {
        final static int USEC_PER_MSEC = 1000;
        // The driver timestamp is a 32-bit counter, in microseconds. This field holds the
        // maximal value of a driver timestamp in milliseconds.
        final static int MAX_DRIVER_TIMESTAMP_MSEC = (int) (0xffffffffL / 1000);
        final static SimpleDateFormat dateFormatter = new SimpleDateFormat("HH:mm:ss.SSS");

        final byte mFate;
        final long mDriverTimestampUSec;
        final byte mFrameType;
        final byte[] mFrameBytes;
        final long mEstimatedWallclockMSec;

        FateReport(byte fate, long driverTimestampUSec, byte frameType, byte[] frameBytes) {
            mFate = fate;
            mDriverTimestampUSec = driverTimestampUSec;
            mEstimatedWallclockMSec =
                    convertDriverTimestampUSecToWallclockMSec(mDriverTimestampUSec);
            mFrameType = frameType;
            mFrameBytes = frameBytes;
        }

        public String toTableRowString() {
            StringWriter sw = new StringWriter();
            PrintWriter pw = new PrintWriter(sw);
            FrameParser parser = new FrameParser(mFrameType, mFrameBytes);
            dateFormatter.setTimeZone(TimeZone.getDefault());
            pw.format("%-15s  %12s  %-9s  %-32s  %-12s  %-23s  %s\n",
                    mDriverTimestampUSec,
                    dateFormatter.format(new Date(mEstimatedWallclockMSec)),
                    directionToString(), fateToString(), parser.mMostSpecificProtocolString,
                    parser.mTypeString, parser.mResultString);
            return sw.toString();
        }

        public String toVerboseStringWithPiiAllowed() {
            StringWriter sw = new StringWriter();
            PrintWriter pw = new PrintWriter(sw);
            FrameParser parser = new FrameParser(mFrameType, mFrameBytes);
            pw.format("Frame direction: %s\n", directionToString());
            pw.format("Frame timestamp: %d\n", mDriverTimestampUSec);
            pw.format("Frame fate: %s\n", fateToString());
            pw.format("Frame type: %s\n", frameTypeToString(mFrameType));
            pw.format("Frame protocol: %s\n", parser.mMostSpecificProtocolString);
            pw.format("Frame protocol type: %s\n", parser.mTypeString);
            pw.format("Frame length: %d\n", mFrameBytes.length);
            pw.append("Frame bytes");
            pw.append(HexDump.dumpHexString(mFrameBytes));  // potentially contains PII
            pw.append("\n");
            return sw.toString();
        }

        /* Returns a header to match the output of toTableRowString(). */
        public static String getTableHeader() {
            StringWriter sw = new StringWriter();
            PrintWriter pw = new PrintWriter(sw);
            pw.format("\n%-15s  %-12s  %-9s  %-32s  %-12s  %-23s  %s\n",
                    "Time usec", "Walltime", "Direction", "Fate", "Protocol", "Type", "Result");
            pw.format("%-15s  %-12s  %-9s  %-32s  %-12s  %-23s  %s\n",
                    "---------", "--------", "---------", "----", "--------", "----", "------");
            return sw.toString();
        }

        protected abstract String directionToString();

        protected abstract String fateToString();

        private static String frameTypeToString(byte frameType) {
            switch (frameType) {
                case WifiLoggerHal.FRAME_TYPE_UNKNOWN:
                    return "unknown";
                case WifiLoggerHal.FRAME_TYPE_ETHERNET_II:
                    return "data";
                case WifiLoggerHal.FRAME_TYPE_80211_MGMT:
                    return "802.11 management";
                default:
                    return Byte.toString(frameType);
            }
        }

        /**
         * Converts a driver timestamp to a wallclock time, based on the current
         * BOOTTIME to wallclock mapping. The driver timestamp is a 32-bit counter of
         * microseconds, with the same base as BOOTTIME.
         */
        private static long convertDriverTimestampUSecToWallclockMSec(long driverTimestampUSec) {
            final long wallclockMillisNow = System.currentTimeMillis();
            final long boottimeMillisNow = SystemClock.elapsedRealtime();
            final long driverTimestampMillis = driverTimestampUSec / USEC_PER_MSEC;

            long boottimeTimestampMillis = boottimeMillisNow % MAX_DRIVER_TIMESTAMP_MSEC;
            if (boottimeTimestampMillis < driverTimestampMillis) {
                // The 32-bit microsecond count has wrapped between the time that the driver
                // recorded the packet, and the call to this function. Adjust the BOOTTIME
                // timestamp, to compensate.
                //
                // Note that overflow is not a concern here, since the result is less than
                // 2 * MAX_DRIVER_TIMESTAMP_MSEC. (Given the modulus operation above,
                // boottimeTimestampMillis must be less than MAX_DRIVER_TIMESTAMP_MSEC.) And, since
                // MAX_DRIVER_TIMESTAMP_MSEC is an int, 2 * MAX_DRIVER_TIMESTAMP_MSEC must fit
                // within a long.
                boottimeTimestampMillis += MAX_DRIVER_TIMESTAMP_MSEC;
            }

            final long millisSincePacketTimestamp = boottimeTimestampMillis - driverTimestampMillis;
            return wallclockMillisNow - millisSincePacketTimestamp;
        }
    }

    /**
     * Represents the fate information for one outbound packet.
     */
    @Immutable
    public static final class TxFateReport extends FateReport {
        TxFateReport(byte fate, long driverTimestampUSec, byte frameType, byte[] frameBytes) {
            super(fate, driverTimestampUSec, frameType, frameBytes);
        }

        @Override
        protected String directionToString() {
            return "TX";
        }

        @Override
        protected String fateToString() {
            switch (mFate) {
                case WifiLoggerHal.TX_PKT_FATE_ACKED:
                    return "acked";
                case WifiLoggerHal.TX_PKT_FATE_SENT:
                    return "sent";
                case WifiLoggerHal.TX_PKT_FATE_FW_QUEUED:
                    return "firmware queued";
                case WifiLoggerHal.TX_PKT_FATE_FW_DROP_INVALID:
                    return "firmware dropped (invalid frame)";
                case WifiLoggerHal.TX_PKT_FATE_FW_DROP_NOBUFS:
                    return "firmware dropped (no bufs)";
                case WifiLoggerHal.TX_PKT_FATE_FW_DROP_OTHER:
                    return "firmware dropped (other)";
                case WifiLoggerHal.TX_PKT_FATE_DRV_QUEUED:
                    return "driver queued";
                case WifiLoggerHal.TX_PKT_FATE_DRV_DROP_INVALID:
                    return "driver dropped (invalid frame)";
                case WifiLoggerHal.TX_PKT_FATE_DRV_DROP_NOBUFS:
                    return "driver dropped (no bufs)";
                case WifiLoggerHal.TX_PKT_FATE_DRV_DROP_OTHER:
                    return "driver dropped (other)";
                default:
                    return Byte.toString(mFate);
            }
        }
    }

    /**
     * Represents the fate information for one inbound packet.
     */
    @Immutable
    public static final class RxFateReport extends FateReport {
        RxFateReport(byte fate, long driverTimestampUSec, byte frameType, byte[] frameBytes) {
            super(fate, driverTimestampUSec, frameType, frameBytes);
        }

        @Override
        protected String directionToString() {
            return "RX";
        }

        @Override
        protected String fateToString() {
            switch (mFate) {
                case WifiLoggerHal.RX_PKT_FATE_SUCCESS:
                    return "success";
                case WifiLoggerHal.RX_PKT_FATE_FW_QUEUED:
                    return "firmware queued";
                case WifiLoggerHal.RX_PKT_FATE_FW_DROP_FILTER:
                    return "firmware dropped (filter)";
                case WifiLoggerHal.RX_PKT_FATE_FW_DROP_INVALID:
                    return "firmware dropped (invalid frame)";
                case WifiLoggerHal.RX_PKT_FATE_FW_DROP_NOBUFS:
                    return "firmware dropped (no bufs)";
                case WifiLoggerHal.RX_PKT_FATE_FW_DROP_OTHER:
                    return "firmware dropped (other)";
                case WifiLoggerHal.RX_PKT_FATE_DRV_QUEUED:
                    return "driver queued";
                case WifiLoggerHal.RX_PKT_FATE_DRV_DROP_FILTER:
                    return "driver dropped (filter)";
                case WifiLoggerHal.RX_PKT_FATE_DRV_DROP_INVALID:
                    return "driver dropped (invalid frame)";
                case WifiLoggerHal.RX_PKT_FATE_DRV_DROP_NOBUFS:
                    return "driver dropped (no bufs)";
                case WifiLoggerHal.RX_PKT_FATE_DRV_DROP_OTHER:
                    return "driver dropped (other)";
                default:
                    return Byte.toString(mFate);
            }
        }
    }

    /**
     * Ask the HAL to enable packet fate monitoring. Fails unless HAL is started.
     *
     * @param ifaceName Name of the interface.
     * @return true for success, false otherwise.
     */
    public boolean startPktFateMonitoring(@NonNull String ifaceName) {
        return mWifiVendorHal.startPktFateMonitoring(ifaceName);
    }

    /**
     * Fetch the most recent TX packet fates from the HAL. Fails unless HAL is started.
     *
     * @param ifaceName Name of the interface.
     * @return true for success, false otherwise.
     */
    public boolean getTxPktFates(@NonNull String ifaceName, TxFateReport[] reportBufs) {
        return mWifiVendorHal.getTxPktFates(ifaceName, reportBufs);
    }

    /**
     * Fetch the most recent RX packet fates from the HAL. Fails unless HAL is started.
     * @param ifaceName Name of the interface.
     */
    public boolean getRxPktFates(@NonNull String ifaceName, RxFateReport[] reportBufs) {
        return mWifiVendorHal.getRxPktFates(ifaceName, reportBufs);
    }

    /**
     * Get the tx packet counts for the interface.
     *
     * @param ifaceName Name of the interface.
     * @return tx packet counts
     */
    public long getTxPackets(@NonNull String ifaceName) {
        return TrafficStats.getTxPackets(ifaceName);
    }

    /**
     * Get the rx packet counts for the interface.
     *
     * @param ifaceName Name of the interface
     * @return rx packet counts
     */
    public long getRxPackets(@NonNull String ifaceName) {
        return TrafficStats.getRxPackets(ifaceName);
    }

    /**
     * Start sending the specified keep alive packets periodically.
     *
     * @param ifaceName Name of the interface.
     * @param slot Integer used to identify each request.
     * @param dstMac Destination MAC Address
     * @param packet Raw packet contents to send.
     * @param protocol The ethernet protocol type
     * @param period Period to use for sending these packets.
     * @return 0 for success, -1 for error
     */
    public int startSendingOffloadedPacket(@NonNull String ifaceName, int slot,
            byte[] dstMac, byte[] packet, int protocol, int period) {
        byte[] srcMac = NativeUtil.macAddressToByteArray(getMacAddress(ifaceName));
        return mWifiVendorHal.startSendingOffloadedPacket(
                ifaceName, slot, srcMac, dstMac, packet, protocol, period);
    }

    /**
     * Stop sending the specified keep alive packets.
     *
     * @param ifaceName Name of the interface.
     * @param slot id - same as startSendingOffloadedPacket call.
     * @return 0 for success, -1 for error
     */
    public int stopSendingOffloadedPacket(@NonNull String ifaceName, int slot) {
        return mWifiVendorHal.stopSendingOffloadedPacket(ifaceName, slot);
    }

    public static interface WifiRssiEventHandler {
        void onRssiThresholdBreached(byte curRssi);
    }

    /**
     * Start RSSI monitoring on the currently connected access point.
     *
     * @param ifaceName        Name of the interface.
     * @param maxRssi          Maximum RSSI threshold.
     * @param minRssi          Minimum RSSI threshold.
     * @param rssiEventHandler Called when RSSI goes above maxRssi or below minRssi
     * @return 0 for success, -1 for failure
     */
    public int startRssiMonitoring(
            @NonNull String ifaceName, byte maxRssi, byte minRssi,
            WifiRssiEventHandler rssiEventHandler) {
        return mWifiVendorHal.startRssiMonitoring(
                ifaceName, maxRssi, minRssi, rssiEventHandler);
    }

    /**
     * Stop RSSI monitoring on the currently connected access point.
     *
     * @param ifaceName Name of the interface.
     * @return 0 for success, -1 for failure
     */
    public int stopRssiMonitoring(@NonNull String ifaceName) {
        return mWifiVendorHal.stopRssiMonitoring(ifaceName);
    }

    /**
     * Fetch the host wakeup reasons stats from wlan driver.
     *
     * @return the |WlanWakeReasonAndCounts| object retrieved from the wlan driver.
     */
    public WlanWakeReasonAndCounts getWlanWakeReasonCount() {
        return mWifiVendorHal.getWlanWakeReasonCount();
    }

    /**
     * Enable/Disable Neighbour discovery offload functionality in the firmware.
     *
     * @param ifaceName Name of the interface.
     * @param enabled true to enable, false to disable.
     * @return true for success, false otherwise.
     */
    public boolean configureNeighborDiscoveryOffload(@NonNull String ifaceName, boolean enabled) {
        return mWifiVendorHal.configureNeighborDiscoveryOffload(ifaceName, enabled);
    }

    // Firmware roaming control.

    /**
     * Class to retrieve firmware roaming capability parameters.
     */
    public static class RoamingCapabilities {
        public int  maxBlacklistSize;
        public int  maxWhitelistSize;
    }

    /**
     * Query the firmware roaming capabilities.
     * @param ifaceName Name of the interface.
     * @return true for success, false otherwise.
     */
    public boolean getRoamingCapabilities(
            @NonNull String ifaceName, RoamingCapabilities capabilities) {
        return mWifiVendorHal.getRoamingCapabilities(ifaceName, capabilities);
    }

    /**
     * Macros for controlling firmware roaming.
     */
    public static final int DISABLE_FIRMWARE_ROAMING = 0;
    public static final int ENABLE_FIRMWARE_ROAMING = 1;

    /**
     * Indicates success for enableFirmwareRoaming
     */
    public static final int SET_FIRMWARE_ROAMING_SUCCESS = 0;

    /**
     * Indicates failure for enableFirmwareRoaming
     */
    public static final int SET_FIRMWARE_ROAMING_FAILURE = 1;

    /**
     * Indicates temporary failure for enableFirmwareRoaming - try again later
     */
    public static final int SET_FIRMWARE_ROAMING_BUSY = 2;

    /**
     * Enable/disable firmware roaming.
     *
     * @param ifaceName Name of the interface.
     * @return SET_FIRMWARE_ROAMING_SUCCESS, SET_FIRMWARE_ROAMING_FAILURE,
     *         or SET_FIRMWARE_ROAMING_BUSY
     */
    public int enableFirmwareRoaming(@NonNull String ifaceName, int state) {
        return mWifiVendorHal.enableFirmwareRoaming(ifaceName, state);
    }

    /**
     * Class for specifying the roaming configurations.
     */
    public static class RoamingConfig {
        public ArrayList<String> blacklistBssids;
        public ArrayList<String> whitelistSsids;
    }

    /**
     * Set firmware roaming configurations.
     * @param ifaceName Name of the interface.
     */
    public boolean configureRoaming(@NonNull String ifaceName, RoamingConfig config) {
        return mWifiVendorHal.configureRoaming(ifaceName, config);
    }

    /**
     * Reset firmware roaming configuration.
     * @param ifaceName Name of the interface.
     */
    public boolean resetRoamingConfiguration(@NonNull String ifaceName) {
        // Pass in an empty RoamingConfig object which translates to zero size
        // blacklist and whitelist to reset the firmware roaming configuration.
        return mWifiVendorHal.configureRoaming(ifaceName, new RoamingConfig());
    }

    /**
     * Select one of the pre-configured transmit power level scenarios or reset it back to normal.
     * Primarily used for meeting SAR requirements.
     *
     * @param sarInfo The collection of inputs used to select the SAR scenario.
     * @return true for success; false for failure or if the HAL version does not support this API.
     */
    public boolean selectTxPowerScenario(SarInfo sarInfo) {
        return mWifiVendorHal.selectTxPowerScenario(sarInfo);
    }

    /**
     * Set MBO cellular data status
     *
     * @param ifaceName Name of the interface.
     * @param available cellular data status,
     *        true means cellular data available, false otherwise.
     */
    public void setMboCellularDataStatus(@NonNull String ifaceName, boolean available) {
        mSupplicantStaIfaceHal.setMboCellularDataStatus(ifaceName, available);
        return;
    }

    /********************************************************
     * JNI operations
     ********************************************************/
    /* Register native functions */
    static {
        /* Native functions are defined in libwifi-jni.so */
        try {
            System.load(JNI_LIB);
            registerNatives();
        } catch (UnsatisfiedLinkError e) {
            Log.e(TAG, "Failed to load jni library", e);
        }
    }

    private static native int registerNatives();
    /* kernel logging support */
    private static native byte[] readKernelLogNative();

    /**
     * Fetches the latest kernel logs.
     */
    public synchronized String readKernelLog() {
        try {
            byte[] bytes = readKernelLogNative();
            if (bytes != null) {
                CharsetDecoder decoder = StandardCharsets.UTF_8.newDecoder();
                try {
                    CharBuffer decoded = decoder.decode(ByteBuffer.wrap(bytes));
                    return decoded.toString();
                } catch (CharacterCodingException cce) {
                    return new String(bytes, StandardCharsets.ISO_8859_1);
                }
            }
        } catch (UnsatisfiedLinkError e) {
            // TODO (b/145196311): Fix this linker error.
            Log.e(TAG, "Failed to load jni library", e);
        }
        return "*** failed to read kernel log ***";
    }

    /**
     * Add the DPP bootstrap info obtained from QR code.
     *
     * @param ifaceName Name of the interface.
     * @param channel Channel for communicating with the state machine
     * @param uri:The URI obtained from the QR code.
     *
     * @return: Handle to strored info else -1 on failure
     */
    public int dppAddBootstrapQrCode(@NonNull String ifaceName, String uri) {
        return mSupplicantStaIfaceHal.dppAddBootstrapQrCode(ifaceName, uri);
    }

    /**
     * Generate bootstrap URI based on the passed arguments
     *
     * @param ifaceName Name of the interface.
     * @param config – bootstrap generate config
     *
     * @return: Handle to strored URI info else -1 on failure
     */
    public int dppBootstrapGenerate(@NonNull String ifaceName, WifiDppConfig config) {
        return mSupplicantStaIfaceHal.dppBootstrapGenerate(ifaceName, config);
    }

    /**
     * Get bootstrap URI based on bootstrap ID
     *
     * @param ifaceName Name of the interface.
     * @param bootstrap_id: Stored bootstrap ID
     *
     * @return: URI string else -1 on failure
     */
    public String dppGetUri(@NonNull String ifaceName, int bootstrap_id) {
        return mSupplicantStaIfaceHal.dppGetUri(ifaceName, bootstrap_id);
    }

    /**
     * Remove bootstrap URI based on bootstrap ID.
     *
     * @param ifaceName Name of the interface.
     * @param bootstrap_id: Stored bootstrap ID
     *
     * @return: 0 – Success or -1 on failure
     */
    public int dppBootstrapRemove(@NonNull String ifaceName, int bootstrap_id) {
        return mSupplicantStaIfaceHal.dppBootstrapRemove(ifaceName, bootstrap_id);
    }

    /**
     * start listen on the channel specified waiting to receive
     * the DPP Authentication request.
     *
     * @param ifaceName Name of the interface.
     * @param frequency: DPP listen frequency
     * @param dpp_role: Configurator/Enrollee role
     * @param qr_mutual: Mutual authentication required
     * @param netrole_ap: network role
     *
     * @return: Returns 0 if a DPP-listen work is successfully
     *  queued and -1 on failure.
     */
    public int dppListen(@NonNull String ifaceName, String frequency, int dpp_role,
                         boolean qr_mutual, boolean netrole_ap) {
        return mSupplicantStaIfaceHal.dppListen(ifaceName, frequency, dpp_role, qr_mutual, netrole_ap);
    }

    /**
     * stop ongoing dpp listen.
     *
     * @param ifaceName Name of the interface.
     */
    public boolean dppStopListen(@NonNull String ifaceName) {
        return mSupplicantStaIfaceHal.dppStopListen(ifaceName);
    }

    /**
     * Adds the DPP configurator
     *
     * @param ifaceName Name of the interface.
     * @param curve curve used for dpp encryption
     * @param key private key
     * @param expiry timeout in seconds
     *
     * @return: Identifier of the added configurator or -1 on failure
     */
    public int dppConfiguratorAdd(@NonNull String ifaceName, String curve, String key, int expiry) {
        return mSupplicantStaIfaceHal.dppConfiguratorAdd(ifaceName, curve, key, expiry);
    }

    /**
     * Remove the added configurator through dppConfiguratorAdd.
     *
     * @param ifaceName Name of the interface.
     * @param config_id: DPP Configurator ID
     *
     * @return: Handle to strored info else -1 on failure
     */
    public int dppConfiguratorRemove(@NonNull String ifaceName, int config_id) {
        return mSupplicantStaIfaceHal.dppConfiguratorRemove(ifaceName, config_id);
    }

    /**
     * Start DPP authentication and provisioning with the specified peer
     *
     * @param ifaceName Name of the interface.
     * @param config – dpp auth init config
     *
     * @return: 0 if DPP Authentication request was transmitted and -1 on failure
     */
    public int  dppStartAuth(@NonNull String ifaceName, WifiDppConfig config) {
        return mSupplicantStaIfaceHal.dppStartAuth(ifaceName, config);
    }

    /**
     * Retrieve Private key to be used for configurator
     *
     * @param ifaceName Name of the interface.
     * @param id: id of configurator object
     *
     * @return: Key string else -1 on failure
     */
    public String dppConfiguratorGetKey(@NonNull String ifaceName, int id) {
        return mSupplicantStaIfaceHal.dppConfiguratorGetKey(ifaceName, id);
    }
}<|MERGE_RESOLUTION|>--- conflicted
+++ resolved
@@ -16,14 +16,11 @@
 
 package com.android.server.wifi;
 
-<<<<<<< HEAD
+import static android.net.wifi.WifiManager.WIFI_FEATURE_OWE;
 import static android.net.wifi.WifiManager.WIFI_GENERATION_4;
 import static android.net.wifi.WifiManager.WIFI_GENERATION_5;
 import static android.net.wifi.WifiManager.WIFI_GENERATION_6;
 import static android.net.wifi.WifiManager.WIFI_GENERATION_DEFAULT;
-=======
-import static android.net.wifi.WifiManager.WIFI_FEATURE_OWE;
->>>>>>> e3109b5f
 
 import android.annotation.IntDef;
 import android.annotation.NonNull;
@@ -36,12 +33,7 @@
 import android.net.wifi.WifiScanner;
 import android.net.wifi.WifiSsid;
 import android.os.Handler;
-<<<<<<< HEAD
-import android.os.INetworkManagementService;
-import android.os.RemoteException;
 import android.net.wifi.WifiDppConfig;
-=======
->>>>>>> e3109b5f
 import android.os.SystemClock;
 import android.os.SystemProperties;
 import android.text.TextUtils;
@@ -717,15 +709,12 @@
      */
     private class WificondDeathHandlerInternal implements Runnable {
         @Override
-<<<<<<< HEAD
-        public void onDeath() {
-=======
         public void run() {
             synchronized (mLock) {
->>>>>>> e3109b5f
                 Log.i(TAG, "wificond died. Cleaning up internal state.");
                 onNativeDaemonDeath();
                 mWifiMetrics.incrementNumWificondCrashes();
+            }
         }
     }
 
@@ -982,11 +971,8 @@
             }
             mWifiVendorHal.registerRadioModeChangeHandler(
                     new VendorHalRadioModeChangeHandlerInternal());
-<<<<<<< HEAD
+            mNetdWrapper = mWifiInjector.makeNetdWrapper();
             mHostapdHal.terminateIfRunning();
-=======
-            mNetdWrapper = mWifiInjector.makeNetdWrapper();
->>>>>>> e3109b5f
             return true;
         }
     }
@@ -1118,14 +1104,8 @@
         mIfaceMgr.removeIface(iface.id);
         // the FST bonding interface is never destroyed
         // make sure it is just brought down
-        try {
-            mNwManagementService.setInterfaceDown(iface.name);
-            mNwManagementService.clearInterfaceAddresses(iface.name);
-        } catch (RemoteException re) {
-            Log.e(TAG, "Unable to change interface settings: " + re);
-        } catch (IllegalStateException ie) {
-            Log.e(TAG, "Unable to change interface settings: " + ie);
-        }
+        mNetdWrapper.setInterfaceDown(iface.name);
+        mNetdWrapper.clearInterfaceAddresses(iface.name);
     }
 
     public String getFstDataInterfaceName() {
@@ -1173,19 +1153,15 @@
                 mWifiMetrics.incrementNumSetupClientInterfaceFailureDueToHal();
                 return null;
             }
-<<<<<<< HEAD
             if (!setupFstInterface(iface)) {
                 Log.e(TAG, "Failed to setup fst interface from: " + iface);
                 teardownInterface(iface.name);
                 mWifiMetrics.incrementNumSetupClientInterfaceFailureDueToWificond();
                 return null;
             }
-            if (mWificondControl.setupInterfaceForClientMode(iface.name) == null) {
-=======
             if (!mWificondControl.setupInterfaceForClientMode(iface.name,
                     new NormalScanEventCallback(iface.name),
                     new PnoScanEventCallback(iface.name))) {
->>>>>>> e3109b5f
                 Log.e(TAG, "Failed to setup iface in wificond on " + iface);
                 teardownInterface(iface.name);
                 mWifiMetrics.incrementNumSetupClientInterfaceFailureDueToWificond();
@@ -1304,17 +1280,13 @@
                 mWifiMetrics.incrementNumSetupSoftApInterfaceFailureDueToHal();
                 return null;
             }
-<<<<<<< HEAD
             if (!setupFstInterface(iface)) {
                 Log.e(TAG, "Failed to setup fst interface from: " + iface);
                 teardownInterface(iface.name);
                 mWifiMetrics.incrementNumSetupSoftApInterfaceFailureDueToWificond();
                 return null;
             }
-            if (mWificondControl.setupInterfaceForSoftApMode(iface.name) == null) {
-=======
             if (!mWificondControl.setupInterfaceForSoftApMode(iface.name)) {
->>>>>>> e3109b5f
                 Log.e(TAG, "Failed to setup iface in wificond on " + iface);
                 teardownInterface(iface.name);
                 mWifiMetrics.incrementNumSetupSoftApInterfaceFailureDueToWificond();
@@ -1666,6 +1638,7 @@
 
     private ArrayList<ScanDetail> convertNativeScanResults(List<NativeScanResult> nativeResults) {
         ArrayList<ScanDetail> results = new ArrayList<>();
+        WifiGenerationCapabilities wifiGenerationCapa = mWificondControl.getWifiGenerationCapabilities();
         for (NativeScanResult result : nativeResults) {
             WifiSsid wifiSsid = WifiSsid.createFromByteArray(result.ssid);
             String bssid;
@@ -1683,6 +1656,16 @@
                     InformationElementUtil.parseInformationElements(result.infoElement);
             InformationElementUtil.Capabilities capabilities =
                     new InformationElementUtil.Capabilities();
+            if (wifiGenerationCapa != null && result.frequency < 3000) {
+                capabilities.reportHt = wifiGenerationCapa.htSupport2g;
+                capabilities.reportVht = wifiGenerationCapa.vhtSupport2g;
+                capabilities.reportHe = wifiGenerationCapa.staHeSupport2g;
+            } else if (wifiGenerationCapa != null) {
+                capabilities.reportHt = wifiGenerationCapa.htSupport5g;
+                capabilities.reportVht = wifiGenerationCapa.vhtSupport5g;
+                capabilities.reportHe = wifiGenerationCapa.staHeSupport5g;
+            }
+
             capabilities.from(ies, result.capability, isEnhancedOpenSupported());
             String flags = capabilities.generateCapabilitiesString();
             NetworkDetail networkDetail;
@@ -1883,39 +1866,6 @@
         return frame.array();
     }
 
-<<<<<<< HEAD
-    /**
-     * Callbacks for SoftAp interface.
-     */
-    public interface SoftApListener {
-        /**
-         * Invoked when there is some fatal failure in the lower layers.
-         */
-        void onFailure();
-
-        /**
-         * Invoked when the associated stations changes.
-         */
-        void onConnectedClientsChanged(List<NativeWifiClient> clients);
-
-        /**
-         * Invoked when the channel switch event happens.
-         */
-        void onSoftApChannelSwitched(int frequency, int bandwidth);
-
-        /**
-         * Invoked when the station connected to Any AP.
-         */
-        void onStaConnected(String bssidStr);
-
-        /**
-         * Invoked when the station disconnected to Any AP.
-         */
-        void onStaDisconnected(String bssidStr);
-    }
-
-=======
->>>>>>> e3109b5f
     private static final int CONNECT_TO_HOSTAPD_RETRY_INTERVAL_MS = 100;
     private static final int CONNECT_TO_HOSTAPD_RETRY_TIMES = 50;
     /**
@@ -1963,7 +1913,6 @@
             Log.e(TAG, "Failed to register ap listener");
             return false;
         }
-<<<<<<< HEAD
 
         if (mHostapdHal.isVendorHostapdHal()) {
             if (!mHostapdHal.addVendorAccessPoint(ifaceName, config, listener)) {
@@ -1971,10 +1920,7 @@
                 mWifiMetrics.incrementNumSetupSoftApInterfaceFailureDueToHostapd();
                 return false;
             }
-        } else if (!mHostapdHal.addAccessPoint(ifaceName, config, listener)) {
-=======
-        if (!mHostapdHal.addAccessPoint(ifaceName, config, () -> listener.onFailure())) {
->>>>>>> e3109b5f
+        } else if (!mHostapdHal.addAccessPoint(ifaceName, config, () -> listener.onFailure())) {
             Log.e(TAG, "Failed to add acccess point");
             mWifiMetrics.incrementNumSetupSoftApInterfaceFailureDueToHostapd();
             return false;
@@ -3010,7 +2956,22 @@
                     com.android.server.wifi.wificond.PnoNetwork nativeNetwork =
                             network.toNativePnoNetwork();
                     if (nativeNetwork != null) {
-                        nativePnoSettings.pnoNetworks.add(nativeNetwork);
+                        if (nativeNetwork.ssid.length <= WifiGbk.MAX_SSID_LENGTH) { //wifigbk++
+                            nativePnoSettings.pnoNetworks.add(nativeNetwork);
+                        }
+                        //wifigbk++
+                        if (!WifiGbk.isAllAscii(nativeNetwork.ssid)) {
+                            com.android.server.wifi.wificond.PnoNetwork nativeNetwork2 =
+                                new com.android.server.wifi.wificond.PnoNetwork();
+                            nativeNetwork2.isHidden = nativeNetwork.isHidden;
+                            nativeNetwork2.ssid = WifiGbk.toGbk(nativeNetwork.ssid);
+                            nativeNetwork2.frequencies = nativeNetwork.frequencies;
+                            if (nativeNetwork2.ssid != null) {
+                                nativePnoSettings.pnoNetworks.add(nativeNetwork2);
+                                Log.i(TAG, "WifiGbk fixed - pnoScan add extra Gbk ssid for " + nativeNetwork.ssid);
+                            }
+                        }
+                        //wifigbk--
                     }
                 }
             }
