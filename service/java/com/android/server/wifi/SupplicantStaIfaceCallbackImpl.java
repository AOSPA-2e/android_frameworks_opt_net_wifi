/*
 * Copyright (C) 2019 The Android Open Source Project
 *
 * Licensed under the Apache License, Version 2.0 (the "License");
 * you may not use this file except in compliance with the License.
 * You may obtain a copy of the License at
 *
 *      http://www.apache.org/licenses/LICENSE-2.0
 *
 * Unless required by applicable law or agreed to in writing, software
 * distributed under the License is distributed on an "AS IS" BASIS,
 * WITHOUT WARRANTIES OR CONDITIONS OF ANY KIND, either express or implied.
 * See the License for the specific language governing permissions and
 * limitations under the License.
 */
package com.android.server.wifi;

import static com.android.server.wifi.hotspot2.anqp.Constants.ANQPElementType.ANQP3GPPNetwork;
import static com.android.server.wifi.hotspot2.anqp.Constants.ANQPElementType.ANQPDomName;
import static com.android.server.wifi.hotspot2.anqp.Constants.ANQPElementType.ANQPIPAddrAvailability;
import static com.android.server.wifi.hotspot2.anqp.Constants.ANQPElementType.ANQPNAIRealm;
import static com.android.server.wifi.hotspot2.anqp.Constants.ANQPElementType.ANQPRoamingConsortium;
import static com.android.server.wifi.hotspot2.anqp.Constants.ANQPElementType.ANQPVenueName;
import static com.android.server.wifi.hotspot2.anqp.Constants.ANQPElementType.HSConnCapability;
import static com.android.server.wifi.hotspot2.anqp.Constants.ANQPElementType.HSFriendlyName;
import static com.android.server.wifi.hotspot2.anqp.Constants.ANQPElementType.HSOSUProviders;
import static com.android.server.wifi.hotspot2.anqp.Constants.ANQPElementType.HSWANMetrics;

import android.annotation.NonNull;
import android.hardware.wifi.supplicant.V1_0.ISupplicantStaIfaceCallback;
import android.net.wifi.SupplicantState;
import android.net.wifi.WifiConfiguration;
import android.net.wifi.WifiManager;
import android.net.wifi.WifiSsid;
import android.util.Log;

import com.android.server.wifi.hotspot2.AnqpEvent;
import com.android.server.wifi.hotspot2.IconEvent;
import com.android.server.wifi.hotspot2.WnmData;
import com.android.server.wifi.hotspot2.anqp.ANQPElement;
import com.android.server.wifi.hotspot2.anqp.ANQPParser;
import com.android.server.wifi.hotspot2.anqp.Constants;
import com.android.server.wifi.util.NativeUtil;

import java.io.IOException;
import java.nio.BufferUnderflowException;
import java.nio.ByteBuffer;
import java.util.ArrayList;
import java.util.HashMap;
import java.util.Map;

abstract class SupplicantStaIfaceCallbackImpl extends ISupplicantStaIfaceCallback.Stub {
    private static final String TAG = SupplicantStaIfaceCallbackImpl.class.getSimpleName();
    private final SupplicantStaIfaceHal mStaIfaceHal;
    private final String mIfaceName;
    private final Object mLock;
    private final WifiMonitor mWifiMonitor;
    private boolean mStateIsFourway = false; // Used to help check for PSK password mismatch

    SupplicantStaIfaceCallbackImpl(@NonNull SupplicantStaIfaceHal staIfaceHal,
            @NonNull String ifaceName,
            @NonNull Object lock,
            @NonNull WifiMonitor wifiMonitor) {
        mStaIfaceHal = staIfaceHal;
        mIfaceName = ifaceName;
        mLock = lock;
        mWifiMonitor = wifiMonitor;
    }

    /**
     * Converts the supplicant state received from HIDL to the equivalent framework state.
     */
    protected static SupplicantState supplicantHidlStateToFrameworkState(int state) {
        switch (state) {
            case ISupplicantStaIfaceCallback.State.DISCONNECTED:
                return SupplicantState.DISCONNECTED;
            case ISupplicantStaIfaceCallback.State.IFACE_DISABLED:
                return SupplicantState.INTERFACE_DISABLED;
            case ISupplicantStaIfaceCallback.State.INACTIVE:
                return SupplicantState.INACTIVE;
            case ISupplicantStaIfaceCallback.State.SCANNING:
                return SupplicantState.SCANNING;
            case ISupplicantStaIfaceCallback.State.AUTHENTICATING:
                return SupplicantState.AUTHENTICATING;
            case ISupplicantStaIfaceCallback.State.ASSOCIATING:
                return SupplicantState.ASSOCIATING;
            case ISupplicantStaIfaceCallback.State.ASSOCIATED:
                return SupplicantState.ASSOCIATED;
            case ISupplicantStaIfaceCallback.State.FOURWAY_HANDSHAKE:
                return SupplicantState.FOUR_WAY_HANDSHAKE;
            case ISupplicantStaIfaceCallback.State.GROUP_HANDSHAKE:
                return SupplicantState.GROUP_HANDSHAKE;
            case ISupplicantStaIfaceCallback.State.COMPLETED:
                return SupplicantState.COMPLETED;
            default:
                throw new IllegalArgumentException("Invalid state: " + state);
        }
    }


    /**
     * Parses the provided payload into an ANQP element.
     *
     * @param infoID  Element type.
     * @param payload Raw payload bytes.
     * @return AnqpElement instance on success, null on failure.
     */
    private ANQPElement parseAnqpElement(Constants.ANQPElementType infoID,
                                         ArrayList<Byte> payload) {
        synchronized (mLock) {
            try {
                return Constants.getANQPElementID(infoID) != null
                        ? ANQPParser.parseElement(
                        infoID, ByteBuffer.wrap(NativeUtil.byteArrayFromArrayList(payload)))
                        : ANQPParser.parseHS20Element(
                        infoID, ByteBuffer.wrap(NativeUtil.byteArrayFromArrayList(payload)));
            } catch (IOException | BufferUnderflowException e) {
                Log.e(TAG, "Failed parsing ANQP element payload: " + infoID, e);
                return null;
            }
        }
    }

    /**
     * Parse the ANQP element data and add to the provided elements map if successful.
     *
     * @param elementsMap Map to add the parsed out element to.
     * @param infoID  Element type.
     * @param payload Raw payload bytes.
     */
    private void addAnqpElementToMap(Map<Constants.ANQPElementType, ANQPElement> elementsMap,
                                     Constants.ANQPElementType infoID,
                                     ArrayList<Byte> payload) {
        synchronized (mLock) {
            if (payload == null || payload.isEmpty()) return;
            ANQPElement element = parseAnqpElement(infoID, payload);
            if (element != null) {
                elementsMap.put(infoID, element);
            }
        }
    }

    @Override
    public void onNetworkAdded(int id) {
        synchronized (mLock) {
            mStaIfaceHal.logCallback("onNetworkAdded");
        }
    }

    @Override
    public void onNetworkRemoved(int id) {
        synchronized (mLock) {
            mStaIfaceHal.logCallback("onNetworkRemoved");
            // Reset 4way handshake state since network has been removed.
            mStateIsFourway = false;
        }
    }

    @Override
    public void onStateChanged(int newState, byte[/* 6 */] bssid, int id,
                               ArrayList<Byte> ssid) {
        synchronized (mLock) {
            mStaIfaceHal.logCallback("onStateChanged");
            SupplicantState newSupplicantState =
                    supplicantHidlStateToFrameworkState(newState);
            WifiSsid wifiSsid = // wifigbk++
                        WifiGbk.createWifiSsidFromByteArray(NativeUtil.byteArrayFromArrayList(ssid));
            String bssidStr = NativeUtil.macAddressFromByteArray(bssid);
            mStateIsFourway = (newState == ISupplicantStaIfaceCallback.State.FOURWAY_HANDSHAKE);
            if (newSupplicantState == SupplicantState.COMPLETED) {
                mWifiMonitor.broadcastNetworkConnectionEvent(
                        mIfaceName, mStaIfaceHal.getCurrentNetworkId(mIfaceName), bssidStr);
            }
            mWifiMonitor.broadcastSupplicantStateChangeEvent(
                    mIfaceName, mStaIfaceHal.getCurrentNetworkId(mIfaceName), wifiSsid,
                    bssidStr, newSupplicantState);
        }
    }

    @Override
    public void onAnqpQueryDone(byte[/* 6 */] bssid,
                                ISupplicantStaIfaceCallback.AnqpData data,
                                ISupplicantStaIfaceCallback.Hs20AnqpData hs20Data) {
        synchronized (mLock) {
            mStaIfaceHal.logCallback("onAnqpQueryDone");
            Map<Constants.ANQPElementType, ANQPElement> elementsMap = new HashMap<>();
            addAnqpElementToMap(elementsMap, ANQPVenueName, data.venueName);
            addAnqpElementToMap(elementsMap, ANQPRoamingConsortium, data.roamingConsortium);
            addAnqpElementToMap(
                    elementsMap, ANQPIPAddrAvailability, data.ipAddrTypeAvailability);
            addAnqpElementToMap(elementsMap, ANQPNAIRealm, data.naiRealm);
            addAnqpElementToMap(elementsMap, ANQP3GPPNetwork, data.anqp3gppCellularNetwork);
            addAnqpElementToMap(elementsMap, ANQPDomName, data.domainName);
            addAnqpElementToMap(elementsMap, HSFriendlyName, hs20Data.operatorFriendlyName);
            addAnqpElementToMap(elementsMap, HSWANMetrics, hs20Data.wanMetrics);
            addAnqpElementToMap(elementsMap, HSConnCapability, hs20Data.connectionCapability);
            addAnqpElementToMap(elementsMap, HSOSUProviders, hs20Data.osuProvidersList);
            mWifiMonitor.broadcastAnqpDoneEvent(
                    mIfaceName, new AnqpEvent(NativeUtil.macAddressToLong(bssid), elementsMap));
        }
    }

    @Override
    public void onHs20IconQueryDone(byte[/* 6 */] bssid, String fileName,
                                    ArrayList<Byte> data) {
        synchronized (mLock) {
            mStaIfaceHal.logCallback("onHs20IconQueryDone");
            mWifiMonitor.broadcastIconDoneEvent(
                    mIfaceName,
                    new IconEvent(NativeUtil.macAddressToLong(bssid), fileName, data.size(),
                            NativeUtil.byteArrayFromArrayList(data)));
        }
    }

    @Override
    public void onHs20SubscriptionRemediation(byte[/* 6 */] bssid, byte osuMethod, String url) {
        synchronized (mLock) {
            mStaIfaceHal.logCallback("onHs20SubscriptionRemediation");
            mWifiMonitor.broadcastWnmEvent(
                    mIfaceName,
                    new WnmData(NativeUtil.macAddressToLong(bssid), url, osuMethod));
        }
    }

    @Override
    public void onHs20DeauthImminentNotice(byte[/* 6 */] bssid, int reasonCode,
                                           int reAuthDelayInSec, String url) {
        synchronized (mLock) {
            mStaIfaceHal.logCallback("onHs20DeauthImminentNotice");
            mWifiMonitor.broadcastWnmEvent(
                    mIfaceName,
                    new WnmData(NativeUtil.macAddressToLong(bssid), url,
                            reasonCode == WnmData.ESS, reAuthDelayInSec));
        }
    }

    @Override
    public void onDisconnected(byte[/* 6 */] bssid, boolean locallyGenerated, int reasonCode) {
        synchronized (mLock) {
            mStaIfaceHal.logCallback("onDisconnected");
            if (mStaIfaceHal.isVerboseLoggingEnabled()) {
                Log.e(TAG, "onDisconnected 4way=" + mStateIsFourway
                        + " locallyGenerated=" + locallyGenerated
                        + " reasonCode=" + reasonCode);
            }
            if (mStateIsFourway
                    && (!locallyGenerated || reasonCode != ReasonCode.IE_IN_4WAY_DIFFERS)) {
                mWifiMonitor.broadcastAuthenticationFailureEvent(
                        mIfaceName, WifiManager.ERROR_AUTH_FAILURE_WRONG_PSWD, -1);
            }
            mWifiMonitor.broadcastNetworkDisconnectionEvent(
                    mIfaceName, locallyGenerated ? 1 : 0, reasonCode,
                    NativeUtil.macAddressFromByteArray(bssid));
        }
    }

    @Override
    public void onAssociationRejected(byte[/* 6 */] bssid, int statusCode, boolean timedOut) {
        synchronized (mLock) {
            mStaIfaceHal.logCallback("onAssociationRejected");
            boolean isWrongPwd = false;
            WifiConfiguration curConfiguration =
                    mStaIfaceHal.getCurrentNetworkLocalConfig(mIfaceName);

            if (curConfiguration != null) {
                if (!timedOut) {
                    Log.d(TAG, "flush PMK cache due to association rejection for config id "
                            + curConfiguration.networkId + ".");
                    mStaIfaceHal.removePmkCacheEntry(curConfiguration.networkId);
                }
                // Special handling for WPA3-Personal networks. If the password is
                // incorrect, the AP will send association rejection, with status code 1
                // (unspecified failure). In SAE networks, the password authentication
                // is not related to the 4-way handshake. In this case, we will send an
                // authentication failure event up.
                if (statusCode == StatusCode.UNSPECIFIED_FAILURE
                        && WifiConfigurationUtil.isConfigForSaeNetwork(curConfiguration)) {
                    mStaIfaceHal.logCallback("SAE incorrect password");
                    isWrongPwd = true;
                } else if (statusCode == StatusCode.CHALLENGE_FAIL
                        && WifiConfigurationUtil.isConfigForWepNetwork(curConfiguration)) {
                    mStaIfaceHal.logCallback("WEP incorrect password");
                    isWrongPwd = true;
                }
            }

<<<<<<< HEAD
            // For WEP password error: not check status code to avoid IoT issues with AP.
            WifiConfiguration wificonfig = mStaIfaceHal.getCurrentNetworkLocalConfig(mIfaceName);
            if (wificonfig != null && WifiConfigurationUtil.isConfigForWepNetwork(wificonfig)) {
                mStaIfaceHal.logCallback("WEP incorrect password");
                mWifiMonitor.broadcastAuthenticationFailureEvent(
                    mIfaceName, WifiManager.ERROR_AUTH_FAILURE_WRONG_PSWD, -1);
                // Not broadcast ASSOC REJECT to avoid bssid get blacklisted.
                return;
            }

=======
            if (isWrongPwd) {
                mWifiMonitor.broadcastAuthenticationFailureEvent(
                        mIfaceName, WifiManager.ERROR_AUTH_FAILURE_WRONG_PSWD, -1);
            }
>>>>>>> 16da592b
            mWifiMonitor
                    .broadcastAssociationRejectionEvent(
                            mIfaceName, statusCode, timedOut,
                            NativeUtil.macAddressFromByteArray(bssid));
        }
    }

    @Override
    public void onAuthenticationTimeout(byte[/* 6 */] bssid) {
        synchronized (mLock) {
            mStaIfaceHal.logCallback("onAuthenticationTimeout");
            mWifiMonitor.broadcastAuthenticationFailureEvent(
                    mIfaceName, WifiManager.ERROR_AUTH_FAILURE_TIMEOUT, -1);
        }
    }

    @Override
    public void onBssidChanged(byte reason, byte[/* 6 */] bssid) {
        synchronized (mLock) {
            mStaIfaceHal.logCallback("onBssidChanged");
            if (reason == BssidChangeReason.ASSOC_START) {
                mWifiMonitor.broadcastTargetBssidEvent(
                        mIfaceName, NativeUtil.macAddressFromByteArray(bssid));
            } else if (reason == BssidChangeReason.ASSOC_COMPLETE) {
                mWifiMonitor.broadcastAssociatedBssidEvent(
                        mIfaceName, NativeUtil.macAddressFromByteArray(bssid));
            }
        }
    }

    @Override
    public void onEapFailure() {
        synchronized (mLock) {
            mStaIfaceHal.logCallback("onEapFailure");
            mWifiMonitor.broadcastAuthenticationFailureEvent(
                    mIfaceName, WifiManager.ERROR_AUTH_FAILURE_EAP_FAILURE, -1);
        }
    }

    @Override
    public void onWpsEventSuccess() {
        mStaIfaceHal.logCallback("onWpsEventSuccess");
        synchronized (mLock) {
            mWifiMonitor.broadcastWpsSuccessEvent(mIfaceName);
        }
    }

    @Override
    public void onWpsEventFail(byte[/* 6 */] bssid, short configError, short errorInd) {
        synchronized (mLock) {
            mStaIfaceHal.logCallback("onWpsEventFail");
            if (configError == WpsConfigError.MSG_TIMEOUT
                    && errorInd == WpsErrorIndication.NO_ERROR) {
                mWifiMonitor.broadcastWpsTimeoutEvent(mIfaceName);
            } else {
                mWifiMonitor.broadcastWpsFailEvent(mIfaceName, configError, errorInd);
            }
        }
    }

    @Override
    public void onWpsEventPbcOverlap() {
        synchronized (mLock) {
            mStaIfaceHal.logCallback("onWpsEventPbcOverlap");
            mWifiMonitor.broadcastWpsOverlapEvent(mIfaceName);
        }
    }

    @Override
    public void onExtRadioWorkStart(int id) {
        synchronized (mLock) {
            mStaIfaceHal.logCallback("onExtRadioWorkStart");
        }
    }

    @Override
    public void onExtRadioWorkTimeout(int id) {
        synchronized (mLock) {
            mStaIfaceHal.logCallback("onExtRadioWorkTimeout");
        }
    }

    public void updateStateIsFourway(boolean stateIsFourway) {
        synchronized (mLock) {
            mStaIfaceHal.logCallback("updateStateIsFourway");
            mStateIsFourway = stateIsFourway;
        }
    }
}<|MERGE_RESOLUTION|>--- conflicted
+++ resolved
@@ -259,6 +259,7 @@
         synchronized (mLock) {
             mStaIfaceHal.logCallback("onAssociationRejected");
             boolean isWrongPwd = false;
+            boolean broadcastAssociationRejectionEvent = true;
             WifiConfiguration curConfiguration =
                     mStaIfaceHal.getCurrentNetworkLocalConfig(mIfaceName);
 
@@ -273,38 +274,29 @@
                 // (unspecified failure). In SAE networks, the password authentication
                 // is not related to the 4-way handshake. In this case, we will send an
                 // authentication failure event up.
+                // For WEP password error: not check status code to avoid IoT issues with AP.
                 if (statusCode == StatusCode.UNSPECIFIED_FAILURE
                         && WifiConfigurationUtil.isConfigForSaeNetwork(curConfiguration)) {
                     mStaIfaceHal.logCallback("SAE incorrect password");
                     isWrongPwd = true;
-                } else if (statusCode == StatusCode.CHALLENGE_FAIL
-                        && WifiConfigurationUtil.isConfigForWepNetwork(curConfiguration)) {
+                } else if (WifiConfigurationUtil.isConfigForWepNetwork(curConfiguration)) {
                     mStaIfaceHal.logCallback("WEP incorrect password");
                     isWrongPwd = true;
+                    // Not broadcast ASSOC REJECT to avoid bssid get blacklisted.
+                    broadcastAssociationRejectionEvent = false;
                 }
             }
 
-<<<<<<< HEAD
-            // For WEP password error: not check status code to avoid IoT issues with AP.
-            WifiConfiguration wificonfig = mStaIfaceHal.getCurrentNetworkLocalConfig(mIfaceName);
-            if (wificonfig != null && WifiConfigurationUtil.isConfigForWepNetwork(wificonfig)) {
-                mStaIfaceHal.logCallback("WEP incorrect password");
-                mWifiMonitor.broadcastAuthenticationFailureEvent(
-                    mIfaceName, WifiManager.ERROR_AUTH_FAILURE_WRONG_PSWD, -1);
-                // Not broadcast ASSOC REJECT to avoid bssid get blacklisted.
-                return;
-            }
-
-=======
             if (isWrongPwd) {
                 mWifiMonitor.broadcastAuthenticationFailureEvent(
                         mIfaceName, WifiManager.ERROR_AUTH_FAILURE_WRONG_PSWD, -1);
             }
->>>>>>> 16da592b
-            mWifiMonitor
-                    .broadcastAssociationRejectionEvent(
-                            mIfaceName, statusCode, timedOut,
-                            NativeUtil.macAddressFromByteArray(bssid));
+            if (broadcastAssociationRejectionEvent) {
+                mWifiMonitor
+                        .broadcastAssociationRejectionEvent(
+                                mIfaceName, statusCode, timedOut,
+                                NativeUtil.macAddressFromByteArray(bssid));
+            }
         }
     }
 
