/*
 * Copyright (C) 2016 The Android Open Source Project
 *
 * Licensed under the Apache License, Version 2.0 (the "License");
 * you may not use this file except in compliance with the License.
 * You may obtain a copy of the License at
 *
 *      http://www.apache.org/licenses/LICENSE-2.0
 *
 * Unless required by applicable law or agreed to in writing, software
 * distributed under the License is distributed on an "AS IS" BASIS,
 * WITHOUT WARRANTIES OR CONDITIONS OF ANY KIND, either express or implied.
 * See the License for the specific language governing permissions and
 * limitations under the License.
 */

package com.android.server.wifi.util;

import android.annotation.NonNull;
import android.annotation.Nullable;
import android.net.InetAddresses;
import android.net.IpConfiguration;
import android.net.IpConfiguration.IpAssignment;
import android.net.IpConfiguration.ProxySettings;
import android.net.LinkAddress;
import android.net.MacAddress;
import android.net.ProxyInfo;
import android.net.RouteInfo;
import android.net.StaticIpConfiguration;
import android.net.Uri;
import android.net.wifi.WifiConfiguration;
import android.net.wifi.WifiConfiguration.NetworkSelectionStatus;
import android.net.wifi.WifiEnterpriseConfig;
import android.text.TextUtils;
import android.util.Log;
import android.util.Pair;

import com.android.internal.util.XmlUtils;

import org.xmlpull.v1.XmlPullParser;
import org.xmlpull.v1.XmlPullParserException;
import org.xmlpull.v1.XmlSerializer;

import java.io.IOException;
import java.net.Inet4Address;
import java.net.InetAddress;
import java.util.ArrayList;
import java.util.Arrays;
import java.util.BitSet;
import java.util.Collections;
import java.util.HashMap;
import java.util.List;
import java.util.Locale;

/**
 * Utils for manipulating XML data. This is essentially a wrapper over XmlUtils provided by core.
 * The utility provides methods to write/parse section headers and write/parse values.
 * This utility is designed for formatting the XML into the following format:
 * <Document Header>
 *  <Section 1 Header>
 *   <Value 1>
 *   <Value 2>
 *   ...
 *   <Sub Section 1 Header>
 *    <Value 1>
 *    <Value 2>
 *    ...
 *   </Sub Section 1 Header>
 *  </Section 1 Header>
 * </Document Header>
 *
 * Note: These utility methods are meant to be used for:
 * 1. Backup/restore wifi network data to/from cloud.
 * 2. Persisting wifi network data to/from disk.
 */
public class XmlUtil {
    private static final String TAG = "WifiXmlUtil";

    /**
     * Ensure that the XML stream is at a start tag or the end of document.
     *
     * @throws XmlPullParserException if parsing errors occur.
     */
    private static void gotoStartTag(XmlPullParser in)
            throws XmlPullParserException, IOException {
        int type = in.getEventType();
        while (type != XmlPullParser.START_TAG && type != XmlPullParser.END_DOCUMENT) {
            type = in.next();
        }
    }

    /**
     * Ensure that the XML stream is at an end tag or the end of document.
     *
     * @throws XmlPullParserException if parsing errors occur.
     */
    private static void gotoEndTag(XmlPullParser in)
            throws XmlPullParserException, IOException {
        int type = in.getEventType();
        while (type != XmlPullParser.END_TAG && type != XmlPullParser.END_DOCUMENT) {
            type = in.next();
        }
    }

    /**
     * Start processing the XML stream at the document header.
     *
     * @param in         XmlPullParser instance pointing to the XML stream.
     * @param headerName expected name for the start tag.
     * @throws XmlPullParserException if parsing errors occur.
     */
    public static void gotoDocumentStart(XmlPullParser in, String headerName)
            throws XmlPullParserException, IOException {
        XmlUtils.beginDocument(in, headerName);
    }

    /**
     * Move the XML stream to the next section header or indicate if there are no more sections.
     * The provided outerDepth is used to find sub sections within that depth.
     *
     * Use this to move across sections if the ordering of sections are variable. The returned name
     * can be used to decide what section is next.
     *
     * @param in         XmlPullParser instance pointing to the XML stream.
     * @param headerName An array of one string, used to return the name of the next section.
     * @param outerDepth Find section within this depth.
     * @return {@code true} if a next section is found, {@code false} if there are no more sections.
     * @throws XmlPullParserException if parsing errors occur.
     */
    public static boolean gotoNextSectionOrEnd(
            XmlPullParser in, String[] headerName, int outerDepth)
            throws XmlPullParserException, IOException {
        if (XmlUtils.nextElementWithin(in, outerDepth)) {
            headerName[0] = in.getName();
            return true;
        }
        return false;
    }

    /**
     * Move the XML stream to the next section header or indicate if there are no more sections.
     * If a section, exists ensure that the name matches the provided name.
     * The provided outerDepth is used to find sub sections within that depth.
     *
     * Use this to move across repeated sections until the end.
     *
     * @param in           XmlPullParser instance pointing to the XML stream.
     * @param expectedName expected name for the section header.
     * @param outerDepth   Find section within this depth.
     * @return {@code true} if a next section is found, {@code false} if there are no more sections.
     * @throws XmlPullParserException if the section header name does not match |expectedName|,
     *                                or if parsing errors occur.
     */
    public static boolean gotoNextSectionWithNameOrEnd(
            XmlPullParser in, String expectedName, int outerDepth)
            throws XmlPullParserException, IOException {
        String[] headerName = new String[1];
        if (gotoNextSectionOrEnd(in, headerName, outerDepth)) {
            if (headerName[0].equals(expectedName)) {
                return true;
            }
            throw new XmlPullParserException(
                    "Next section name does not match expected name: " + expectedName);
        }
        return false;
    }

    /**
     * Move the XML stream to the next section header and ensure that the name matches the provided
     * name.
     * The provided outerDepth is used to find sub sections within that depth.
     *
     * Use this to move across sections if the ordering of sections are fixed.
     *
     * @param in           XmlPullParser instance pointing to the XML stream.
     * @param expectedName expected name for the section header.
     * @param outerDepth   Find section within this depth.
     * @throws XmlPullParserException if the section header name does not match |expectedName|,
     *                                there are no more sections or if parsing errors occur.
     */
    public static void gotoNextSectionWithName(
            XmlPullParser in, String expectedName, int outerDepth)
            throws XmlPullParserException, IOException {
        if (!gotoNextSectionWithNameOrEnd(in, expectedName, outerDepth)) {
            throw new XmlPullParserException("Section not found. Expected: " + expectedName);
        }
    }

    /**
     * Checks if the stream is at the end of a section of values. This moves the stream to next tag
     * and checks if it finds an end tag at the specified depth.
     *
     * @param in           XmlPullParser instance pointing to the XML stream.
     * @param sectionDepth depth of the start tag of this section. Used to match the end tag.
     * @return {@code true} if a end tag at the provided depth is found, {@code false} otherwise
     * @throws XmlPullParserException if parsing errors occur.
     */
    public static boolean isNextSectionEnd(XmlPullParser in, int sectionDepth)
            throws XmlPullParserException, IOException {
        return !XmlUtils.nextElementWithin(in, sectionDepth);
    }

    /**
     * Read the current value in the XML stream using core XmlUtils and stores the retrieved
     * value name in the string provided. This method reads the value contained in current start
     * tag.
     * Note: Because there could be genuine null values being read from the XML, this method raises
     * an exception to indicate errors.
     *
     * @param in        XmlPullParser instance pointing to the XML stream.
     * @param valueName An array of one string, used to return the name attribute
     *                  of the value's tag.
     * @return value retrieved from the XML stream.
     * @throws XmlPullParserException if parsing errors occur.
     */
    public static Object readCurrentValue(XmlPullParser in, String[] valueName)
            throws XmlPullParserException, IOException {
        Object value = XmlUtils.readValueXml(in, valueName);
        // XmlUtils.readValue does not always move the stream to the end of the tag. So, move
        // it to the end tag before returning from here.
        gotoEndTag(in);
        return value;
    }

    /**
     * Read the next value in the XML stream using core XmlUtils and ensure that it matches the
     * provided name. This method moves the stream to the next start tag and reads the value
     * contained in it.
     * Note: Because there could be genuine null values being read from the XML, this method raises
     * an exception to indicate errors.
     *
     * @param in XmlPullParser instance pointing to the XML stream.
     * @return value retrieved from the XML stream.
     * @throws XmlPullParserException if the value read does not match |expectedName|,
     *                                or if parsing errors occur.
     */
    public static Object readNextValueWithName(XmlPullParser in, String expectedName)
            throws XmlPullParserException, IOException {
        String[] valueName = new String[1];
        XmlUtils.nextElement(in);
        Object value = readCurrentValue(in, valueName);
        if (valueName[0].equals(expectedName)) {
            return value;
        }
        throw new XmlPullParserException(
                "Value not found. Expected: " + expectedName + ", but got: " + valueName[0]);
    }

    /**
     * Write the XML document start with the provided document header name.
     *
     * @param out        XmlSerializer instance pointing to the XML stream.
     * @param headerName name for the start tag.
     */
    public static void writeDocumentStart(XmlSerializer out, String headerName)
            throws IOException {
        out.startDocument(null, true);
        out.startTag(null, headerName);
    }

    /**
     * Write the XML document end with the provided document header name.
     *
     * @param out        XmlSerializer instance pointing to the XML stream.
     * @param headerName name for the end tag.
     */
    public static void writeDocumentEnd(XmlSerializer out, String headerName)
            throws IOException {
        out.endTag(null, headerName);
        out.endDocument();
    }

    /**
     * Write a section start header tag with the provided section name.
     *
     * @param out        XmlSerializer instance pointing to the XML stream.
     * @param headerName name for the start tag.
     */
    public static void writeNextSectionStart(XmlSerializer out, String headerName)
            throws IOException {
        out.startTag(null, headerName);
    }

    /**
     * Write a section end header tag with the provided section name.
     *
     * @param out        XmlSerializer instance pointing to the XML stream.
     * @param headerName name for the end tag.
     */
    public static void writeNextSectionEnd(XmlSerializer out, String headerName)
            throws IOException {
        out.endTag(null, headerName);
    }

    /**
     * Write the value with the provided name in the XML stream using core XmlUtils.
     *
     * @param out   XmlSerializer instance pointing to the XML stream.
     * @param name  name of the value.
     * @param value value to be written.
     */
    public static void writeNextValue(XmlSerializer out, String name, Object value)
            throws XmlPullParserException, IOException {
        XmlUtils.writeValueXml(value, name, out);
    }

    /**
     * Utility class to serialize and deserialize {@link WifiConfiguration} object to XML &
     * vice versa.
     * This is used by both {@link com.android.server.wifi.WifiConfigStore} &
     * {@link com.android.server.wifi.WifiBackupRestore} modules.
     * The |writeConfigurationToXml| has 2 versions, one for backup and one for config store.
     * There is only 1 version of |parseXmlToConfiguration| for both backup & config store.
     * The parse method is written so that any element added/deleted in future revisions can
     * be easily handled.
     */
    public static class WifiConfigurationXmlUtil {
        /**
         * List of XML tags corresponding to WifiConfiguration object elements.
         */
        public static final String XML_TAG_SSID = "SSID";
        public static final String XML_TAG_BSSID = "BSSID";
        public static final String XML_TAG_CONFIG_KEY = "ConfigKey";
        public static final String XML_TAG_PRE_SHARED_KEY = "PreSharedKey";
        public static final String XML_TAG_WEP_KEYS = "WEPKeys";
        public static final String XML_TAG_WEP_TX_KEY_INDEX = "WEPTxKeyIndex";
        public static final String XML_TAG_HIDDEN_SSID = "HiddenSSID";
        public static final String XML_TAG_REQUIRE_PMF = "RequirePMF";
        public static final String XML_TAG_ALLOWED_KEY_MGMT = "AllowedKeyMgmt";
        public static final String XML_TAG_ALLOWED_PROTOCOLS = "AllowedProtocols";
        public static final String XML_TAG_ALLOWED_AUTH_ALGOS = "AllowedAuthAlgos";
        public static final String XML_TAG_ALLOWED_GROUP_CIPHERS = "AllowedGroupCiphers";
        public static final String XML_TAG_ALLOWED_PAIRWISE_CIPHERS = "AllowedPairwiseCiphers";
        public static final String XML_TAG_ALLOWED_GROUP_MGMT_CIPHERS = "AllowedGroupMgmtCiphers";
        public static final String XML_TAG_ALLOWED_SUITE_B_CIPHERS = "AllowedSuiteBCiphers";
        public static final String XML_TAG_SHARED = "Shared";
        public static final String XML_TAG_STATUS = "Status";
        public static final String XML_TAG_FQDN = "FQDN";
        public static final String XML_TAG_PROVIDER_FRIENDLY_NAME = "ProviderFriendlyName";
        public static final String XML_TAG_LINKED_NETWORKS_LIST = "LinkedNetworksList";
        public static final String XML_TAG_DEFAULT_GW_MAC_ADDRESS = "DefaultGwMacAddress";
        public static final String XML_TAG_VALIDATED_INTERNET_ACCESS = "ValidatedInternetAccess";
        public static final String XML_TAG_NO_INTERNET_ACCESS_EXPECTED = "NoInternetAccessExpected";
        public static final String XML_TAG_METERED_HINT = "MeteredHint";
        public static final String XML_TAG_METERED_OVERRIDE = "MeteredOverride";
        public static final String XML_TAG_USE_EXTERNAL_SCORES = "UseExternalScores";
        public static final String XML_TAG_NUM_ASSOCIATION = "NumAssociation";
        public static final String XML_TAG_CREATOR_UID = "CreatorUid";
        public static final String XML_TAG_CREATOR_NAME = "CreatorName";
        public static final String XML_TAG_CREATION_TIME = "CreationTime";
        public static final String XML_TAG_LAST_UPDATE_UID = "LastUpdateUid";
        public static final String XML_TAG_LAST_UPDATE_NAME = "LastUpdateName";
        public static final String XML_TAG_LAST_CONNECT_UID = "LastConnectUid";
        public static final String XML_TAG_IS_LEGACY_PASSPOINT_CONFIG = "IsLegacyPasspointConfig";
        public static final String XML_TAG_ROAMING_CONSORTIUM_OIS = "RoamingConsortiumOIs";
        public static final String XML_TAG_RANDOMIZED_MAC_ADDRESS = "RandomizedMacAddress";
        public static final String XML_TAG_MAC_RANDOMIZATION_SETTING = "MacRandomizationSetting";
        public static final String XML_TAG_SAE_PASSWORD_ID_KEY = "SaePasswordId";
        public static final String XML_TAG_CARRIER_ID = "CarrierId";
        public static final String XML_TAG_SHARE_THIS_AP = "ShareThisAp";

        public static final String XML_TAG_DPP_CONNECTOR = "DppConnector";
        public static final String XML_TAG_DPP_NETACCESSKEY = "DppNetAccessKey";
        public static final String XML_TAG_DPP_NETACCESSKEY_EXPIRY = "DppNetAccessKeyExpiry";
        public static final String XML_TAG_DPP_CSIGN = "DppCsign";

        /**
         * Write WepKeys to the XML stream.
         * WepKeys array is intialized in WifiConfiguration constructor, but all of the elements
         * are set to null. User may chose to set any one of the key elements in WifiConfiguration.
         * XmlUtils serialization doesn't handle this array of nulls well .
         * So, write empty strings if some of the keys are not initialized and null if all of
         * the elements are empty.
         */
        private static void writeWepKeysToXml(XmlSerializer out, String[] wepKeys)
                throws XmlPullParserException, IOException {
            String[] wepKeysToWrite = new String[wepKeys.length];
            boolean hasWepKey = false;
            for (int i = 0; i < wepKeys.length; i++) {
                if (wepKeys[i] == null) {
                    wepKeysToWrite[i] = new String();
                } else {
                    wepKeysToWrite[i] = wepKeys[i];
                    hasWepKey = true;
                }
            }
            if (hasWepKey) {
                XmlUtil.writeNextValue(out, XML_TAG_WEP_KEYS, wepKeysToWrite);
            } else {
                XmlUtil.writeNextValue(out, XML_TAG_WEP_KEYS, null);
            }
        }

        /**
         * Write preshared key to the XML stream.
         *
         * If encryptionUtil is null or if encryption fails for some reason, the pre-shared
         * key is stored in plaintext, else the encrypted psk is stored.
         */
        private static void writePreSharedKeyToXml(
                XmlSerializer out, String preSharedKey,
                @Nullable WifiConfigStoreEncryptionUtil encryptionUtil)
                throws XmlPullParserException, IOException {
            EncryptedData encryptedData = null;
            if (encryptionUtil != null) {
                if (preSharedKey != null) {
                    encryptedData = encryptionUtil.encrypt(preSharedKey.getBytes());
                    if (encryptedData == null) {
                        // We silently fail encryption failures!
                        Log.wtf(TAG, "Encryption of preSharedKey failed");
                    }
                }
            }
            if (encryptedData != null) {
                XmlUtil.writeNextSectionStart(out, XML_TAG_PRE_SHARED_KEY);
                EncryptedDataXmlUtil.writeToXml(out, encryptedData);
                XmlUtil.writeNextSectionEnd(out, XML_TAG_PRE_SHARED_KEY);
            } else {
                XmlUtil.writeNextValue(out, XML_TAG_PRE_SHARED_KEY, preSharedKey);
            }
        }

        /**
         * Write the Configuration data elements that are common for backup & config store to the
         * XML stream.
         *
         * @param out XmlSerializer instance pointing to the XML stream.
         * @param configuration WifiConfiguration object to be serialized.
         * @param encryptionUtil Instance of {@link EncryptedDataXmlUtil}. Backup/restore stores
         *                       keys unencrypted.
         */
        public static void writeCommonElementsToXml(
                XmlSerializer out, WifiConfiguration configuration,
                @Nullable WifiConfigStoreEncryptionUtil encryptionUtil)
                throws XmlPullParserException, IOException {
            XmlUtil.writeNextValue(out, XML_TAG_CONFIG_KEY, configuration.getKey());
            XmlUtil.writeNextValue(out, XML_TAG_SSID, configuration.SSID);
            XmlUtil.writeNextValue(out, XML_TAG_BSSID, configuration.BSSID);
            XmlUtil.writeNextValue(out, XML_TAG_SHARE_THIS_AP, configuration.shareThisAp);
            writePreSharedKeyToXml(out, configuration.preSharedKey, encryptionUtil);
            XmlUtil.writeNextValue(out, XML_TAG_SAE_PASSWORD_ID_KEY, configuration.saePasswordId);
            writeWepKeysToXml(out, configuration.wepKeys);
            XmlUtil.writeNextValue(out, XML_TAG_WEP_TX_KEY_INDEX, configuration.wepTxKeyIndex);
            XmlUtil.writeNextValue(out, XML_TAG_HIDDEN_SSID, configuration.hiddenSSID);
            XmlUtil.writeNextValue(out, XML_TAG_REQUIRE_PMF, configuration.requirePMF);
            XmlUtil.writeNextValue(
                    out, XML_TAG_ALLOWED_KEY_MGMT,
                    configuration.allowedKeyManagement.toByteArray());
            XmlUtil.writeNextValue(
                    out, XML_TAG_ALLOWED_PROTOCOLS,
                    configuration.allowedProtocols.toByteArray());
            XmlUtil.writeNextValue(
                    out, XML_TAG_ALLOWED_AUTH_ALGOS,
                    configuration.allowedAuthAlgorithms.toByteArray());
            XmlUtil.writeNextValue(
                    out, XML_TAG_ALLOWED_GROUP_CIPHERS,
                    configuration.allowedGroupCiphers.toByteArray());
            XmlUtil.writeNextValue(
                    out, XML_TAG_ALLOWED_PAIRWISE_CIPHERS,
                    configuration.allowedPairwiseCiphers.toByteArray());
            XmlUtil.writeNextValue(
                    out, XML_TAG_ALLOWED_GROUP_MGMT_CIPHERS,
                    configuration.allowedGroupManagementCiphers.toByteArray());
            XmlUtil.writeNextValue(
                    out, XML_TAG_ALLOWED_SUITE_B_CIPHERS,
                    configuration.allowedSuiteBCiphers.toByteArray());
            XmlUtil.writeNextValue(out, XML_TAG_SHARED, configuration.shared);
        }

        /**
         * Write the Configuration data elements for backup from the provided Configuration to the
         * XML stream.
         * Note: This is a subset of the elements serialized for config store.
         *
         * @param out           XmlSerializer instance pointing to the XML stream.
         * @param configuration WifiConfiguration object to be serialized.
         */
        public static void writeToXmlForBackup(XmlSerializer out, WifiConfiguration configuration)
                throws XmlPullParserException, IOException {
            writeCommonElementsToXml(out, configuration, null);
            XmlUtil.writeNextValue(out, XML_TAG_METERED_OVERRIDE, configuration.meteredOverride);
        }

        /**
         * Write the Configuration data elements for config store from the provided Configuration
         * to the XML stream.
         *
         * @param out XmlSerializer instance pointing to the XML stream.
         * @param configuration WifiConfiguration object to be serialized.
         * @param encryptionUtil Instance of {@link EncryptedDataXmlUtil}.
         */
        public static void writeToXmlForConfigStore(
                XmlSerializer out, WifiConfiguration configuration,
                @Nullable WifiConfigStoreEncryptionUtil encryptionUtil)
                throws XmlPullParserException, IOException {
            writeCommonElementsToXml(out, configuration, encryptionUtil);
            XmlUtil.writeNextValue(out, XML_TAG_STATUS, configuration.status);
            XmlUtil.writeNextValue(out, XML_TAG_FQDN, configuration.FQDN);
            XmlUtil.writeNextValue(
                    out, XML_TAG_PROVIDER_FRIENDLY_NAME, configuration.providerFriendlyName);
            XmlUtil.writeNextValue(
                    out, XML_TAG_LINKED_NETWORKS_LIST, configuration.linkedConfigurations);
            XmlUtil.writeNextValue(
                    out, XML_TAG_DEFAULT_GW_MAC_ADDRESS, configuration.defaultGwMacAddress);
            XmlUtil.writeNextValue(
                    out, XML_TAG_VALIDATED_INTERNET_ACCESS, configuration.validatedInternetAccess);
            XmlUtil.writeNextValue(
                    out, XML_TAG_NO_INTERNET_ACCESS_EXPECTED,
                    configuration.noInternetAccessExpected);
            XmlUtil.writeNextValue(out, XML_TAG_METERED_HINT, configuration.meteredHint);
            XmlUtil.writeNextValue(out, XML_TAG_METERED_OVERRIDE, configuration.meteredOverride);
            XmlUtil.writeNextValue(
                    out, XML_TAG_USE_EXTERNAL_SCORES, configuration.useExternalScores);
            XmlUtil.writeNextValue(out, XML_TAG_NUM_ASSOCIATION, configuration.numAssociation);
            XmlUtil.writeNextValue(out, XML_TAG_CREATOR_UID, configuration.creatorUid);
            XmlUtil.writeNextValue(out, XML_TAG_CREATOR_NAME, configuration.creatorName);
            XmlUtil.writeNextValue(out, XML_TAG_CREATION_TIME, configuration.creationTime);
            XmlUtil.writeNextValue(out, XML_TAG_LAST_UPDATE_UID, configuration.lastUpdateUid);
            XmlUtil.writeNextValue(out, XML_TAG_LAST_UPDATE_NAME, configuration.lastUpdateName);
            XmlUtil.writeNextValue(out, XML_TAG_LAST_CONNECT_UID, configuration.lastConnectUid);
            XmlUtil.writeNextValue(
                    out, XML_TAG_IS_LEGACY_PASSPOINT_CONFIG,
                    configuration.isLegacyPasspointConfig);
            XmlUtil.writeNextValue(
                    out, XML_TAG_ROAMING_CONSORTIUM_OIS, configuration.roamingConsortiumIds);
            XmlUtil.writeNextValue(out, XML_TAG_RANDOMIZED_MAC_ADDRESS,
                    configuration.getRandomizedMacAddress().toString());
            XmlUtil.writeNextValue(out, XML_TAG_MAC_RANDOMIZATION_SETTING,
                    configuration.macRandomizationSetting);
            XmlUtil.writeNextValue(out, XML_TAG_CARRIER_ID, configuration.carrierId);

            XmlUtil.writeNextValue(out, XML_TAG_DPP_CONNECTOR, configuration.dppConnector);
            XmlUtil.writeNextValue(out, XML_TAG_DPP_NETACCESSKEY, configuration.dppNetAccessKey);
            XmlUtil.writeNextValue(out, XML_TAG_DPP_NETACCESSKEY_EXPIRY, configuration.dppNetAccessKeyExpiry);
            XmlUtil.writeNextValue(out, XML_TAG_DPP_CSIGN, configuration.dppCsign);
        }

        /**
         * Populate wepKeys array elements only if they were non-empty in the backup data.
         *
         * @throws XmlPullParserException if parsing errors occur.
         */
        private static void populateWepKeysFromXmlValue(Object value, String[] wepKeys)
                throws XmlPullParserException, IOException {
            String[] wepKeysInData = (String[]) value;
            if (wepKeysInData == null) {
                return;
            }
            if (wepKeysInData.length != wepKeys.length) {
                throw new XmlPullParserException(
                        "Invalid Wep Keys length: " + wepKeysInData.length);
            }
            for (int i = 0; i < wepKeys.length; i++) {
                if (wepKeysInData[i].isEmpty()) {
                    wepKeys[i] = null;
                } else {
                    wepKeys[i] = wepKeysInData[i];
                }
            }
        }

        /**
         * Parses the configuration data elements from the provided XML stream to a
         * WifiConfiguration object.
         * Note: This is used for parsing both backup data and config store data. Looping through
         * the tags make it easy to add or remove elements in the future versions if needed.
         *
         * @param in XmlPullParser instance pointing to the XML stream.
         * @param outerTagDepth depth of the outer tag in the XML document.
         * @param shouldExpectEncryptedCredentials Whether to expect encrypted credentials or not.
         * @param encryptionUtil Instance of {@link EncryptedDataXmlUtil}.
         * @return Pair<Config key, WifiConfiguration object> if parsing is successful,
         * null otherwise.
         */
        public static Pair<String, WifiConfiguration> parseFromXml(
                XmlPullParser in, int outerTagDepth, boolean shouldExpectEncryptedCredentials,
                @Nullable WifiConfigStoreEncryptionUtil encryptionUtil)
                throws XmlPullParserException, IOException {
            WifiConfiguration configuration = new WifiConfiguration();
            String configKeyInData = null;
            boolean macRandomizationSettingExists = false;

            // Loop through and parse out all the elements from the stream within this section.
            while (!XmlUtil.isNextSectionEnd(in, outerTagDepth)) {
                if (in.getAttributeValue(null, "name") != null) {
                    // Value elements.
                    String[] valueName = new String[1];
                    Object value = XmlUtil.readCurrentValue(in, valueName);
                    if (valueName[0] == null) {
                        throw new XmlPullParserException("Missing value name");
                    }
                    switch (valueName[0]) {
                        case XML_TAG_CONFIG_KEY:
                            configKeyInData = (String) value;
                            break;
                        case XML_TAG_SSID:
                            configuration.SSID = (String) value;
                            break;
                        case XML_TAG_BSSID:
                            configuration.BSSID = (String) value;
                            break;
                        case XML_TAG_SHARE_THIS_AP:
                            configuration.shareThisAp = (boolean) value;
                            break;
                        case XML_TAG_PRE_SHARED_KEY:
                            configuration.preSharedKey = (String) value;
                            break;
                        case XML_TAG_SAE_PASSWORD_ID_KEY:
                            configuration.saePasswordId = (String) value;
                            break;
                        case XML_TAG_WEP_KEYS:
                            populateWepKeysFromXmlValue(value, configuration.wepKeys);
                            break;
                        case XML_TAG_WEP_TX_KEY_INDEX:
                            configuration.wepTxKeyIndex = (int) value;
                            break;
                        case XML_TAG_HIDDEN_SSID:
                            configuration.hiddenSSID = (boolean) value;
                            break;
                        case XML_TAG_REQUIRE_PMF:
                            configuration.requirePMF = (boolean) value;
                            break;
                        case XML_TAG_ALLOWED_KEY_MGMT:
                            byte[] allowedKeyMgmt = (byte[]) value;
                            configuration.allowedKeyManagement = BitSet.valueOf(allowedKeyMgmt);
                            break;
                        case XML_TAG_ALLOWED_PROTOCOLS:
                            byte[] allowedProtocols = (byte[]) value;
                            configuration.allowedProtocols = BitSet.valueOf(allowedProtocols);
                            break;
                        case XML_TAG_ALLOWED_AUTH_ALGOS:
                            byte[] allowedAuthAlgorithms = (byte[]) value;
                            configuration.allowedAuthAlgorithms = BitSet.valueOf(
                                    allowedAuthAlgorithms);
                            break;
                        case XML_TAG_ALLOWED_GROUP_CIPHERS:
                            byte[] allowedGroupCiphers = (byte[]) value;
                            configuration.allowedGroupCiphers = BitSet.valueOf(allowedGroupCiphers);
                            break;
                        case XML_TAG_ALLOWED_PAIRWISE_CIPHERS:
                            byte[] allowedPairwiseCiphers = (byte[]) value;
                            configuration.allowedPairwiseCiphers =
                                    BitSet.valueOf(allowedPairwiseCiphers);
                            break;
                        case XML_TAG_ALLOWED_GROUP_MGMT_CIPHERS:
                            byte[] allowedGroupMgmtCiphers = (byte[]) value;
                            configuration.allowedGroupManagementCiphers =
                                    BitSet.valueOf(allowedGroupMgmtCiphers);
                            break;
                        case XML_TAG_ALLOWED_SUITE_B_CIPHERS:
                            byte[] allowedSuiteBCiphers = (byte[]) value;
                            configuration.allowedSuiteBCiphers =
                                    BitSet.valueOf(allowedSuiteBCiphers);
                            break;
                        case XML_TAG_SHARED:
                            configuration.shared = (boolean) value;
                            break;
                        case XML_TAG_STATUS:
                            int status = (int) value;
                            // Any network which was CURRENT before reboot needs
                            // to be restored to ENABLED.
                            if (status == WifiConfiguration.Status.CURRENT) {
                                status = WifiConfiguration.Status.ENABLED;
                            }
                            configuration.status = status;
                            break;
                        case XML_TAG_FQDN:
                            configuration.FQDN = (String) value;
                            break;
                        case XML_TAG_PROVIDER_FRIENDLY_NAME:
                            configuration.providerFriendlyName = (String) value;
                            break;
                        case XML_TAG_LINKED_NETWORKS_LIST:
                            configuration.linkedConfigurations = (HashMap<String, Integer>) value;
                            break;
                        case XML_TAG_DEFAULT_GW_MAC_ADDRESS:
                            configuration.defaultGwMacAddress = (String) value;
                            break;
                        case XML_TAG_VALIDATED_INTERNET_ACCESS:
                            configuration.validatedInternetAccess = (boolean) value;
                            break;
                        case XML_TAG_NO_INTERNET_ACCESS_EXPECTED:
                            configuration.noInternetAccessExpected = (boolean) value;
                            break;
                        case XML_TAG_METERED_HINT:
                            configuration.meteredHint = (boolean) value;
                            break;
                        case XML_TAG_METERED_OVERRIDE:
                            configuration.meteredOverride = (int) value;
                            break;
                        case XML_TAG_USE_EXTERNAL_SCORES:
                            configuration.useExternalScores = (boolean) value;
                            break;
                        case XML_TAG_NUM_ASSOCIATION:
                            configuration.numAssociation = (int) value;
                            break;
                        case XML_TAG_CREATOR_UID:
                            configuration.creatorUid = (int) value;
                            break;
                        case XML_TAG_CREATOR_NAME:
                            configuration.creatorName = (String) value;
                            break;
                        case XML_TAG_CREATION_TIME:
                            configuration.creationTime = (String) value;
                            break;
                        case XML_TAG_LAST_UPDATE_UID:
                            configuration.lastUpdateUid = (int) value;
                            break;
                        case XML_TAG_LAST_UPDATE_NAME:
                            configuration.lastUpdateName = (String) value;
                            break;
                        case XML_TAG_LAST_CONNECT_UID:
                            configuration.lastConnectUid = (int) value;
                            break;
                        case XML_TAG_IS_LEGACY_PASSPOINT_CONFIG:
                            configuration.isLegacyPasspointConfig = (boolean) value;
                            break;
                        case XML_TAG_ROAMING_CONSORTIUM_OIS:
                            configuration.roamingConsortiumIds = (long[]) value;
                            break;
                        case XML_TAG_RANDOMIZED_MAC_ADDRESS:
                            configuration.setRandomizedMacAddress(
                                    MacAddress.fromString((String) value));
                            break;
                        case XML_TAG_DPP_CONNECTOR:
                            configuration.dppConnector = (String) value;
                            break;
                        case XML_TAG_DPP_NETACCESSKEY:
                            configuration.dppNetAccessKey = (String) value;
                            break;
                        case XML_TAG_DPP_NETACCESSKEY_EXPIRY:
                            configuration.dppNetAccessKeyExpiry = (int) value;
                            break;
                        case XML_TAG_DPP_CSIGN:
                            configuration.dppCsign = (String) value;
                            break;
                        case XML_TAG_MAC_RANDOMIZATION_SETTING:
                            configuration.macRandomizationSetting = (int) value;
                            macRandomizationSettingExists = true;
                            break;
                        case XML_TAG_CARRIER_ID:
                            configuration.carrierId = (int) value;
                            break;
                        default:
                            Log.w(TAG, "Ignoring unknown value name found: " + valueName[0]);
                            break;
                    }
                } else {
                    String tagName = in.getName();
                    if (tagName == null) {
                        throw new XmlPullParserException("Unexpected null tag found");
                    }
                    switch (tagName) {
                        case XML_TAG_PRE_SHARED_KEY:
                            if (!shouldExpectEncryptedCredentials || encryptionUtil == null) {
                                throw new XmlPullParserException(
                                        "Encrypted preSharedKey section not expected");
                            }
                            EncryptedData encryptedData =
                                    EncryptedDataXmlUtil.parseFromXml(in, outerTagDepth + 1);
                            byte[] preSharedKeyBytes = encryptionUtil.decrypt(encryptedData);
                            if (preSharedKeyBytes == null) {
                                Log.wtf(TAG, "Decryption of preSharedKey failed");
                            } else {
                                configuration.preSharedKey = new String(preSharedKeyBytes);
                            }
                            break;
                        default:
                            Log.w(TAG, "Ignoring unknown tag found: " + tagName);
                            break;
                    }
                }
            }
            if (!macRandomizationSettingExists) {
                configuration.macRandomizationSetting = WifiConfiguration.RANDOMIZATION_NONE;
            }
            return Pair.create(configKeyInData, configuration);
        }
    }

    /**
     * Utility class to serialize and deseriaize {@link IpConfiguration} object to XML & vice versa.
     * This is used by both {@link com.android.server.wifi.WifiConfigStore} &
     * {@link com.android.server.wifi.WifiBackupRestore} modules.
     */
    public static class IpConfigurationXmlUtil {

        /**
         * List of XML tags corresponding to IpConfiguration object elements.
         */
        public static final String XML_TAG_IP_ASSIGNMENT = "IpAssignment";
        public static final String XML_TAG_LINK_ADDRESS = "LinkAddress";
        public static final String XML_TAG_LINK_PREFIX_LENGTH = "LinkPrefixLength";
        public static final String XML_TAG_GATEWAY_ADDRESS = "GatewayAddress";
        public static final String XML_TAG_DNS_SERVER_ADDRESSES = "DNSServers";
        public static final String XML_TAG_PROXY_SETTINGS = "ProxySettings";
        public static final String XML_TAG_PROXY_HOST = "ProxyHost";
        public static final String XML_TAG_PROXY_PORT = "ProxyPort";
        public static final String XML_TAG_PROXY_PAC_FILE = "ProxyPac";
        public static final String XML_TAG_PROXY_EXCLUSION_LIST = "ProxyExclusionList";

        private static List<String> parseProxyExclusionListString(
                @Nullable String exclusionListString) {
            if (exclusionListString == null) {
                return Collections.emptyList();
            } else {
                return Arrays.asList(exclusionListString.toLowerCase(Locale.ROOT).split(","));
            }
        }

        private static String generateProxyExclusionListString(@NonNull String[] exclusionList) {
            return TextUtils.join(",", exclusionList);
        }

        /**
         * Write the static IP configuration data elements to XML stream.
         */
        private static void writeStaticIpConfigurationToXml(
                XmlSerializer out, StaticIpConfiguration staticIpConfiguration)
                throws XmlPullParserException, IOException {
            if (staticIpConfiguration.getIpAddress() != null) {
                XmlUtil.writeNextValue(
                        out, XML_TAG_LINK_ADDRESS,
                        staticIpConfiguration.getIpAddress().getAddress().getHostAddress());
                XmlUtil.writeNextValue(
                        out, XML_TAG_LINK_PREFIX_LENGTH,
                        staticIpConfiguration.getIpAddress().getPrefixLength());
            } else {
                XmlUtil.writeNextValue(
                        out, XML_TAG_LINK_ADDRESS, null);
                XmlUtil.writeNextValue(
                        out, XML_TAG_LINK_PREFIX_LENGTH, null);
            }
            if (staticIpConfiguration.getGateway() != null) {
                XmlUtil.writeNextValue(
                        out, XML_TAG_GATEWAY_ADDRESS,
                        staticIpConfiguration.getGateway().getHostAddress());
            } else {
                XmlUtil.writeNextValue(
                        out, XML_TAG_GATEWAY_ADDRESS, null);

            }
            // Create a string array of DNS server addresses
            String[] dnsServers = new String[staticIpConfiguration.getDnsServers().size()];
            int dnsServerIdx = 0;
            for (InetAddress inetAddr : staticIpConfiguration.getDnsServers()) {
                dnsServers[dnsServerIdx++] = inetAddr.getHostAddress();
            }
            XmlUtil.writeNextValue(
                    out, XML_TAG_DNS_SERVER_ADDRESSES, dnsServers);
        }

        /**
         * Write the IP configuration data elements from the provided Configuration to the XML
         * stream.
         *
         * @param out             XmlSerializer instance pointing to the XML stream.
         * @param ipConfiguration IpConfiguration object to be serialized.
         */
        public static void writeToXml(XmlSerializer out, IpConfiguration ipConfiguration)
                throws XmlPullParserException, IOException {
            // Write IP assignment settings
            XmlUtil.writeNextValue(out, XML_TAG_IP_ASSIGNMENT,
                    ipConfiguration.getIpAssignment().toString());
            switch (ipConfiguration.getIpAssignment()) {
                case STATIC:
                    writeStaticIpConfigurationToXml(
                            out, ipConfiguration.getStaticIpConfiguration());
                    break;
                default:
                    Log.w(TAG, "Ignoring unknown ip assignment type: "
                            + ipConfiguration.getIpAssignment());
                    break;
            }

            // Write proxy settings
            XmlUtil.writeNextValue(
                    out, XML_TAG_PROXY_SETTINGS,
                    ipConfiguration.getProxySettings().toString());
            switch (ipConfiguration.getProxySettings()) {
                case STATIC:
                    XmlUtil.writeNextValue(
                            out, XML_TAG_PROXY_HOST,
                            ipConfiguration.getHttpProxy().getHost());
                    XmlUtil.writeNextValue(
                            out, XML_TAG_PROXY_PORT,
                            ipConfiguration.getHttpProxy().getPort());
                    XmlUtil.writeNextValue(
                            out, XML_TAG_PROXY_EXCLUSION_LIST,
                            generateProxyExclusionListString(
                                    ipConfiguration.getHttpProxy().getExclusionList()));
                    break;
                case PAC:
                    XmlUtil.writeNextValue(
                            out, XML_TAG_PROXY_PAC_FILE,
                            ipConfiguration.getHttpProxy().getPacFileUrl().toString());
                    break;
                default:
                    Log.w(TAG, "Ignoring unknown proxy settings type: "
                            + ipConfiguration.getProxySettings());
                    break;
            }
        }

        /**
         * Parse out the static IP configuration from the XML stream.
         */
        private static StaticIpConfiguration parseStaticIpConfigurationFromXml(XmlPullParser in)
                throws XmlPullParserException, IOException {
            StaticIpConfiguration.Builder builder = new StaticIpConfiguration.Builder();

            String linkAddressString =
                    (String) XmlUtil.readNextValueWithName(in, XML_TAG_LINK_ADDRESS);
            Integer linkPrefixLength =
                    (Integer) XmlUtil.readNextValueWithName(in, XML_TAG_LINK_PREFIX_LENGTH);
            if (linkAddressString != null && linkPrefixLength != null) {
                LinkAddress linkAddress = new LinkAddress(
                        InetAddresses.parseNumericAddress(linkAddressString),
                        linkPrefixLength);
                if (linkAddress.getAddress() instanceof Inet4Address) {
                    builder.setIpAddress(linkAddress);
                } else {
                    Log.w(TAG, "Non-IPv4 address: " + linkAddress);
                }
            }
            String gatewayAddressString =
                    (String) XmlUtil.readNextValueWithName(in, XML_TAG_GATEWAY_ADDRESS);
            if (gatewayAddressString != null) {
                InetAddress gateway =
                        InetAddresses.parseNumericAddress(gatewayAddressString);
                RouteInfo route = new RouteInfo(null, gateway, null, RouteInfo.RTN_UNICAST);
                if (route.isDefaultRoute()
                        && route.getDestination().getAddress() instanceof Inet4Address) {
                    builder.setGateway(gateway);
                } else {
                    Log.w(TAG, "Non-IPv4 default route: " + route);
                }
            }
            String[] dnsServerAddressesString =
                    (String[]) XmlUtil.readNextValueWithName(in, XML_TAG_DNS_SERVER_ADDRESSES);
            if (dnsServerAddressesString != null) {
                List<InetAddress> dnsServerAddresses = new ArrayList<>();
                for (String dnsServerAddressString : dnsServerAddressesString) {
                    InetAddress dnsServerAddress =
                            InetAddresses.parseNumericAddress(dnsServerAddressString);
                    dnsServerAddresses.add(dnsServerAddress);
                }
                builder.setDnsServers(dnsServerAddresses);
            }
            return builder.build();
        }

        /**
         * Parses the IP configuration data elements from the provided XML stream to an
         * IpConfiguration object.
         *
         * @param in            XmlPullParser instance pointing to the XML stream.
         * @param outerTagDepth depth of the outer tag in the XML document.
         * @return IpConfiguration object if parsing is successful, null otherwise.
         */
        public static IpConfiguration parseFromXml(XmlPullParser in, int outerTagDepth)
                throws XmlPullParserException, IOException {
            IpConfiguration ipConfiguration = new IpConfiguration();

            // Parse out the IP assignment info first.
            String ipAssignmentString =
                    (String) XmlUtil.readNextValueWithName(in, XML_TAG_IP_ASSIGNMENT);
            IpAssignment ipAssignment = IpAssignment.valueOf(ipAssignmentString);
            ipConfiguration.setIpAssignment(ipAssignment);
            switch (ipAssignment) {
                case STATIC:
                    ipConfiguration.setStaticIpConfiguration(parseStaticIpConfigurationFromXml(in));
                    break;
                case DHCP:
                case UNASSIGNED:
                    break;
                default:
                    Log.w(TAG, "Ignoring unknown ip assignment type: " + ipAssignment);
                    break;
            }

            // Parse out the proxy settings next.
            String proxySettingsString =
                    (String) XmlUtil.readNextValueWithName(in, XML_TAG_PROXY_SETTINGS);
            ProxySettings proxySettings = ProxySettings.valueOf(proxySettingsString);
            ipConfiguration.setProxySettings(proxySettings);
            switch (proxySettings) {
                case STATIC:
                    String proxyHost =
                            (String) XmlUtil.readNextValueWithName(in, XML_TAG_PROXY_HOST);
                    int proxyPort =
                            (int) XmlUtil.readNextValueWithName(in, XML_TAG_PROXY_PORT);
                    String proxyExclusionList =
                            (String) XmlUtil.readNextValueWithName(
                                    in, XML_TAG_PROXY_EXCLUSION_LIST);
                    ipConfiguration.setHttpProxy(
                            ProxyInfo.buildDirectProxy(
                                    proxyHost, proxyPort,
                                    parseProxyExclusionListString(proxyExclusionList)));
                    break;
                case PAC:
                    String proxyPacFile =
                            (String) XmlUtil.readNextValueWithName(in, XML_TAG_PROXY_PAC_FILE);
                    ipConfiguration.setHttpProxy(
                            ProxyInfo.buildPacProxy(Uri.parse(proxyPacFile)));
                    break;
                case NONE:
                case UNASSIGNED:
                    break;
                default:
                    Log.w(TAG, "Ignoring unknown proxy settings type: " + proxySettings);
                    break;
            }
            return ipConfiguration;
        }
    }

    /**
     * Utility class to serialize and deseriaize {@link NetworkSelectionStatus} object to XML &
     * vice versa. This is used by {@link com.android.server.wifi.WifiConfigStore} module.
     */
    public static class NetworkSelectionStatusXmlUtil {

        /**
         * List of XML tags corresponding to NetworkSelectionStatus object elements.
         */
        public static final String XML_TAG_SELECTION_STATUS = "SelectionStatus";
        public static final String XML_TAG_DISABLE_REASON = "DisableReason";
        public static final String XML_TAG_CONNECT_CHOICE = "ConnectChoice";
        public static final String XML_TAG_CONNECT_CHOICE_TIMESTAMP = "ConnectChoiceTimeStamp";
        public static final String XML_TAG_HAS_EVER_CONNECTED = "HasEverConnected";

        /**
         * Write the NetworkSelectionStatus data elements from the provided status to the XML
         * stream.
         *
         * @param out             XmlSerializer instance pointing to the XML stream.
         * @param selectionStatus NetworkSelectionStatus object to be serialized.
         */
        public static void writeToXml(XmlSerializer out, NetworkSelectionStatus selectionStatus)
                throws XmlPullParserException, IOException {
            XmlUtil.writeNextValue(
                    out, XML_TAG_SELECTION_STATUS, selectionStatus.getNetworkStatusString());
            XmlUtil.writeNextValue(
                    out, XML_TAG_DISABLE_REASON, selectionStatus.getNetworkDisableReasonString());
            XmlUtil.writeNextValue(out, XML_TAG_CONNECT_CHOICE, selectionStatus.getConnectChoice());
            XmlUtil.writeNextValue(
                    out, XML_TAG_CONNECT_CHOICE_TIMESTAMP,
                    selectionStatus.getConnectChoiceTimestamp());
            XmlUtil.writeNextValue(
                    out, XML_TAG_HAS_EVER_CONNECTED, selectionStatus.getHasEverConnected());
        }

        /**
         * Parses the NetworkSelectionStatus data elements from the provided XML stream to a
         * NetworkSelectionStatus object.
         *
         * @param in            XmlPullParser instance pointing to the XML stream.
         * @param outerTagDepth depth of the outer tag in the XML document.
         * @return NetworkSelectionStatus object if parsing is successful, null otherwise.
         */
        public static NetworkSelectionStatus parseFromXml(XmlPullParser in, int outerTagDepth)
                throws XmlPullParserException, IOException {
            NetworkSelectionStatus selectionStatus = new NetworkSelectionStatus();
            String statusString = "";
            String disableReasonString = "";

            // Loop through and parse out all the elements from the stream within this section.
            while (!XmlUtil.isNextSectionEnd(in, outerTagDepth)) {
                String[] valueName = new String[1];
                Object value = XmlUtil.readCurrentValue(in, valueName);
                if (valueName[0] == null) {
                    throw new XmlPullParserException("Missing value name");
                }
                switch (valueName[0]) {
                    case XML_TAG_SELECTION_STATUS:
                        statusString = (String) value;
                        break;
                    case XML_TAG_DISABLE_REASON:
                        disableReasonString = (String) value;
                        break;
                    case XML_TAG_CONNECT_CHOICE:
                        selectionStatus.setConnectChoice((String) value);
                        break;
                    case XML_TAG_CONNECT_CHOICE_TIMESTAMP:
                        selectionStatus.setConnectChoiceTimestamp((long) value);
                        break;
                    case XML_TAG_HAS_EVER_CONNECTED:
                        selectionStatus.setHasEverConnected((boolean) value);
                        break;
                    default:
                        Log.w(TAG, "Ignoring unknown value name found: " + valueName[0]);
                        break;
                }
            }
            // Now figure out the network selection status codes from |selectionStatusString| &
            // |disableReasonString|.
            int status =
                    Arrays.asList(NetworkSelectionStatus.QUALITY_NETWORK_SELECTION_STATUS)
                            .indexOf(statusString);
            int disableReason =
                    NetworkSelectionStatus.getDisableReasonByString(disableReasonString);

            // If either of the above codes are invalid or if the network was temporarily disabled
            // (blacklisted), restore the status as enabled. We don't want to persist blacklists
            // across reboots.
            if (status == -1 || disableReason == -1 ||
                    status == NetworkSelectionStatus.NETWORK_SELECTION_TEMPORARY_DISABLED) {
                status = NetworkSelectionStatus.NETWORK_SELECTION_ENABLED;
                disableReason = NetworkSelectionStatus.NETWORK_SELECTION_ENABLE;
            }
            selectionStatus.setNetworkSelectionStatus(status);
            selectionStatus.setNetworkSelectionDisableReason(disableReason);
            return selectionStatus;
        }
    }

    /**
     * Utility class to serialize and deseriaize {@link WifiEnterpriseConfig} object to XML &
     * vice versa. This is used by {@link com.android.server.wifi.WifiConfigStore} module.
     */
    public static class WifiEnterpriseConfigXmlUtil {

        /**
         * List of XML tags corresponding to WifiEnterpriseConfig object elements.
         */
        public static final String XML_TAG_IDENTITY = "Identity";
        public static final String XML_TAG_ANON_IDENTITY = "AnonIdentity";
        public static final String XML_TAG_PASSWORD = "Password";
        public static final String XML_TAG_CLIENT_CERT = "ClientCert";
        public static final String XML_TAG_CA_CERT = "CaCert";
        public static final String XML_TAG_SUBJECT_MATCH = "SubjectMatch";
        public static final String XML_TAG_ENGINE = "Engine";
        public static final String XML_TAG_ENGINE_ID = "EngineId";
        public static final String XML_TAG_PRIVATE_KEY_ID = "PrivateKeyId";
        public static final String XML_TAG_ALT_SUBJECT_MATCH = "AltSubjectMatch";
        public static final String XML_TAG_DOM_SUFFIX_MATCH = "DomSuffixMatch";
        public static final String XML_TAG_CA_PATH = "CaPath";
        public static final String XML_TAG_EAP_METHOD = "EapMethod";
        public static final String XML_TAG_PHASE2_METHOD = "Phase2Method";
        public static final String XML_TAG_PLMN = "PLMN";
        public static final String XML_TAG_REALM = "Realm";
        public static final String XML_TAG_OCSP = "Ocsp";
<<<<<<< HEAD
        public static final String XML_TAG_SIMNUM = "SimNum";
=======
        public static final String XML_TAG_WAPI_CERT_SUITE = "WapiCertSuite";
>>>>>>> bfa0f0ab

        /**
         * Write password key to the XML stream.
         *
         * If encryptionUtil is null or if encryption fails for some reason, the password is stored
         * in plaintext, else the encrypted psk is stored.
         */
        private static void writePasswordToXml(
                XmlSerializer out, String password,
                @Nullable WifiConfigStoreEncryptionUtil encryptionUtil)
                throws XmlPullParserException, IOException {
            EncryptedData encryptedData = null;
            if (encryptionUtil != null) {
                if (password != null) {
                    encryptedData = encryptionUtil.encrypt(password.getBytes());
                    if (encryptedData == null) {
                        // We silently fail encryption failures!
                        Log.wtf(TAG, "Encryption of password failed");
                    }
                }
            }
            if (encryptedData != null) {
                XmlUtil.writeNextSectionStart(out, XML_TAG_PASSWORD);
                EncryptedDataXmlUtil.writeToXml(out, encryptedData);
                XmlUtil.writeNextSectionEnd(out, XML_TAG_PASSWORD);
            } else {
                XmlUtil.writeNextValue(out, XML_TAG_PASSWORD, password);
            }
        }

        /**
         * Write the WifiEnterpriseConfig data elements from the provided config to the XML
         * stream.
         *
         * @param out XmlSerializer instance pointing to the XML stream.
         * @param enterpriseConfig WifiEnterpriseConfig object to be serialized.
         * @param encryptionUtil Instance of {@link EncryptedDataXmlUtil}.
         */
        public static void writeToXml(XmlSerializer out, WifiEnterpriseConfig enterpriseConfig,
                @Nullable WifiConfigStoreEncryptionUtil encryptionUtil)
                throws XmlPullParserException, IOException {
            XmlUtil.writeNextValue(out, XML_TAG_IDENTITY,
                    enterpriseConfig.getFieldValue(WifiEnterpriseConfig.IDENTITY_KEY));
            XmlUtil.writeNextValue(out, XML_TAG_ANON_IDENTITY,
                    enterpriseConfig.getFieldValue(WifiEnterpriseConfig.ANON_IDENTITY_KEY));
            writePasswordToXml(
                    out, enterpriseConfig.getFieldValue(WifiEnterpriseConfig.PASSWORD_KEY),
                    encryptionUtil);
            XmlUtil.writeNextValue(out, XML_TAG_CLIENT_CERT,
                    enterpriseConfig.getFieldValue(WifiEnterpriseConfig.CLIENT_CERT_KEY));
            XmlUtil.writeNextValue(out, XML_TAG_CA_CERT,
                    enterpriseConfig.getFieldValue(WifiEnterpriseConfig.CA_CERT_KEY));
            XmlUtil.writeNextValue(out, XML_TAG_SUBJECT_MATCH,
                    enterpriseConfig.getFieldValue(WifiEnterpriseConfig.SUBJECT_MATCH_KEY));
            XmlUtil.writeNextValue(out, XML_TAG_ENGINE,
                    enterpriseConfig.getFieldValue(WifiEnterpriseConfig.ENGINE_KEY));
            XmlUtil.writeNextValue(out, XML_TAG_ENGINE_ID,
                    enterpriseConfig.getFieldValue(WifiEnterpriseConfig.ENGINE_ID_KEY));
            XmlUtil.writeNextValue(out, XML_TAG_PRIVATE_KEY_ID,
                    enterpriseConfig.getFieldValue(WifiEnterpriseConfig.PRIVATE_KEY_ID_KEY));
            XmlUtil.writeNextValue(out, XML_TAG_ALT_SUBJECT_MATCH,
                    enterpriseConfig.getFieldValue(WifiEnterpriseConfig.ALTSUBJECT_MATCH_KEY));
            XmlUtil.writeNextValue(out, XML_TAG_DOM_SUFFIX_MATCH,
                    enterpriseConfig.getFieldValue(WifiEnterpriseConfig.DOM_SUFFIX_MATCH_KEY));
            XmlUtil.writeNextValue(out, XML_TAG_CA_PATH,
                    enterpriseConfig.getFieldValue(WifiEnterpriseConfig.CA_PATH_KEY));
            XmlUtil.writeNextValue(out, XML_TAG_EAP_METHOD, enterpriseConfig.getEapMethod());
            XmlUtil.writeNextValue(out, XML_TAG_PHASE2_METHOD, enterpriseConfig.getPhase2Method());
            XmlUtil.writeNextValue(out, XML_TAG_PLMN, enterpriseConfig.getPlmn());
            XmlUtil.writeNextValue(out, XML_TAG_REALM, enterpriseConfig.getRealm());
            XmlUtil.writeNextValue(out, XML_TAG_OCSP, enterpriseConfig.getOcsp());
<<<<<<< HEAD
            XmlUtil.writeNextValue(out, XML_TAG_SIMNUM, enterpriseConfig.getSimNum());
=======
            XmlUtil.writeNextValue(out,
                    XML_TAG_WAPI_CERT_SUITE, enterpriseConfig.getWapiCertSuite());
>>>>>>> bfa0f0ab
        }

        /**
         * Parses the data elements from the provided XML stream to a WifiEnterpriseConfig object.
         *
         * @param in XmlPullParser instance pointing to the XML stream.
         * @param outerTagDepth depth of the outer tag in the XML document.
         * @param shouldExpectEncryptedCredentials Whether to expect encrypted credentials or not.
         * @param encryptionUtil Instance of {@link EncryptedDataXmlUtil}.
         * @return WifiEnterpriseConfig object if parsing is successful, null otherwise.
         */
        public static WifiEnterpriseConfig parseFromXml(XmlPullParser in, int outerTagDepth,
                boolean shouldExpectEncryptedCredentials,
                @Nullable WifiConfigStoreEncryptionUtil encryptionUtil)
                throws XmlPullParserException, IOException {
            WifiEnterpriseConfig enterpriseConfig = new WifiEnterpriseConfig();

            // Loop through and parse out all the elements from the stream within this section.
            while (XmlUtils.nextElementWithin(in, outerTagDepth)) {
                if (in.getAttributeValue(null, "name") != null) {
                    // Value elements.
                    String[] valueName = new String[1];
                    Object value = XmlUtil.readCurrentValue(in, valueName);
                    if (valueName[0] == null) {
                        throw new XmlPullParserException("Missing value name");
                    }
                    switch (valueName[0]) {
                        case XML_TAG_IDENTITY:
                            enterpriseConfig.setFieldValue(
                                    WifiEnterpriseConfig.IDENTITY_KEY, (String) value);
                            break;
                        case XML_TAG_ANON_IDENTITY:
                            enterpriseConfig.setFieldValue(
                                    WifiEnterpriseConfig.ANON_IDENTITY_KEY, (String) value);
                            break;
                        case XML_TAG_PASSWORD:
                            enterpriseConfig.setFieldValue(
                                    WifiEnterpriseConfig.PASSWORD_KEY, (String) value);
                            if (shouldExpectEncryptedCredentials
                                    && !TextUtils.isEmpty(enterpriseConfig.getFieldValue(
                                            WifiEnterpriseConfig.PASSWORD_KEY))) {
                                // Indicates that encryption of password failed when it was last
                                // written.
                                Log.e(TAG, "password value not expected");
                            }
                            break;
                        case XML_TAG_CLIENT_CERT:
                            enterpriseConfig.setFieldValue(
                                    WifiEnterpriseConfig.CLIENT_CERT_KEY, (String) value);
                            break;
                        case XML_TAG_CA_CERT:
                            enterpriseConfig.setFieldValue(
                                    WifiEnterpriseConfig.CA_CERT_KEY, (String) value);
                            break;
                        case XML_TAG_SUBJECT_MATCH:
                            enterpriseConfig.setFieldValue(
                                    WifiEnterpriseConfig.SUBJECT_MATCH_KEY, (String) value);
                            break;
                        case XML_TAG_ENGINE:
                            enterpriseConfig.setFieldValue(
                                    WifiEnterpriseConfig.ENGINE_KEY, (String) value);
                            break;
                        case XML_TAG_ENGINE_ID:
                            enterpriseConfig.setFieldValue(
                                    WifiEnterpriseConfig.ENGINE_ID_KEY, (String) value);
                            break;
                        case XML_TAG_PRIVATE_KEY_ID:
                            enterpriseConfig.setFieldValue(
                                    WifiEnterpriseConfig.PRIVATE_KEY_ID_KEY, (String) value);
                            break;
                        case XML_TAG_ALT_SUBJECT_MATCH:
                            enterpriseConfig.setFieldValue(
                                    WifiEnterpriseConfig.ALTSUBJECT_MATCH_KEY, (String) value);
                            break;
                        case XML_TAG_DOM_SUFFIX_MATCH:
                            enterpriseConfig.setFieldValue(
                                    WifiEnterpriseConfig.DOM_SUFFIX_MATCH_KEY, (String) value);
                            break;
                        case XML_TAG_CA_PATH:
                            enterpriseConfig.setFieldValue(
                                    WifiEnterpriseConfig.CA_PATH_KEY, (String) value);
                            break;
                        case XML_TAG_OCSP:
                            enterpriseConfig.setOcsp((int) value);
                            break;
                        case XML_TAG_EAP_METHOD:
                            enterpriseConfig.setEapMethod((int) value);
                            break;
                        case XML_TAG_PHASE2_METHOD:
                            enterpriseConfig.setPhase2Method((int) value);
                            break;
                        case XML_TAG_PLMN:
                            enterpriseConfig.setPlmn((String) value);
                            break;
                        case XML_TAG_REALM:
                            enterpriseConfig.setRealm((String) value);
                            break;
<<<<<<< HEAD
                        case XML_TAG_SIMNUM:
                            int sim_num;
                            try {
                                sim_num = Integer.parseInt((String) value);
                            } catch (NumberFormatException e) {
                                sim_num = -1;
                            }
                            if (sim_num > 0) {
                                enterpriseConfig.setSimNum(sim_num);
                            }
=======
                        case XML_TAG_WAPI_CERT_SUITE:
                            enterpriseConfig.setWapiCertSuite((String) value);
>>>>>>> bfa0f0ab
                            break;
                        default:
                            Log.w(TAG, "Ignoring unknown value name found: " + valueName[0]);
                            break;
                    }
                } else {
                    String tagName = in.getName();
                    if (tagName == null) {
                        throw new XmlPullParserException("Unexpected null tag found");
                    }
                    switch (tagName) {
                        case XML_TAG_PASSWORD:
                            if (!shouldExpectEncryptedCredentials || encryptionUtil == null) {
                                throw new XmlPullParserException(
                                        "encrypted password section not expected");
                            }
                            EncryptedData encryptedData =
                                    EncryptedDataXmlUtil.parseFromXml(in, outerTagDepth + 1);
                            byte[] passwordBytes = encryptionUtil.decrypt(encryptedData);
                            if (passwordBytes == null) {
                                Log.wtf(TAG, "Decryption of password failed");
                            } else {
                                enterpriseConfig.setFieldValue(
                                        WifiEnterpriseConfig.PASSWORD_KEY,
                                        new String(passwordBytes));
                            }
                            break;
                        default:
                            Log.w(TAG, "Ignoring unknown tag name found: " + tagName);
                            break;
                    }
                }
            }
            return enterpriseConfig;
        }
    }

    /**
     * Utility class to serialize and deseriaize {@link EncryptedData} object to XML &
     * vice versa. This is used by {@link com.android.server.wifi.WifiConfigStore} module.
     */
    public static class EncryptedDataXmlUtil {
        /**
         * List of XML tags corresponding to EncryptedData object elements.
         */
        private static final String XML_TAG_ENCRYPTED_DATA = "EncryptedData";
        private static final String XML_TAG_IV = "IV";

        /**
         * Write the NetworkSelectionStatus data elements from the provided status to the XML
         * stream.
         *
         * @param out           XmlSerializer instance pointing to the XML stream.
         * @param encryptedData EncryptedData object to be serialized.
         */
        public static void writeToXml(XmlSerializer out, EncryptedData encryptedData)
                throws XmlPullParserException, IOException {
            XmlUtil.writeNextValue(
                    out, XML_TAG_ENCRYPTED_DATA, encryptedData.getEncryptedData());
            XmlUtil.writeNextValue(out, XML_TAG_IV, encryptedData.getIv());
        }

        /**
         * Parses the EncryptedData data elements from the provided XML stream to a
         * EncryptedData object.
         *
         * @param in            XmlPullParser instance pointing to the XML stream.
         * @param outerTagDepth depth of the outer tag in the XML document.
         * @return EncryptedData object if parsing is successful, null otherwise.
         */
        public static EncryptedData parseFromXml(XmlPullParser in, int outerTagDepth)
                throws XmlPullParserException, IOException {
            byte[] encryptedData = null;
            byte[] iv = null;

            // Loop through and parse out all the elements from the stream within this section.
            while (!XmlUtil.isNextSectionEnd(in, outerTagDepth)) {
                String[] valueName = new String[1];
                Object value = XmlUtil.readCurrentValue(in, valueName);
                if (valueName[0] == null) {
                    throw new XmlPullParserException("Missing value name");
                }
                switch (valueName[0]) {
                    case XML_TAG_ENCRYPTED_DATA:
                        encryptedData = (byte[]) value;
                        break;
                    case XML_TAG_IV:
                        iv = (byte[]) value;
                        break;
                    default:
                        Log.e(TAG, "Unknown value name found: " + valueName[0]);
                        break;
                }
            }
            return new EncryptedData(encryptedData, iv);
        }
    }
}
<|MERGE_RESOLUTION|>--- conflicted
+++ resolved
@@ -1141,11 +1141,8 @@
         public static final String XML_TAG_PLMN = "PLMN";
         public static final String XML_TAG_REALM = "Realm";
         public static final String XML_TAG_OCSP = "Ocsp";
-<<<<<<< HEAD
+        public static final String XML_TAG_WAPI_CERT_SUITE = "WapiCertSuite";
         public static final String XML_TAG_SIMNUM = "SimNum";
-=======
-        public static final String XML_TAG_WAPI_CERT_SUITE = "WapiCertSuite";
->>>>>>> bfa0f0ab
 
         /**
          * Write password key to the XML stream.
@@ -1217,12 +1214,9 @@
             XmlUtil.writeNextValue(out, XML_TAG_PLMN, enterpriseConfig.getPlmn());
             XmlUtil.writeNextValue(out, XML_TAG_REALM, enterpriseConfig.getRealm());
             XmlUtil.writeNextValue(out, XML_TAG_OCSP, enterpriseConfig.getOcsp());
-<<<<<<< HEAD
-            XmlUtil.writeNextValue(out, XML_TAG_SIMNUM, enterpriseConfig.getSimNum());
-=======
             XmlUtil.writeNextValue(out,
                     XML_TAG_WAPI_CERT_SUITE, enterpriseConfig.getWapiCertSuite());
->>>>>>> bfa0f0ab
+            XmlUtil.writeNextValue(out, XML_TAG_SIMNUM, enterpriseConfig.getSimNum());
         }
 
         /**
@@ -1320,7 +1314,9 @@
                         case XML_TAG_REALM:
                             enterpriseConfig.setRealm((String) value);
                             break;
-<<<<<<< HEAD
+                        case XML_TAG_WAPI_CERT_SUITE:
+                            enterpriseConfig.setWapiCertSuite((String) value);
+                            break;
                         case XML_TAG_SIMNUM:
                             int sim_num;
                             try {
@@ -1331,10 +1327,6 @@
                             if (sim_num > 0) {
                                 enterpriseConfig.setSimNum(sim_num);
                             }
-=======
-                        case XML_TAG_WAPI_CERT_SUITE:
-                            enterpriseConfig.setWapiCertSuite((String) value);
->>>>>>> bfa0f0ab
                             break;
                         default:
                             Log.w(TAG, "Ignoring unknown value name found: " + valueName[0]);
