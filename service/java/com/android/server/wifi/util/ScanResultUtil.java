--- conflicted
+++ resolved
@@ -79,7 +79,6 @@
     }
 
     /**
-<<<<<<< HEAD
      * Helper method to check if the provided |scanResult| corresponds to FILS SHA256 network.
      * This checks if the provided capabilities string contains FILS-SHA256 or not.
      */
@@ -104,8 +103,6 @@
     }
 
     /**
-=======
->>>>>>> b1914eb4
      * Helper method to check if the provided |scanResult| corresponds to OWE network.
      * This checks if the provided capabilities string contains OWE or not.
      */
@@ -117,10 +114,6 @@
      * Helper method to check if the provided |scanResult| corresponds to SAE network.
      * This checks if the provided capabilities string contains SAE or not.
      */
-<<<<<<< HEAD
-
-=======
->>>>>>> b1914eb4
     public static boolean isScanResultForSaeNetwork(ScanResult scanResult) {
         return scanResult.capabilities.contains("SAE");
     }
@@ -179,17 +172,14 @@
             config.allowedKeyManagement.set(WifiConfiguration.KeyMgmt.NONE);
             config.allowedAuthAlgorithms.set(WifiConfiguration.AuthAlgorithm.OPEN);
             config.allowedAuthAlgorithms.set(WifiConfiguration.AuthAlgorithm.SHARED);
-<<<<<<< HEAD
         } else if (isScanResultForDppNetwork(scanResult)) {
             config.allowedKeyManagement.set(WifiConfiguration.KeyMgmt.DPP);
         } else if (isScanResultForOweNetwork(scanResult)) {
             config.allowedKeyManagement.set(WifiConfiguration.KeyMgmt.OWE);
         } else if (isScanResultForSaeNetwork(scanResult)) {
             config.allowedKeyManagement.set(WifiConfiguration.KeyMgmt.SAE);
-=======
         } else if (isScanResultForOweNetwork(scanResult)) {
             config.allowedKeyManagement.set(WifiConfiguration.KeyMgmt.OWE);
->>>>>>> b1914eb4
         } else {
             config.allowedKeyManagement.set(WifiConfiguration.KeyMgmt.NONE);
         }
