--- conflicted
+++ resolved
@@ -98,14 +98,11 @@
     private HashMap<String, IPnoScanEvent> mPnoScanEventHandlers = new HashMap<>();
     private HashMap<String, IApInterfaceEventCallback> mApInterfaceListeners = new HashMap<>();
     private WifiNative.WificondDeathEventHandler mDeathEventHandler;
-<<<<<<< HEAD
+    /**
+     * Ensures that no more than one sendMgmtFrame operation runs concurrently.
+     */
+    private AtomicBoolean mSendMgmtFrameInProgress = new AtomicBoolean(false);
     private static final int MAX_SSID_LEN = 32;
-=======
-    /**
-     * Ensures that no more than one sendMgmtFrame operation runs concurrently.
-     */
-    private AtomicBoolean mSendMgmtFrameInProgress = new AtomicBoolean(false);
->>>>>>> e9a4ac40
 
     private class ScanEventHandler extends IScanEvent.Stub {
         private String mIfaceName;
