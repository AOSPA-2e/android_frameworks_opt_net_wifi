/*
 * Copyright (C) 2016 The Android Open Source Project
 *
 * Licensed under the Apache License, Version 2.0 (the "License");
 * you may not use this file except in compliance with the License.
 * You may obtain a copy of the License at
 *
 *      http://www.apache.org/licenses/LICENSE-2.0
 *
 * Unless required by applicable law or agreed to in writing, software
 * distributed under the License is distributed on an "AS IS" BASIS,
 * WITHOUT WARRANTIES OR CONDITIONS OF ANY KIND, either express or implied.
 * See the License for the specific language governing permissions and
 * limitations under the License.
 */

package com.android.server.wifi.aware;

import android.hardware.wifi.V1_0.NanStatusType;
import android.net.wifi.aware.IWifiAwareDiscoverySessionCallback;
import android.net.wifi.aware.PublishConfig;
import android.net.wifi.aware.SubscribeConfig;
import android.net.wifi.util.HexEncoding;
import android.os.RemoteException;
import android.util.Log;
import android.util.SparseArray;

import java.io.FileDescriptor;
import java.io.PrintWriter;
import java.util.Arrays;

/**
 * Manages the state of a single Aware discovery session (publish or subscribe).
 * Primary state consists of a callback through which session callbacks are
 * executed as well as state related to currently active discovery sessions:
 * publish/subscribe ID, and MAC address caching (hiding) from clients.
 */
public class WifiAwareDiscoverySessionState {
    private static final String TAG = "WifiAwareDiscSessState";
<<<<<<< HEAD
    private static final boolean VDBG = false; // STOPSHIP if true
    /* package */ boolean mDbg = false;
    private boolean mVerboseLoggingEnabled = false;
=======
    private boolean mDbg = false;
>>>>>>> 34c32ffe

    private static int sNextPeerIdToBeAllocated = 100; // used to create a unique peer ID

    private final WifiAwareNativeApi mWifiAwareNativeApi;
    private int mSessionId;
    private byte mPubSubId;
    private IWifiAwareDiscoverySessionCallback mCallback;
    private boolean mIsPublishSession;
    private boolean mIsRangingEnabled;
    private final long mCreationTime;

    static class PeerInfo {
        PeerInfo(int instanceId, byte[] mac) {
            mInstanceId = instanceId;
            mMac = mac;
        }

        int mInstanceId;
        byte[] mMac;

        @Override
        public String toString() {
            StringBuilder sb = new StringBuilder("instanceId [");
            sb.append(mInstanceId).append(", mac=").append(HexEncoding.encode(mMac)).append("]");
            return sb.toString();
        }
    }

    private final SparseArray<PeerInfo> mPeerInfoByRequestorInstanceId = new SparseArray<>();

    public WifiAwareDiscoverySessionState(WifiAwareNativeApi wifiAwareNativeApi, int sessionId,
            byte pubSubId, IWifiAwareDiscoverySessionCallback callback, boolean isPublishSession,
            boolean isRangingEnabled, long creationTime) {
        mWifiAwareNativeApi = wifiAwareNativeApi;
        mSessionId = sessionId;
        mPubSubId = pubSubId;
        mCallback = callback;
        mIsPublishSession = isPublishSession;
        mIsRangingEnabled = isRangingEnabled;
        mCreationTime = creationTime;
    }

<<<<<<< HEAD
    public void setVerboseLoggingEnabled(boolean verboseLoggingEnabled)
    {
        mVerboseLoggingEnabled = verboseLoggingEnabled;
=======
    /**
     * Enable verbose logging.
     */
    public void enableVerboseLogging(boolean verbose) {
        mDbg = verbose;
>>>>>>> 34c32ffe
    }

    public int getSessionId() {
        return mSessionId;
    }

    public int getPubSubId() {
        return mPubSubId;
    }

    public boolean isPublishSession() {
        return mIsPublishSession;
    }

    public boolean isRangingEnabled() {
        return mIsRangingEnabled;
    }

    public long getCreationTime() {
        return mCreationTime;
    }

    public IWifiAwareDiscoverySessionCallback getCallback() {
        return mCallback;
    }

    /**
     * Return the peer information of the specified peer ID - or a null if no such peer ID is
     * registered.
     */
    public PeerInfo getPeerInfo(int peerId) {
        return mPeerInfoByRequestorInstanceId.get(peerId);
    }

    /**
     * Destroy the current discovery session - stops publishing or subscribing
     * if currently active.
     */
    public void terminate() {
        mCallback = null;

        if (mIsPublishSession) {
            mWifiAwareNativeApi.stopPublish((short) 0, mPubSubId);
        } else {
            mWifiAwareNativeApi.stopSubscribe((short) 0, mPubSubId);
        }
    }

    /**
     * Indicates whether the publish/subscribe ID (a HAL ID) corresponds to this
     * session.
     *
     * @param pubSubId The publish/subscribe HAL ID to be tested.
     * @return true if corresponds to this session, false otherwise.
     */
    public boolean isPubSubIdSession(int pubSubId) {
        return mPubSubId == pubSubId;
    }

    /**
     * Modify a publish discovery session.
     *
     * @param transactionId Transaction ID for the transaction - used in the
     *            async callback to match with the original request.
     * @param config Configuration of the publish session.
     */
    public boolean updatePublish(short transactionId, PublishConfig config) {
        if (!mIsPublishSession) {
            Log.e(TAG, "A SUBSCRIBE session is being used to publish");
            try {
                mCallback.onSessionConfigFail(NanStatusType.INTERNAL_FAILURE);
            } catch (RemoteException e) {
                Log.e(TAG, "updatePublish: RemoteException=" + e);
            }
            return false;
        }

        boolean success = mWifiAwareNativeApi.publish(transactionId, mPubSubId, config);
        if (!success) {
            try {
                mCallback.onSessionConfigFail(NanStatusType.INTERNAL_FAILURE);
            } catch (RemoteException e) {
                Log.w(TAG, "updatePublish onSessionConfigFail(): RemoteException (FYI): " + e);
            }
        }

        return success;
    }

    /**
     * Modify a subscribe discovery session.
     *
     * @param transactionId Transaction ID for the transaction - used in the
     *            async callback to match with the original request.
     * @param config Configuration of the subscribe session.
     */
    public boolean updateSubscribe(short transactionId, SubscribeConfig config) {
        if (mIsPublishSession) {
            Log.e(TAG, "A PUBLISH session is being used to subscribe");
            try {
                mCallback.onSessionConfigFail(NanStatusType.INTERNAL_FAILURE);
            } catch (RemoteException e) {
                Log.e(TAG, "updateSubscribe: RemoteException=" + e);
            }
            return false;
        }

        boolean success = mWifiAwareNativeApi.subscribe(transactionId, mPubSubId, config);
        if (!success) {
            try {
                mCallback.onSessionConfigFail(NanStatusType.INTERNAL_FAILURE);
            } catch (RemoteException e) {
                Log.w(TAG, "updateSubscribe onSessionConfigFail(): RemoteException (FYI): " + e);
            }
        }

        return success;
    }

    /**
     * Send a message to a peer which is part of a discovery session.
     *
     * @param transactionId Transaction ID for the transaction - used in the
     *            async callback to match with the original request.
     * @param peerId ID of the peer. Obtained through previous communication (a
     *            match indication).
     * @param message Message byte array to send to the peer.
     * @param messageId A message ID provided by caller to be used in any
     *            callbacks related to the message (success/failure).
     */
    public boolean sendMessage(short transactionId, int peerId, byte[] message, int messageId) {
        PeerInfo peerInfo = mPeerInfoByRequestorInstanceId.get(peerId);
        if (peerInfo == null) {
            Log.e(TAG, "sendMessage: attempting to send a message to an address which didn't "
                    + "match/contact us");
            try {
                mCallback.onMessageSendFail(messageId, NanStatusType.INTERNAL_FAILURE);
            } catch (RemoteException e) {
                Log.e(TAG, "sendMessage: RemoteException=" + e);
            }
            return false;
        }

        boolean success = mWifiAwareNativeApi.sendMessage(transactionId, mPubSubId,
                peerInfo.mInstanceId, peerInfo.mMac, message, messageId);
        if (!success) {
            try {
                mCallback.onMessageSendFail(messageId, NanStatusType.INTERNAL_FAILURE);
            } catch (RemoteException e) {
                Log.e(TAG, "sendMessage: RemoteException=" + e);
            }
            return false;
        }

        return success;
    }

    /**
     * Callback from HAL when a discovery occurs - i.e. when a match to an
     * active subscription request or to a solicited publish request occurs.
     * Propagates to client if registered.
     *
     * @param requestorInstanceId The ID used to identify the peer in this
     *            matched session.
     * @param peerMac The MAC address of the peer. Never propagated to client
     *            due to privacy concerns.
     * @param serviceSpecificInfo Information from the discovery advertisement
     *            (usually not used in the match decisions).
     * @param matchFilter The filter from the discovery advertisement (which was
     *            used in the match decision).
     * @param rangingIndication Bit mask indicating the type of ranging event triggered.
     * @param rangeMm The range to the peer in mm (valid if rangingIndication specifies ingress
     *                or egress events - i.e. non-zero).
     */
    public void onMatch(int requestorInstanceId, byte[] peerMac, byte[] serviceSpecificInfo,
            byte[] matchFilter, int rangingIndication, int rangeMm) {
        int peerId = getPeerIdOrAddIfNew(requestorInstanceId, peerMac);

        try {
            if (rangingIndication == 0) {
                mCallback.onMatch(peerId, serviceSpecificInfo, matchFilter);
            } else {
                mCallback.onMatchWithDistance(peerId, serviceSpecificInfo, matchFilter, rangeMm);
            }
        } catch (RemoteException e) {
            Log.w(TAG, "onMatch: RemoteException (FYI): " + e);
        }
    }

    /**
     * Callback from HAL when a message is received from a peer in a discovery
     * session. Propagated to client if registered.
     *
     * @param requestorInstanceId An ID used to identify the peer.
     * @param peerMac The MAC address of the peer sending the message. This
     *            information is never propagated to the client due to privacy
     *            concerns.
     * @param message The received message.
     */
    public void onMessageReceived(int requestorInstanceId, byte[] peerMac, byte[] message) {
        int peerId = getPeerIdOrAddIfNew(requestorInstanceId, peerMac);

        try {
            mCallback.onMessageReceived(peerId, message);
        } catch (RemoteException e) {
            Log.w(TAG, "onMessageReceived: RemoteException (FYI): " + e);
        }
    }

    private int getPeerIdOrAddIfNew(int requestorInstanceId, byte[] peerMac) {
        for (int i = 0; i < mPeerInfoByRequestorInstanceId.size(); ++i) {
            PeerInfo peerInfo = mPeerInfoByRequestorInstanceId.valueAt(i);
            if (peerInfo.mInstanceId == requestorInstanceId && Arrays.equals(peerMac,
                    peerInfo.mMac)) {
                return mPeerInfoByRequestorInstanceId.keyAt(i);
            }
        }

        int newPeerId = sNextPeerIdToBeAllocated++;
        PeerInfo newPeerInfo = new PeerInfo(requestorInstanceId, peerMac);
        mPeerInfoByRequestorInstanceId.put(newPeerId, newPeerInfo);

<<<<<<< HEAD
        if (VDBG || mVerboseLoggingEnabled) {
=======
        if (mDbg) {
>>>>>>> 34c32ffe
            Log.v(TAG, "New peer info: peerId=" + newPeerId + ", peerInfo=" + newPeerInfo);
        }

        return newPeerId;
    }

    /**
     * Dump the internal state of the class.
     */
    public void dump(FileDescriptor fd, PrintWriter pw, String[] args) {
        pw.println("AwareSessionState:");
        pw.println("  mSessionId: " + mSessionId);
        pw.println("  mIsPublishSession: " + mIsPublishSession);
        pw.println("  mPubSubId: " + mPubSubId);
        pw.println("  mPeerInfoByRequestorInstanceId: [" + mPeerInfoByRequestorInstanceId + "]");
    }
}<|MERGE_RESOLUTION|>--- conflicted
+++ resolved
@@ -37,13 +37,7 @@
  */
 public class WifiAwareDiscoverySessionState {
     private static final String TAG = "WifiAwareDiscSessState";
-<<<<<<< HEAD
-    private static final boolean VDBG = false; // STOPSHIP if true
-    /* package */ boolean mDbg = false;
-    private boolean mVerboseLoggingEnabled = false;
-=======
     private boolean mDbg = false;
->>>>>>> 34c32ffe
 
     private static int sNextPeerIdToBeAllocated = 100; // used to create a unique peer ID
 
@@ -86,17 +80,11 @@
         mCreationTime = creationTime;
     }
 
-<<<<<<< HEAD
-    public void setVerboseLoggingEnabled(boolean verboseLoggingEnabled)
-    {
-        mVerboseLoggingEnabled = verboseLoggingEnabled;
-=======
     /**
      * Enable verbose logging.
      */
     public void enableVerboseLogging(boolean verbose) {
         mDbg = verbose;
->>>>>>> 34c32ffe
     }
 
     public int getSessionId() {
@@ -319,11 +307,7 @@
         PeerInfo newPeerInfo = new PeerInfo(requestorInstanceId, peerMac);
         mPeerInfoByRequestorInstanceId.put(newPeerId, newPeerInfo);
 
-<<<<<<< HEAD
-        if (VDBG || mVerboseLoggingEnabled) {
-=======
         if (mDbg) {
->>>>>>> 34c32ffe
             Log.v(TAG, "New peer info: peerId=" + newPeerId + ", peerInfo=" + newPeerInfo);
         }
 
