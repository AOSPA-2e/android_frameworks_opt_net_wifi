--- conflicted
+++ resolved
@@ -36,14 +36,8 @@
  */
 public class WifiAwareNativeManager {
     private static final String TAG = "WifiAwareNativeManager";
-<<<<<<< HEAD
-    private static final boolean VDBG = false;
-    /* package */ boolean mDbg = false;
-    private boolean mVerboseLoggingEnabled = false;
-=======
     private boolean mDbg = false;
 
->>>>>>> 34c32ffe
     // to be used for synchronizing access to any of the WifiAwareNative objects
     private final Object mLock = new Object();
 
@@ -58,22 +52,12 @@
     private int mReferenceCount = 0;
     private volatile boolean mAwareNativeAvailable = false;
 
-
     WifiAwareNativeManager(WifiAwareStateManager awareStateManager,
             HalDeviceManager halDeviceManager,
             WifiAwareNativeCallback wifiAwareNativeCallback) {
         mWifiAwareStateManager = awareStateManager;
         mHalDeviceManager = halDeviceManager;
         mWifiAwareNativeCallback = wifiAwareNativeCallback;
-    }
-
-    public void enableVerboseLogging(int verbose)
-    {
-        if( verbose > 0) {
-            mVerboseLoggingEnabled = true;
-        } else {
-            mVerboseLoggingEnabled = false;
-        }
     }
 
     /**
@@ -104,11 +88,7 @@
                 new HalDeviceManager.ManagerStatusListener() {
                     @Override
                     public void onStatusChanged() {
-<<<<<<< HEAD
-                        if (VDBG || mVerboseLoggingEnabled) Log.v(TAG, "onStatusChanged");
-=======
                         if (mDbg) Log.v(TAG, "onStatusChanged");
->>>>>>> 34c32ffe
                         // only care about isStarted (Wi-Fi started) not isReady - since if not
                         // ready then Wi-Fi will also be down.
                         if (mHalDeviceManager.isStarted()) {
