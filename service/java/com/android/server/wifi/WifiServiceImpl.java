--- conflicted
+++ resolved
@@ -366,15 +366,12 @@
         mWifiThreadRunner = mWifiInjector.getWifiThreadRunner();
         mWifiConfigManager = mWifiInjector.getWifiConfigManager();
         mPasspointManager = mWifiInjector.getPasspointManager();
-<<<<<<< HEAD
+        mWifiScoreCard = mWifiInjector.getWifiScoreCard();
+        mMemoryStoreImpl = new MemoryStoreImpl(mContext, mWifiInjector,
+                mWifiScoreCard,  mWifiInjector.getWifiHealthMonitor());
         mQcIntentFilter = new IntentFilter("android.net.wifi.supplicant.STATE_CHANGE");
         mQcIntentFilter.addAction("android.net.wifi.WIFI_STATE_CHANGED");
         mContext.registerReceiver(mQcReceiver, mQcIntentFilter);
-=======
-        mWifiScoreCard = mWifiInjector.getWifiScoreCard();
-        mMemoryStoreImpl = new MemoryStoreImpl(mContext, mWifiInjector,
-                mWifiScoreCard,  mWifiInjector.getWifiHealthMonitor());
->>>>>>> 21e9c9bb
     }
 
     /**
@@ -1235,51 +1232,6 @@
         }
 
         /**
-<<<<<<< HEAD
-         * Called when station connected to soft AP changes.
-         *
-         * @param Macaddr Mac Address of connected Stations to soft AP
-         * @param numClients number of connected clients to soft AP
-         */
-        @Override
-        public void onStaConnected(String Macaddr,int numClients) {
-            mQCSoftApNumClients = numClients;
-
-            Iterator<ISoftApCallback> iterator = mRegisteredSoftApCallbacks.getCallbacks().iterator();
-            while (iterator.hasNext()) {
-                ISoftApCallback callback = iterator.next();
-                try {
-                    Log.d(TAG, "onStaConnected Macaddr: " + Macaddr +
-                          " with num of active client:" + mQCSoftApNumClients);
-                    callback.onStaConnected(Macaddr, mQCSoftApNumClients);
-                } catch (RemoteException e) {
-                    Log.e(TAG, "onStaConnected: remote exception -- " + e);
-                    iterator.remove();
-                }
-            }
-        }
-
-        /**
-         * Called when station disconnected to soft AP changes.
-         *
-         * @param Macaddr Mac Address of Disconnected Stations to soft AP
-         * @param numClients number of connected clients to soft AP
-         */
-        @Override
-        public void onStaDisconnected(String Macaddr, int numClients) {
-            mQCSoftApNumClients = numClients;
-
-            Iterator<ISoftApCallback> iterator = mRegisteredSoftApCallbacks.getCallbacks().iterator();
-            while (iterator.hasNext()) {
-                ISoftApCallback callback = iterator.next();
-                try {
-                    Log.d(TAG, "onStaDisconnected Macaddr: " + Macaddr +
-                          " with num of active client:" + mQCSoftApNumClients);
-                    callback.onStaDisconnected(Macaddr, mQCSoftApNumClients);
-                } catch (RemoteException e) {
-                    Log.e(TAG, "onStaDisconnected: remote exception -- " + e);
-                    iterator.remove();
-=======
          * Called when client trying to connect but device blocked the client with specific reason.
          *
          * @param client the currently blocked client.
@@ -1296,7 +1248,54 @@
                     callback.onBlockedClientConnecting(client, blockedReason);
                 } catch (RemoteException e) {
                     Log.e(TAG, "onBlockedClientConnecting: remote exception -- " + e);
->>>>>>> 21e9c9bb
+                }
+            }
+        }
+
+        /**
+         * Called when station connected to soft AP changes.
+         *
+         * @param Macaddr Mac Address of connected Stations to soft AP
+         * @param numClients number of connected clients to soft AP
+         */
+        @Override
+        public void onStaConnected(String Macaddr,int numClients) {
+            mQCSoftApNumClients = numClients;
+
+            Iterator<ISoftApCallback> iterator = mRegisteredSoftApCallbacks.getCallbacks().iterator();
+            while (iterator.hasNext()) {
+                ISoftApCallback callback = iterator.next();
+                try {
+                    Log.d(TAG, "onStaConnected Macaddr: " + Macaddr +
+                          " with num of active client:" + mQCSoftApNumClients);
+                    callback.onStaConnected(Macaddr, mQCSoftApNumClients);
+                } catch (RemoteException e) {
+                    Log.e(TAG, "onStaConnected: remote exception -- " + e);
+                    iterator.remove();
+                }
+            }
+        }
+
+        /**
+         * Called when station disconnected to soft AP changes.
+         *
+         * @param Macaddr Mac Address of Disconnected Stations to soft AP
+         * @param numClients number of connected clients to soft AP
+         */
+        @Override
+        public void onStaDisconnected(String Macaddr, int numClients) {
+            mQCSoftApNumClients = numClients;
+
+            Iterator<ISoftApCallback> iterator = mRegisteredSoftApCallbacks.getCallbacks().iterator();
+            while (iterator.hasNext()) {
+                ISoftApCallback callback = iterator.next();
+                try {
+                    Log.d(TAG, "onStaDisconnected Macaddr: " + Macaddr +
+                          " with num of active client:" + mQCSoftApNumClients);
+                    callback.onStaDisconnected(Macaddr, mQCSoftApNumClients);
+                } catch (RemoteException e) {
+                    Log.e(TAG, "onStaDisconnected: remote exception -- " + e);
+                    iterator.remove();
                 }
             }
         }
@@ -1658,7 +1657,18 @@
         }
 
         /**
-<<<<<<< HEAD
+         * Called when client trying to connect but device blocked the client with specific reason.
+         *
+         * @param client the currently blocked client.
+         * @param blockedReason one of blocked reason from
+         * {@link WifiManager.SapClientBlockedReason}
+         */
+        @Override
+        public void onBlockedClientConnecting(WifiClient client, int blockedReason) {
+            // Nothing to do
+        }
+
+        /**
          * Called when station connected to soft AP changes.
          *
          * @param Macaddr Mac Address of connected Stations to soft AP
@@ -1678,17 +1688,6 @@
         @Override
         public void onStaDisconnected(String Macaddr, int numClients) {
           // Not implemented.
-=======
-         * Called when client trying to connect but device blocked the client with specific reason.
-         *
-         * @param client the currently blocked client.
-         * @param blockedReason one of blocked reason from
-         * {@link WifiManager.SapClientBlockedReason}
-         */
-        @Override
-        public void onBlockedClientConnecting(WifiClient client, int blockedReason) {
-            // Nothing to do
->>>>>>> 21e9c9bb
         }
     }
 
@@ -4412,7 +4411,53 @@
         return RssiUtil.calculateSignalLevel(mContext, rssi);
     }
 
-<<<<<<< HEAD
+    /**
+     * See {@link android.net.wifi.WifiManager#setWifiConnectedNetworkScorer(Executor,
+     * WifiConnectedNetworkScorer)}
+     *
+     * @param binder IBinder instance to allow cleanup if the app dies.
+     * @param scorer Wifi connected network scorer to set.
+     * @return true Scorer is set successfully.
+     *
+     * @throws RemoteException if remote exception happens
+     * @throws IllegalArgumentException if the arguments are null or invalid
+     */
+    @Override
+    public boolean setWifiConnectedNetworkScorer(IBinder binder,
+            IWifiConnectedNetworkScorer scorer) {
+        if (binder == null) {
+            throw new IllegalArgumentException("Binder must not be null");
+        }
+        if (scorer == null) {
+            throw new IllegalArgumentException("Scorer must not be null");
+        }
+        mContext.enforceCallingPermission(
+                android.Manifest.permission.WIFI_UPDATE_USABILITY_STATS_SCORE, "WifiService");
+        if (mVerboseLoggingEnabled) {
+            mLog.info("setWifiConnectedNetworkScorer uid=%").c(Binder.getCallingUid()).flush();
+        }
+        // Post operation to handler thread
+        WifiScoreReport wifiScoreReport = mClientModeImpl.getWifiScoreReport();
+        return mWifiThreadRunner.call(() -> wifiScoreReport.setWifiConnectedNetworkScorer(
+                binder, scorer), false);
+    }
+    /**
+     * See {@link android.net.wifi.WifiManager#clearWifiConnectedNetworkScorer(
+     * WifiConnectedNetworkScorer)}
+     */
+    @Override
+    public void clearWifiConnectedNetworkScorer() {
+        mContext.enforceCallingPermission(
+                android.Manifest.permission.WIFI_UPDATE_USABILITY_STATS_SCORE, "WifiService");
+        if (mVerboseLoggingEnabled) {
+            mLog.info("clearWifiConnectedNetworkScorer uid=%").c(Binder.getCallingUid()).flush();
+        }
+        // Post operation to handler thread
+        WifiScoreReport wifiScoreReport = mClientModeImpl.getWifiScoreReport();
+        mWifiThreadRunner.post(() ->
+                wifiScoreReport.clearWifiConnectedNetworkScorer());
+    }
+
     /*
      * Gets SoftAP Wi-Fi Generation
      * @return Wi-Fi generation if SoftAp enabled or -1.
@@ -4425,52 +4470,5 @@
         } else {
             return -1;
         }
-=======
-    /**
-     * See {@link android.net.wifi.WifiManager#setWifiConnectedNetworkScorer(Executor,
-     * WifiConnectedNetworkScorer)}
-     *
-     * @param binder IBinder instance to allow cleanup if the app dies.
-     * @param scorer Wifi connected network scorer to set.
-     * @return true Scorer is set successfully.
-     *
-     * @throws RemoteException if remote exception happens
-     * @throws IllegalArgumentException if the arguments are null or invalid
-     */
-    @Override
-    public boolean setWifiConnectedNetworkScorer(IBinder binder,
-            IWifiConnectedNetworkScorer scorer) {
-        if (binder == null) {
-            throw new IllegalArgumentException("Binder must not be null");
-        }
-        if (scorer == null) {
-            throw new IllegalArgumentException("Scorer must not be null");
-        }
-        mContext.enforceCallingPermission(
-                android.Manifest.permission.WIFI_UPDATE_USABILITY_STATS_SCORE, "WifiService");
-        if (mVerboseLoggingEnabled) {
-            mLog.info("setWifiConnectedNetworkScorer uid=%").c(Binder.getCallingUid()).flush();
-        }
-        // Post operation to handler thread
-        WifiScoreReport wifiScoreReport = mClientModeImpl.getWifiScoreReport();
-        return mWifiThreadRunner.call(() -> wifiScoreReport.setWifiConnectedNetworkScorer(
-                binder, scorer), false);
-    }
-    /**
-     * See {@link android.net.wifi.WifiManager#clearWifiConnectedNetworkScorer(
-     * WifiConnectedNetworkScorer)}
-     */
-    @Override
-    public void clearWifiConnectedNetworkScorer() {
-        mContext.enforceCallingPermission(
-                android.Manifest.permission.WIFI_UPDATE_USABILITY_STATS_SCORE, "WifiService");
-        if (mVerboseLoggingEnabled) {
-            mLog.info("clearWifiConnectedNetworkScorer uid=%").c(Binder.getCallingUid()).flush();
-        }
-        // Post operation to handler thread
-        WifiScoreReport wifiScoreReport = mClientModeImpl.getWifiScoreReport();
-        mWifiThreadRunner.post(() ->
-                wifiScoreReport.clearWifiConnectedNetworkScorer());
->>>>>>> 21e9c9bb
     }
 }