/*
 * Copyright (C) 2010 The Android Open Source Project
 *
 * Licensed under the Apache License, Version 2.0 (the "License");
 * you may not use this file except in compliance with the License.
 * You may obtain a copy of the License at
 *
 *      http://www.apache.org/licenses/LICENSE-2.0
 *
 * Unless required by applicable law or agreed to in writing, software
 * distributed under the License is distributed on an "AS IS" BASIS,
 * WITHOUT WARRANTIES OR CONDITIONS OF ANY KIND, either express or implied.
 * See the License for the specific language governing permissions and
 * limitations under the License.
 */

package com.android.server.wifi;

import static android.app.AppOpsManager.MODE_ALLOWED;
import static android.content.pm.PackageManager.PERMISSION_GRANTED;
import static android.net.wifi.WifiManager.LocalOnlyHotspotCallback.ERROR_GENERIC;
import static android.net.wifi.WifiManager.LocalOnlyHotspotCallback.ERROR_NO_CHANNEL;
import static android.net.wifi.WifiManager.SAP_START_FAILURE_NO_CHANNEL;
import static android.net.wifi.WifiManager.WIFI_AP_STATE_DISABLED;
import static android.net.wifi.WifiManager.WIFI_AP_STATE_DISABLING;
import static android.net.wifi.WifiManager.WIFI_AP_STATE_ENABLED;
import static android.net.wifi.WifiManager.WIFI_AP_STATE_ENABLING;
import static android.net.wifi.WifiManager.WIFI_AP_STATE_FAILED;

import static com.android.server.wifi.WifiSettingsConfigStore.WIFI_VERBOSE_LOGGING_ENABLED;

import android.annotation.CheckResult;
import android.annotation.NonNull;
import android.annotation.Nullable;
import android.app.AppOpsManager;
import android.bluetooth.BluetoothAdapter;
import android.content.BroadcastReceiver;
import android.content.ComponentName;
import android.content.Context;
import android.content.Intent;
import android.content.IntentFilter;
import android.content.pm.ApplicationInfo;
import android.content.pm.PackageInfo;
import android.content.pm.PackageManager;
import android.content.pm.ParceledListSlice;
import android.content.pm.ResolveInfo;
import android.net.DhcpInfo;
import android.net.DhcpResultsParcelable;
import android.net.InetAddresses;
import android.net.Network;
import android.net.NetworkStack;
import android.net.Uri;
import android.net.ip.IpClientUtil;
import android.net.shared.Inet4AddressUtils;
import android.net.wifi.IActionListener;
import android.net.wifi.IDppCallback;
import android.net.wifi.ILocalOnlyHotspotCallback;
import android.net.wifi.INetworkRequestMatchCallback;
import android.net.wifi.IOnWifiActivityEnergyInfoListener;
import android.net.wifi.IOnWifiUsabilityStatsListener;
import android.net.wifi.IScanResultsCallback;
import android.net.wifi.ISoftApCallback;
import android.net.wifi.ISuggestionConnectionStatusListener;
import android.net.wifi.ITrafficStateCallback;
import android.net.wifi.IWifiConnectedNetworkScorer;
import android.net.wifi.ScanResult;
import android.net.wifi.SoftApCapability;
import android.net.wifi.SoftApConfiguration;
import android.net.wifi.SoftApInfo;
import android.net.wifi.WifiAnnotations.WifiStandard;
import android.net.wifi.WifiClient;
import android.net.wifi.WifiConfiguration;
import android.net.wifi.WifiInfo;
import android.net.wifi.WifiManager;
import android.net.wifi.WifiManager.DeviceMobilityState;
import android.net.wifi.WifiManager.LocalOnlyHotspotCallback;
import android.net.wifi.WifiManager.SuggestionConnectionStatusListener;
import android.net.wifi.WifiNetworkSuggestion;
import android.net.wifi.WifiScanner;
import android.net.wifi.WifiSsid;
import android.net.wifi.hotspot2.IProvisioningCallback;
import android.net.wifi.hotspot2.OsuProvider;
import android.net.wifi.hotspot2.PasspointConfiguration;
import android.net.wifi.WifiDppConfig;
import android.net.wifi.SupplicantState;
import android.os.AsyncTask;
import android.os.Binder;
import android.os.Build;
import android.os.Handler;
import android.os.HandlerExecutor;
import android.os.IBinder;
import android.os.Looper;
import android.os.Message;
import android.os.ParcelFileDescriptor;
import android.os.PersistableBundle;
import android.os.PowerManager;
import android.os.Process;
import android.os.RemoteException;
import android.os.UserHandle;
import android.os.UserManager;
import android.os.WorkSource;
import android.os.connectivity.WifiActivityEnergyInfo;
import android.provider.Settings;
import android.telephony.CarrierConfigManager;
import android.telephony.PhoneStateListener;
import android.telephony.SubscriptionManager;
import android.telephony.TelephonyManager;
import android.text.TextUtils;
import android.util.Log;
import android.util.MutableBoolean;

import com.android.internal.annotations.GuardedBy;
import com.android.internal.annotations.VisibleForTesting;
import com.android.internal.util.AsyncChannel;
import com.android.server.wifi.hotspot2.PasspointManager;
import com.android.server.wifi.hotspot2.PasspointProvider;
import com.android.server.wifi.proto.nano.WifiMetricsProto.UserActionEvent;
import com.android.server.wifi.util.ApConfigUtil;
import com.android.server.wifi.util.ExternalCallbackTracker;
import com.android.server.wifi.util.RssiUtil;
import com.android.server.wifi.util.ScanResultUtil;
import com.android.server.wifi.util.WifiHandler;
import com.android.server.wifi.util.WifiPermissionsUtil;
import com.android.wifi.resources.R;

import java.io.BufferedReader;
import java.io.FileDescriptor;
import java.io.FileNotFoundException;
import java.io.FileReader;
import java.io.IOException;
import java.io.PrintWriter;
import java.net.Inet4Address;
import java.net.InetAddress;
import java.security.GeneralSecurityException;
import java.security.KeyStore;
import java.security.cert.CertPath;
import java.security.cert.CertPathValidator;
import java.security.cert.CertificateFactory;
import java.security.cert.PKIXParameters;
import java.security.cert.X509Certificate;
import java.util.ArrayList;
import java.util.Arrays;
import java.util.Collections;
import java.util.HashMap;
import java.util.Iterator;
import java.util.List;
import java.util.Map;
import java.util.concurrent.CountDownLatch;
import java.util.concurrent.Executor;
import java.util.concurrent.TimeUnit;

/**
 * WifiService handles remote WiFi operation requests by implementing
 * the IWifiManager interface.
 */
public class WifiServiceImpl extends BaseWifiService {
    private static final String TAG = "WifiService";
    private static final int APP_INFO_FLAGS_SYSTEM_APP =
            ApplicationInfo.FLAG_SYSTEM | ApplicationInfo.FLAG_UPDATED_SYSTEM_APP;
    private static final boolean VDBG = false;

    /** Max wait time for posting blocking runnables */
    private static final int RUN_WITH_SCISSORS_TIMEOUT_MILLIS = 4000;

    private final ClientModeImpl mClientModeImpl;
    private final ActiveModeWarden mActiveModeWarden;
    private final ScanRequestProxy mScanRequestProxy;

    private final Context mContext;
    private final FrameworkFacade mFacade;
    private final Clock mClock;

    private final PowerManager mPowerManager;
    private final AppOpsManager mAppOps;
    private final UserManager mUserManager;
    private final WifiCountryCode mCountryCode;

    /** Polls traffic stats and notifies clients */
    private final WifiTrafficPoller mWifiTrafficPoller;
    /** Tracks the persisted states for wi-fi & airplane mode */
    private final WifiSettingsStore mSettingsStore;

    private boolean mIsControllerStarted = false;
    /** Logs connection events and some general router and scan stats */
    private final WifiMetrics mWifiMetrics;

    private final WifiInjector mWifiInjector;
    /** Backup/Restore Module */
    private final WifiBackupRestore mWifiBackupRestore;
    private final SoftApBackupRestore mSoftApBackupRestore;
    private final WifiNetworkSuggestionsManager mWifiNetworkSuggestionsManager;
    private final WifiConfigManager mWifiConfigManager;
    private final PasspointManager mPasspointManager;
    private final WifiLog mLog;
    /**
     * Verbose logging flag. Toggled by developer options.
     */
    private boolean mVerboseLoggingEnabled = false;

    /**
     * Asynchronous channel to ClientModeImpl
     */
    @VisibleForTesting
    AsyncChannel mClientModeImplChannel;

    private final FrameworkFacade mFrameworkFacade;

    private final WifiPermissionsUtil mWifiPermissionsUtil;

    private int mQCSoftApNumClients = 0;

    private final TetheredSoftApTracker mTetheredSoftApTracker;

    private final LohsSoftApTracker mLohsSoftApTracker;

    private WifiScanner mWifiScanner;

    /**
     * Callback for use with LocalOnlyHotspot to unregister requesting applications upon death.
     */
    public final class LocalOnlyRequestorCallback
            implements LocalOnlyHotspotRequestInfo.RequestingApplicationDeathCallback {
        /**
         * Called with requesting app has died.
         */
        @Override
        public void onLocalOnlyHotspotRequestorDeath(LocalOnlyHotspotRequestInfo requestor) {
            mLog.trace("onLocalOnlyHotspotRequestorDeath pid=%")
                    .c(requestor.getPid()).flush();
            mLohsSoftApTracker.stopByRequest(requestor);
        }
    }

    /**
     * Handles interaction with ClientModeImpl
     */
    private class ClientModeImplHandler extends WifiHandler {
        private AsyncChannel mCmiChannel;

        ClientModeImplHandler(String tag, Looper looper, AsyncChannel asyncChannel) {
            super(tag, looper);
            mCmiChannel = asyncChannel;
            mCmiChannel.connect(mContext, this, mClientModeImpl.getHandler());
        }

        @Override
        public void handleMessage(Message msg) {
            super.handleMessage(msg);
            switch (msg.what) {
                case AsyncChannel.CMD_CHANNEL_HALF_CONNECTED: {
                    if (msg.arg1 == AsyncChannel.STATUS_SUCCESSFUL) {
                        mClientModeImplChannel = mCmiChannel;
                    } else {
                        Log.e(TAG, "ClientModeImpl connection failure, error=" + msg.arg1);
                        mClientModeImplChannel = null;
                    }
                    break;
                }
                case AsyncChannel.CMD_CHANNEL_DISCONNECTED: {
                    Log.e(TAG, "ClientModeImpl channel lost, msg.arg1 =" + msg.arg1);
                    mClientModeImplChannel = null;
                    //Re-establish connection to state machine
                    mCmiChannel.connect(mContext, this, mClientModeImpl.getHandler());
                    break;
                }
                default: {
                    Log.d(TAG, "ClientModeImplHandler.handleMessage ignoring msg=" + msg);
                    break;
                }
            }
        }
    }

    /**
     * Listen for phone call state events to get active data subcription id.
     */
    private class WifiPhoneStateListener extends PhoneStateListener {
        WifiPhoneStateListener(Looper looper) {
            super(new HandlerExecutor(new Handler(looper)));
        }

        @Override
        public void onActiveDataSubscriptionIdChanged(int subId) {
            Log.d(TAG, "OBSERVED active data subscription change, subId: " + subId);

            mTetheredSoftApTracker.updateSoftApCapability(subId);
            mActiveModeWarden.updateSoftApCapability(mTetheredSoftApTracker.getSoftApCapability());
        }
    }

    private final ClientModeImplHandler mClientModeImplHandler;
    private final WifiLockManager mWifiLockManager;
    private final WifiMulticastLockManager mWifiMulticastLockManager;
    private final DppManager mDppManager;
    private final WifiApConfigStore mWifiApConfigStore;
    private final WifiThreadRunner mWifiThreadRunner;
    private final MemoryStoreImpl mMemoryStoreImpl;
    private final WifiScoreCard mWifiScoreCard;

    private void restartSoftApIfNeeded() {
        if (getWifiApEnabledState() == WifiManager.WIFI_AP_STATE_DISABLED) {
            Log.d(TAG ,"Repeater mode: not restarting SoftAP as Hotspot is disabled.");
            return;
        }

        Log.d(TAG ,"Repeater mode: Stop SoftAP.");
        mRestartWifiApIfRequired = true;
        stopSoftAp();
    }

    private boolean mRestartWifiApIfRequired = false;
    private boolean mSoftApExtendingWifi = false;
    private final IntentFilter mQcIntentFilter;
    private final BroadcastReceiver mQcReceiver = new BroadcastReceiver() {
        @Override
        public void onReceive(Context context, Intent intent) {
            String action = intent.getAction();
            if (WifiManager.SUPPLICANT_STATE_CHANGED_ACTION.equals(action)) {
                SupplicantState state = (SupplicantState) intent.getParcelableExtra(WifiManager.EXTRA_NEW_STATE);
                if (isCurrentStaShareThisAp() && state == SupplicantState.COMPLETED && !mSoftApExtendingWifi) {
                    restartSoftApIfNeeded();
                } else if (mSoftApExtendingWifi && state == SupplicantState.DISCONNECTED) {
                    restartSoftApIfNeeded();
                }
            } else if (WifiManager.WIFI_STATE_CHANGED_ACTION.equals(action)) {
                 int state = intent.getIntExtra(WifiManager.EXTRA_WIFI_STATE, WifiManager.WIFI_STATE_UNKNOWN);
                 if (mSoftApExtendingWifi && state == WifiManager.WIFI_STATE_DISABLED) {
                     restartSoftApIfNeeded();
                 }
            }
        }
    };


    public WifiServiceImpl(Context context, WifiInjector wifiInjector, AsyncChannel asyncChannel) {
        mContext = context;
        mWifiInjector = wifiInjector;
        mClock = wifiInjector.getClock();

        mFacade = mWifiInjector.getFrameworkFacade();
        mWifiMetrics = mWifiInjector.getWifiMetrics();
        mWifiTrafficPoller = mWifiInjector.getWifiTrafficPoller();
        mUserManager = mWifiInjector.getUserManager();
        mCountryCode = mWifiInjector.getWifiCountryCode();
        mClientModeImpl = mWifiInjector.getClientModeImpl();
        mActiveModeWarden = mWifiInjector.getActiveModeWarden();
        mClientModeImpl.setTrafficPoller(mWifiTrafficPoller);
        mClientModeImpl.enableRssiPolling(true);                  //TODO(b/65033024) strange startup
        mScanRequestProxy = mWifiInjector.getScanRequestProxy();
        mSettingsStore = mWifiInjector.getWifiSettingsStore();
        mPowerManager = mContext.getSystemService(PowerManager.class);
        mAppOps = (AppOpsManager) mContext.getSystemService(Context.APP_OPS_SERVICE);
        mWifiLockManager = mWifiInjector.getWifiLockManager();
        mWifiMulticastLockManager = mWifiInjector.getWifiMulticastLockManager();
        mClientModeImplHandler = new ClientModeImplHandler(TAG,
                mWifiInjector.getAsyncChannelHandlerThread().getLooper(), asyncChannel);
        mWifiBackupRestore = mWifiInjector.getWifiBackupRestore();
        mSoftApBackupRestore = mWifiInjector.getSoftApBackupRestore();
        mWifiApConfigStore = mWifiInjector.getWifiApConfigStore();
        mWifiPermissionsUtil = mWifiInjector.getWifiPermissionsUtil();
        mLog = mWifiInjector.makeLog(TAG);
        mFrameworkFacade = wifiInjector.getFrameworkFacade();
        mTetheredSoftApTracker = new TetheredSoftApTracker();
        mActiveModeWarden.registerSoftApCallback(mTetheredSoftApTracker);
        mLohsSoftApTracker = new LohsSoftApTracker();
        mActiveModeWarden.registerLohsCallback(mLohsSoftApTracker);
        mWifiNetworkSuggestionsManager = mWifiInjector.getWifiNetworkSuggestionsManager();
        mDppManager = mWifiInjector.getDppManager();
        mWifiThreadRunner = mWifiInjector.getWifiThreadRunner();
        mWifiConfigManager = mWifiInjector.getWifiConfigManager();
        mPasspointManager = mWifiInjector.getPasspointManager();
        mWifiScoreCard = mWifiInjector.getWifiScoreCard();
        mMemoryStoreImpl = new MemoryStoreImpl(mContext, mWifiInjector,
                mWifiScoreCard,  mWifiInjector.getWifiHealthMonitor());
        mQcIntentFilter = new IntentFilter("android.net.wifi.supplicant.STATE_CHANGE");
        mQcIntentFilter.addAction("android.net.wifi.WIFI_STATE_CHANGED");
        mContext.registerReceiver(mQcReceiver, mQcIntentFilter);
    }

    /**
     * Check if we are ready to start wifi.
     *
     * First check if we will be restarting system services to decrypt the device. If the device is
     * not encrypted, check if Wi-Fi needs to be enabled and start if needed
     *
     * This function is used only at boot time.
     */
    public void checkAndStartWifi() {
        mWifiThreadRunner.post(() -> {
            if (!mWifiConfigManager.loadFromStore()) {
                Log.e(TAG, "Failed to load from config store");
            }
            // config store is read, check if verbose logging is enabled.
            enableVerboseLoggingInternal(getVerboseLoggingLevel());
            // Check if wi-fi needs to be enabled
            boolean wifiEnabled = mSettingsStore.isWifiToggleEnabled();
            Log.i(TAG,
                    "WifiService starting up with Wi-Fi " + (wifiEnabled ? "enabled" : "disabled"));

            mWifiInjector.getWifiScanAlwaysAvailableSettingsCompatibility().initialize();
            mContext.registerReceiver(
                    new BroadcastReceiver() {
                        @Override
                        public void onReceive(Context context, Intent intent) {
                            if (mSettingsStore.handleAirplaneModeToggled()) {
                                mActiveModeWarden.airplaneModeToggled();
                            }
                        }
                    },
                    new IntentFilter(Intent.ACTION_AIRPLANE_MODE_CHANGED));

            mContext.registerReceiver(
                    new BroadcastReceiver() {
                        @Override
                        public void onReceive(Context context, Intent intent) {
                            int state = intent.getIntExtra(TelephonyManager.EXTRA_SIM_STATE,
                                    TelephonyManager.SIM_STATE_UNKNOWN);
                            if (TelephonyManager.SIM_STATE_ABSENT == state) {
                                Log.d(TAG, "resetting networks because SIM was removed");
                                mClientModeImpl.resetSimAuthNetworks(
                                        ClientModeImpl.RESET_SIM_REASON_SIM_REMOVED);
                            }
                        }
                    },
                    new IntentFilter(TelephonyManager.ACTION_SIM_CARD_STATE_CHANGED));

            mContext.registerReceiver(
                    new BroadcastReceiver() {
                        @Override
                        public void onReceive(Context context, Intent intent) {
                            int state = intent.getIntExtra(TelephonyManager.EXTRA_SIM_STATE,
                                    TelephonyManager.SIM_STATE_UNKNOWN);
                            if (TelephonyManager.SIM_STATE_LOADED == state) {
                                Log.d(TAG, "resetting networks because SIM was loaded");
                                mClientModeImpl.resetSimAuthNetworks(
                                        ClientModeImpl.RESET_SIM_REASON_SIM_INSERTED);
                            }
                        }
                    },
                    new IntentFilter(TelephonyManager.ACTION_SIM_APPLICATION_STATE_CHANGED));

            mContext.registerReceiver(
                    new BroadcastReceiver() {
                        private int mLastSubId = SubscriptionManager.INVALID_SUBSCRIPTION_ID;
                        @Override
                        public void onReceive(Context context, Intent intent) {
                            final int subId = intent.getIntExtra("subscription",
                                    SubscriptionManager.INVALID_SUBSCRIPTION_ID);
                            if (subId != mLastSubId) {
                                Log.d(TAG, "resetting networks as default data SIM is changed");
                                mClientModeImpl.resetSimAuthNetworks(
                                        ClientModeImpl.RESET_SIM_REASON_DEFAULT_DATA_SIM_CHANGED);
                                mLastSubId = subId;
                            }
                        }
                    },
                    new IntentFilter(TelephonyManager.ACTION_DEFAULT_DATA_SUBSCRIPTION_CHANGED));

            // Adding optimizations of only receiving broadcasts when wifi is enabled
            // can result in race conditions when apps toggle wifi in the background
            // without active user involvement. Always receive broadcasts.
            registerForBroadcasts();
            mInIdleMode = mPowerManager.isDeviceIdleMode();

            mClientModeImpl.initialize();
            mActiveModeWarden.start();
            registerForCarrierConfigChange();
            mIsControllerStarted = true;
        });
    }

    public void handleBootCompleted() {
        mWifiThreadRunner.post(() -> {
            Log.d(TAG, "Handle boot completed");

            // Register for system broadcasts.
            IntentFilter intentFilter = new IntentFilter();
            intentFilter.addAction(Intent.ACTION_USER_REMOVED);
            intentFilter.addAction(BluetoothAdapter.ACTION_CONNECTION_STATE_CHANGED);
            intentFilter.addAction(BluetoothAdapter.ACTION_STATE_CHANGED);
            intentFilter.addAction(TelephonyManager.ACTION_EMERGENCY_CALLBACK_MODE_CHANGED);
            intentFilter.addAction(PowerManager.ACTION_DEVICE_IDLE_MODE_CHANGED);
            intentFilter.addAction(Intent.ACTION_SHUTDOWN);
            boolean trackEmergencyCallState = mContext.getResources().getBoolean(
                    R.bool.config_wifi_turn_off_during_emergency_call);
            if (trackEmergencyCallState) {
                intentFilter.addAction(TelephonyManager.ACTION_EMERGENCY_CALL_STATE_CHANGED);
            }
            mContext.registerReceiver(mReceiver, intentFilter);
            mMemoryStoreImpl.start();
            mPasspointManager.initializeProvisioner(
                    mWifiInjector.getPasspointProvisionerHandlerThread().getLooper());
            mClientModeImpl.handleBootCompleted();
        });
    }

    public void handleUserSwitch(int userId) {
        Log.d(TAG, "Handle user switch " + userId);
        mWifiThreadRunner.post(() -> mWifiConfigManager.handleUserSwitch(userId));
    }

    public void handleUserUnlock(int userId) {
        Log.d(TAG, "Handle user unlock " + userId);
        mWifiThreadRunner.post(() -> mWifiConfigManager.handleUserUnlock(userId));
    }

    public void handleUserStop(int userId) {
        Log.d(TAG, "Handle user stop " + userId);
        mWifiThreadRunner.post(() -> mWifiConfigManager.handleUserStop(userId));
    }

    /**
     * See {@link android.net.wifi.WifiManager#startScan}
     *
     * @param packageName Package name of the app that requests wifi scan.
     * @param featureId The feature in the package
     */
    @Override
    public boolean startScan(String packageName, String featureId) {
        if (enforceChangePermission(packageName) != MODE_ALLOWED) {
            return false;
        }

        int callingUid = Binder.getCallingUid();
        long ident = Binder.clearCallingIdentity();
        mLog.info("startScan uid=%").c(callingUid).flush();
        synchronized (this) {
            if (mInIdleMode) {
                // Need to send an immediate scan result broadcast in case the
                // caller is waiting for a result ..

                // TODO: investigate if the logic to cancel scans when idle can move to
                // WifiScanningServiceImpl.  This will 1 - clean up WifiServiceImpl and 2 -
                // avoid plumbing an awkward path to report a cancelled/failed scan.  This will
                // be sent directly until b/31398592 is fixed.
                sendFailedScanBroadcast();
                mScanPending = true;
                return false;
            }
        }
        try {
            mWifiPermissionsUtil.enforceCanAccessScanResults(packageName, featureId, callingUid,
                    null);
            Boolean scanSuccess = mWifiThreadRunner.call(() ->
                    mScanRequestProxy.startScan(callingUid, packageName), null);
            if (scanSuccess == null) {
                sendFailedScanBroadcast();
                return false;
            }
            if (!scanSuccess) {
                Log.e(TAG, "Failed to start scan");
                return false;
            }
        } catch (SecurityException e) {
            Log.e(TAG, "Permission violation - startScan not allowed for"
                    + " uid=" + callingUid + ", packageName=" + packageName + ", reason=" + e);
            return false;
        } finally {
            Binder.restoreCallingIdentity(ident);
        }
        return true;
    }

    // Send a failed scan broadcast to indicate the current scan request failed.
    private void sendFailedScanBroadcast() {
        // clear calling identity to send broadcast
        long callingIdentity = Binder.clearCallingIdentity();
        try {
            Intent intent = new Intent(WifiManager.SCAN_RESULTS_AVAILABLE_ACTION);
            intent.addFlags(Intent.FLAG_RECEIVER_REGISTERED_ONLY_BEFORE_BOOT);
            intent.putExtra(WifiManager.EXTRA_RESULTS_UPDATED, false);
            mContext.sendBroadcastAsUser(intent, UserHandle.ALL);
        } finally {
            // restore calling identity
            Binder.restoreCallingIdentity(callingIdentity);
        }

    }

    /**
     * WPS support in Client mode is deprecated.  Return null.
     */
    @Override
    public String getCurrentNetworkWpsNfcConfigurationToken() {
        // while CLs are in flight, return null here, will be removed (b/72423090)
        enforceNetworkStackPermission();
        if (mVerboseLoggingEnabled) {
            mLog.info("getCurrentNetworkWpsNfcConfigurationToken uid=%")
                    .c(Binder.getCallingUid()).flush();
        }
        return null;
    }

    private boolean mInIdleMode;
    private boolean mScanPending;

    private void handleIdleModeChanged() {
        boolean doScan = false;
        synchronized (this) {
            boolean idle = mPowerManager.isDeviceIdleMode();
            if (mInIdleMode != idle) {
                mInIdleMode = idle;
                if (!idle) {
                    if (mScanPending) {
                        mScanPending = false;
                        doScan = true;
                    }
                }
            }
        }
        if (doScan) {
            // Someone requested a scan while we were idle; do a full scan now.
            // A security check of the caller's identity was made when the request arrived via
            // Binder. Now we'll pass the current process's identity to startScan().
            startScan(mContext.getOpPackageName(), mContext.getAttributionTag());
        }
    }

    private void handleShutDown() {
        // There is no explicit disconnection event in clientModeImpl during shutdown.
        // Call resetConnectionState() so that connection duration is calculated correctly
        // before memory store write triggered by mMemoryStoreImpl.stop().
        mWifiScoreCard.resetConnectionState();
        mMemoryStoreImpl.stop();
    }

    private boolean checkNetworkSettingsPermission(int pid, int uid) {
        return mContext.checkPermission(android.Manifest.permission.NETWORK_SETTINGS, pid, uid)
                == PERMISSION_GRANTED;
    }

    private boolean checkNetworkSetupWizardPermission(int pid, int uid) {
        return mContext.checkPermission(android.Manifest.permission.NETWORK_SETUP_WIZARD, pid, uid)
                == PackageManager.PERMISSION_GRANTED;
    }

    private boolean checkNetworkStackPermission(int pid, int uid) {
        return mContext.checkPermission(android.Manifest.permission.NETWORK_STACK, pid, uid)
                == PackageManager.PERMISSION_GRANTED;
    }

    private boolean checkNetworkManagedProvisioningPermission(int pid, int uid) {
        return mContext.checkPermission(android.Manifest.permission.NETWORK_MANAGED_PROVISIONING,
                pid, uid) == PackageManager.PERMISSION_GRANTED;
    }

    /**
     * Helper method to check if the entity initiating the binder call has any of the signature only
     * permissions.
     */
    private boolean isPrivileged(int pid, int uid) {
        return checkNetworkSettingsPermission(pid, uid)
                || checkNetworkSetupWizardPermission(pid, uid)
                || checkNetworkStackPermission(pid, uid)
                || checkNetworkManagedProvisioningPermission(pid, uid);
    }

    /**
     * Helper method to check if the entity initiating the binder call has setup wizard or settings
     * permissions.
     */
    private boolean isSettingsOrSuw(int pid, int uid) {
        return checkNetworkSettingsPermission(pid, uid)
                || checkNetworkSetupWizardPermission(pid, uid);
    }

    /** Helper method to check if the entity initiating the binder call is a system app. */
    private boolean isSystem(String packageName, int uid) {
        long ident = Binder.clearCallingIdentity();
        try {
            ApplicationInfo info = mContext.getPackageManager().getApplicationInfoAsUser(
                    packageName, 0, UserHandle.getUserHandleForUid(uid));
            return (info.flags & APP_INFO_FLAGS_SYSTEM_APP) != 0;
        } catch (PackageManager.NameNotFoundException e) {
            // In case of exception, assume unknown app (more strict checking)
            // Note: This case will never happen since checkPackage is
            // called to verify validity before checking App's version.
        } finally {
            Binder.restoreCallingIdentity(ident);
        }
        return false;
    }

    /** Helper method to check if the entity initiating the binder call is a DO/PO app. */
    private boolean isDeviceOrProfileOwner(int uid, String packageName) {
        return mWifiPermissionsUtil.isDeviceOwner(uid, packageName)
                || mWifiPermissionsUtil.isProfileOwner(uid, packageName);
    }

    private void enforceNetworkSettingsPermission() {
        mContext.enforceCallingOrSelfPermission(android.Manifest.permission.NETWORK_SETTINGS,
                "WifiService");
    }

    private boolean checkAnyPermissionOf(String... permissions) {
        for (String permission : permissions) {
            if (mContext.checkCallingOrSelfPermission(permission) == PERMISSION_GRANTED) {
                return true;
            }
        }
        return false;
    }

    private void enforceAnyPermissionOf(String... permissions) {
        if (!checkAnyPermissionOf(permissions)) {
            throw new SecurityException("Requires one of the following permissions: "
                    + String.join(", ", permissions) + ".");
        }
    }

    private void enforceNetworkStackOrSettingsPermission() {
        enforceAnyPermissionOf(
                android.Manifest.permission.NETWORK_SETTINGS,
                NetworkStack.PERMISSION_MAINLINE_NETWORK_STACK);
    }

    private void enforceNetworkStackPermission() {
        // TODO(b/142554155): Only check for MAINLINE_NETWORK_STACK permission
        boolean granted = mContext.checkCallingOrSelfPermission(
                android.Manifest.permission.NETWORK_STACK)
                == PackageManager.PERMISSION_GRANTED;
        if (granted) {
            return;
        }
        mContext.enforceCallingOrSelfPermission(
                NetworkStack.PERMISSION_MAINLINE_NETWORK_STACK, "WifiService");
    }

    private void enforceAccessPermission() {
        mContext.enforceCallingOrSelfPermission(android.Manifest.permission.ACCESS_WIFI_STATE,
                "WifiService");
    }

    /**
     * Checks whether the caller can change the wifi state.
     * Possible results:
     * 1. Operation is allowed. No exception thrown, and AppOpsManager.MODE_ALLOWED returned.
     * 2. Operation is not allowed, and caller must be told about this. SecurityException is thrown.
     * 3. Operation is not allowed, and caller must not be told about this (i.e. must silently
     * ignore the operation). No exception is thrown, and AppOpsManager.MODE_IGNORED returned.
     */
    @CheckResult
    private int enforceChangePermission(String callingPackage) {
        mAppOps.checkPackage(Binder.getCallingUid(), callingPackage);
        if (checkNetworkSettingsPermission(Binder.getCallingPid(), Binder.getCallingUid())) {
            return MODE_ALLOWED;
        }
        mContext.enforceCallingOrSelfPermission(android.Manifest.permission.CHANGE_WIFI_STATE,
                "WifiService");

        return mAppOps.noteOp(
                AppOpsManager.OPSTR_CHANGE_WIFI_STATE, Binder.getCallingUid(), callingPackage);
    }

    private void enforceReadCredentialPermission() {
        mContext.enforceCallingOrSelfPermission(android.Manifest.permission.READ_WIFI_CREDENTIAL,
                                                "WifiService");
    }

    private void enforceMulticastChangePermission() {
        mContext.enforceCallingOrSelfPermission(
                android.Manifest.permission.CHANGE_WIFI_MULTICAST_STATE,
                "WifiService");
    }

    private void enforceConnectivityInternalPermission() {
        mContext.enforceCallingOrSelfPermission(
                android.Manifest.permission.CONNECTIVITY_INTERNAL,
                "ConnectivityService");
    }

    private void enforceLocationPermission(String pkgName, @Nullable String featureId, int uid) {
        mWifiPermissionsUtil.enforceLocationPermission(pkgName, featureId, uid);
    }

    /**
     * Helper method to check if the app is allowed to access public API's deprecated in
     * {@link Build.VERSION_CODES#Q}.
     * Note: Invoke mAppOps.checkPackage(uid, packageName) before to ensure correct package name.
     */
    private boolean isTargetSdkLessThanQOrPrivileged(String packageName, int pid, int uid) {
        return mWifiPermissionsUtil.isTargetSdkLessThan(packageName, Build.VERSION_CODES.Q, uid)
                || isPrivileged(pid, uid)
                || isDeviceOrProfileOwner(uid, packageName)
                || isSystem(packageName, uid)
                // TODO(b/140540984): Remove this bypass.
                || mWifiPermissionsUtil.checkSystemAlertWindowPermission(uid, packageName);
    }

    /**
     * Helper method to check if the app is allowed to access public API's deprecated in
     * {@link Build.VERSION_CODES#R}.
     * Note: Invoke mAppOps.checkPackage(uid, packageName) before to ensure correct package name.
     */
    private boolean isTargetSdkLessThanROrPrivileged(String packageName, int pid, int uid) {
        return mWifiPermissionsUtil.isTargetSdkLessThan(packageName, Build.VERSION_CODES.R, uid)
                || isPrivileged(pid, uid)
                || isDeviceOrProfileOwner(uid, packageName)
                || isSystem(packageName, uid);
    }

    /**
     * see {@link android.net.wifi.WifiManager#setWifiEnabled(boolean)}
     * @param enable {@code true} to enable, {@code false} to disable.
     * @return {@code true} if the enable/disable operation was
     *         started or is already in the queue.
     */
    @Override
    public synchronized boolean setWifiEnabled(String packageName, boolean enable) {
        if (enforceChangePermission(packageName) != MODE_ALLOWED) {
            return false;
        }
        boolean isPrivileged = isPrivileged(Binder.getCallingPid(), Binder.getCallingUid());
        if (!isPrivileged && !isDeviceOrProfileOwner(Binder.getCallingUid(), packageName)
                && !mWifiPermissionsUtil.isTargetSdkLessThan(packageName, Build.VERSION_CODES.Q,
                  Binder.getCallingUid())
                && !isSystem(packageName, Binder.getCallingUid())) {
            mLog.info("setWifiEnabled not allowed for uid=%")
                    .c(Binder.getCallingUid()).flush();
            return false;
        }
        // If Airplane mode is enabled, only privileged apps are allowed to toggle Wifi
        if (mSettingsStore.isAirplaneModeOn() && !isPrivileged) {
            mLog.err("setWifiEnabled in Airplane mode: only Settings can toggle wifi").flush();
            return false;
        }

        // If SoftAp is enabled, only privileged apps are allowed to toggle wifi
        if (!isPrivileged && mTetheredSoftApTracker.getState() == WIFI_AP_STATE_ENABLED) {
            mLog.err("setWifiEnabled with SoftAp enabled: only Settings can toggle wifi").flush();
            return false;
        }

        mLog.info("setWifiEnabled package=% uid=% enable=%").c(packageName)
                .c(Binder.getCallingUid()).c(enable).flush();
        long ident = Binder.clearCallingIdentity();
        try {
            if (!mSettingsStore.handleWifiToggled(enable)) {
                // Nothing to do if wifi cannot be toggled
                return true;
            }
        } finally {
            Binder.restoreCallingIdentity(ident);
        }
<<<<<<< HEAD

        if (!mIsControllerStarted) {
            Log.e(TAG,"WifiController is not yet started, abort setWifiEnabled");
            return false;
        }

=======
        if (mWifiPermissionsUtil.checkNetworkSettingsPermission(Binder.getCallingUid())) {
            mWifiMetrics.logUserActionEvent(enable ? UserActionEvent.EVENT_TOGGLE_WIFI_ON
                    : UserActionEvent.EVENT_TOGGLE_WIFI_OFF);
        }
>>>>>>> 16da592b
        mWifiMetrics.incrementNumWifiToggles(isPrivileged, enable);
        mActiveModeWarden.wifiToggled();
        return true;
    }

    /**
     * see {@link WifiManager#getWifiState()}
     * @return One of {@link WifiManager#WIFI_STATE_DISABLED},
     *         {@link WifiManager#WIFI_STATE_DISABLING},
     *         {@link WifiManager#WIFI_STATE_ENABLED},
     *         {@link WifiManager#WIFI_STATE_ENABLING},
     *         {@link WifiManager#WIFI_STATE_UNKNOWN}
     */
    @Override
    public int getWifiEnabledState() {
        enforceAccessPermission();
        if (mVerboseLoggingEnabled) {
            mLog.info("getWifiEnabledState uid=%").c(Binder.getCallingUid()).flush();
        }
        return mClientModeImpl.syncGetWifiState();
    }

    /**
     * see {@link WifiManager#getWifiApState()}
     * @return One of {@link WifiManager#WIFI_AP_STATE_DISABLED},
     *         {@link WifiManager#WIFI_AP_STATE_DISABLING},
     *         {@link WifiManager#WIFI_AP_STATE_ENABLED},
     *         {@link WifiManager#WIFI_AP_STATE_ENABLING},
     *         {@link WifiManager#WIFI_AP_STATE_FAILED}
     */
    @Override
    public int getWifiApEnabledState() {
        enforceAccessPermission();
        if (mVerboseLoggingEnabled) {
            mLog.info("getWifiApEnabledState uid=%").c(Binder.getCallingUid()).flush();
        }
        return mTetheredSoftApTracker.getState();
    }

    /**
     * see {@link android.net.wifi.WifiManager#updateInterfaceIpState(String, int)}
     *
     * The possible modes include: {@link WifiManager#IFACE_IP_MODE_TETHERED},
     *                             {@link WifiManager#IFACE_IP_MODE_LOCAL_ONLY},
     *                             {@link WifiManager#IFACE_IP_MODE_CONFIGURATION_ERROR}
     *
     * @param ifaceName String name of the updated interface
     * @param mode new operating mode of the interface
     *
     * @throws SecurityException if the caller does not have permission to call update
     */
    @Override
    public void updateInterfaceIpState(String ifaceName, int mode) {
        // NETWORK_STACK is a signature only permission.
        enforceNetworkStackPermission();
        mLog.info("updateInterfaceIpState uid=%").c(Binder.getCallingUid()).flush();

        // hand off the work to our handler thread
        mWifiThreadRunner.post(() -> mLohsSoftApTracker.updateInterfaceIpState(ifaceName, mode));
    }

    /**
     * see {@link android.net.wifi.WifiManager#startSoftAp(WifiConfiguration)}
     * @param wifiConfig SSID, security and channel details as part of WifiConfiguration
     * @return {@code true} if softap start was triggered
     * @throws SecurityException if the caller does not have permission to start softap
     */
    @Override
    public boolean startSoftAp(WifiConfiguration wifiConfig) {
        // NETWORK_STACK is a signature only permission.
        enforceNetworkStackPermission();

        mLog.info("startSoftAp uid=%").c(Binder.getCallingUid()).flush();

        if (!mTetheredSoftApTracker.setEnablingIfAllowed()) {
            mLog.err("Tethering is already active.").flush();
            return false;
        }

        if (!mWifiThreadRunner.call(
                () -> mActiveModeWarden.canRequestMoreSoftApManagers(), false)) {
            // Take down LOHS if it is up.
            mLohsSoftApTracker.stopAll();
        }

        if (wifiConfig != null) {
            SoftApConfiguration softApConfig = ApConfigUtil.fromWifiConfiguration(wifiConfig);
            if (softApConfig == null) return false;
            return startSoftApInternal(new SoftApModeConfiguration(
                    WifiManager.IFACE_IP_MODE_TETHERED,
                    softApConfig, mTetheredSoftApTracker.getSoftApCapability()));
        } else {
            return startSoftApInternal(new SoftApModeConfiguration(
                    WifiManager.IFACE_IP_MODE_TETHERED, null,
                    mTetheredSoftApTracker.getSoftApCapability()));
        }
    }

    private boolean validateSoftApBand(int apBand) {
        if (!ApConfigUtil.isBandValid(apBand)) {
            mLog.err("Invalid SoftAp band. ").flush();
            return false;
        }

        if (ApConfigUtil.containsBand(apBand, SoftApConfiguration.BAND_5GHZ)
                && !is5GhzBandSupportedInternal()) {
            mLog.err("Can not start softAp with 5GHz band, not supported.").flush();
            return false;
        }

        if (ApConfigUtil.containsBand(apBand, SoftApConfiguration.BAND_6GHZ)) {
            if (!is6GhzBandSupportedInternal()
                    || !mContext.getResources().getBoolean(
                            R.bool.config_wifiSoftap6ghzSupported)) {
                mLog.err("Can not start softAp with 6GHz band, not supported.").flush();
                return false;
            }
        }

        if (ApConfigUtil.containsBand(apBand, SoftApConfiguration.BAND_DUAL)
                && !is5GhzBandSupportedInternal()
                && (!is6GhzBandSupportedInternal()
                       || !mContext.getResources().getBoolean(
                               R.bool.config_wifiSoftap6ghzSupported))) {
            mLog.err("Can not start softAp with Dual band, not supported.").flush();
            return false;
        }

        return true;
    }

    /**
     * see {@link android.net.wifi.WifiManager#startTetheredHotspot(SoftApConfiguration)}
     * @param softApConfig SSID, security and channel details as part of SoftApConfiguration
     * @return {@code true} if softap start was triggered
     * @throws SecurityException if the caller does not have permission to start softap
     */
    @Override
    public boolean startTetheredHotspot(@Nullable SoftApConfiguration softApConfig) {
        // NETWORK_STACK is a signature only permission.
        enforceNetworkStackPermission();

        mLog.info("startTetheredHotspot uid=%").c(Binder.getCallingUid()).flush();

        if (!mTetheredSoftApTracker.setEnablingIfAllowed()) {
            mLog.err("Tethering is already active.").flush();
            return false;
        }

        if (!mWifiThreadRunner.call(
                () -> mActiveModeWarden.canRequestMoreSoftApManagers(), false)) {
            // Take down LOHS if it is up.
            mLohsSoftApTracker.stopAll();
        }

        return startSoftApInternal(new SoftApModeConfiguration(
                WifiManager.IFACE_IP_MODE_TETHERED, softApConfig,
                mTetheredSoftApTracker.getSoftApCapability()));
    }


    /**
     * Internal method to start softap mode. Callers of this method should have already checked
     * proper permissions beyond the NetworkStack permission.
     */
    private boolean startSoftApInternal(SoftApModeConfiguration apConfig) {
        int uid = Binder.getCallingUid();
        boolean privileged = isSettingsOrSuw(Binder.getCallingPid(), uid);
        mLog.trace("startSoftApInternal uid=% mode=%")
                .c(uid).c(apConfig.getTargetMode()).flush();

        SoftApConfiguration softApConfig = apConfig.getSoftApConfiguration();

        if (softApConfig == null && TextUtils.isEmpty(mCountryCode.getCountryCode())) {
            Log.d(TAG, "Starting softap without country code. Fallback to 2G band");
            softApConfig = new SoftApConfiguration.Builder(mWifiApConfigStore.getApConfiguration())
                .setBand(SoftApConfiguration.BAND_2GHZ).build();
        }

        setDualSapMode(softApConfig);

        mSoftApExtendingWifi = (!mWifiApConfigStore.getDualSapStatus()) && isCurrentStaShareThisAp();
        if (mSoftApExtendingWifi) {
            startSoftApInRepeaterMode(apConfig.getTargetMode(), softApConfig);
            return true;
        }

        // null wifiConfig is a meaningful input for CMD_SET_AP; it means to use the persistent
        // AP config.
        if (softApConfig != null
                && (!WifiApConfigStore.validateApWifiConfiguration(softApConfig, privileged)
                    || !validateSoftApBand(softApConfig.getBand()))) {
            Log.e(TAG, "Invalid SoftApConfiguration");
            return false;
        }

        mActiveModeWarden.startSoftAp(apConfig);
        return true;
    }

    /**
     * see {@link android.net.wifi.WifiManager#stopSoftAp()}
     * @return {@code true} if softap stop was triggered
     * @throws SecurityException if the caller does not have permission to stop softap
     */
    @Override
    public boolean stopSoftAp() {
        // NETWORK_STACK is a signature only permission.
        enforceNetworkStackPermission();

        // only permitted callers are allowed to this point - they must have gone through
        // connectivity service since this method is protected with the NETWORK_STACK PERMISSION

        mLog.info("stopSoftAp uid=%").c(Binder.getCallingUid()).flush();

        stopSoftApInternal(WifiManager.IFACE_IP_MODE_TETHERED);
        return true;
    }

    /**
     * Internal method to stop softap mode.
     *
     * Callers of this method should have already checked
     * proper permissions beyond the NetworkStack permission.
     *
     * @param mode the operating mode of APs to bring down (ex,
     *             {@link WifiManager.IFACE_IP_MODE_TETHERED} or
     *             {@link WifiManager.IFACE_IP_MODE_LOCAL_ONLY}).
     *             Use {@link WifiManager.IFACE_IP_MODE_UNSPECIFIED} to stop all APs.
     */
    private void stopSoftApInternal(int mode) {
        mLog.trace("stopSoftApInternal uid=% mode=%").c(Binder.getCallingUid()).c(mode).flush();

        mSoftApExtendingWifi = false;
        mActiveModeWarden.stopSoftAp(mode);
    }

    /**
     * SoftAp callback
     */
    private final class TetheredSoftApTracker implements WifiManager.SoftApCallback {
        /**
         * State of tethered SoftAP
         * One of:  {@link WifiManager#WIFI_AP_STATE_DISABLED},
         *          {@link WifiManager#WIFI_AP_STATE_DISABLING},
         *          {@link WifiManager#WIFI_AP_STATE_ENABLED},
         *          {@link WifiManager#WIFI_AP_STATE_ENABLING},
         *          {@link WifiManager#WIFI_AP_STATE_FAILED}
         */
        private final Object mLock = new Object();
        private int mTetheredSoftApState = WIFI_AP_STATE_DISABLED;
        private List<WifiClient> mTetheredSoftApConnectedClients = new ArrayList<>();
        private SoftApInfo mTetheredSoftApInfo = new SoftApInfo();
        // TODO: We need to maintain two capability. One for LTE + SAP and one for WIFI + SAP
        private SoftApCapability mTetheredSoftApCapability = null;

        public int getState() {
            synchronized (mLock) {
                return mTetheredSoftApState;
            }
        }

        public boolean setEnablingIfAllowed() {
            synchronized (mLock) {
                if (mTetheredSoftApState != WIFI_AP_STATE_DISABLED
                        && mTetheredSoftApState != WIFI_AP_STATE_FAILED) {
                    return false;
                }
                mTetheredSoftApState = WIFI_AP_STATE_ENABLING;
                return true;
            }
        }

        public List<WifiClient> getConnectedClients() {
            synchronized (mLock) {
                return mTetheredSoftApConnectedClients;
            }
        }

        public SoftApInfo getSoftApInfo() {
            synchronized (mLock) {
                return mTetheredSoftApInfo;
            }
        }

        public SoftApCapability getSoftApCapability() {
            synchronized (mLock) {
                if (mTetheredSoftApCapability == null) {
                    mTetheredSoftApCapability = ApConfigUtil.updateCapabilityFromResource(mContext);
                }
                return mTetheredSoftApCapability;
            }
        }

        public void updateSoftApCapability(int subId) {
            synchronized (mLock) {
                CarrierConfigManager carrierConfigManager =
                        (CarrierConfigManager) mContext.getSystemService(
                        Context.CARRIER_CONFIG_SERVICE);
                if (carrierConfigManager == null) return;
                PersistableBundle carrierConfig = carrierConfigManager.getConfigForSubId(subId);
                if (carrierConfig == null) return;
                int carrierMaxClient = carrierConfig.getInt(
                        CarrierConfigManager.Wifi.KEY_HOTSPOT_MAX_CLIENT_COUNT);
                int finalSupportedClientNumber = mContext.getResources().getInteger(
                        R.integer.config_wifiHardwareSoftapMaxClientCount);
                if (carrierMaxClient > 0) {
                    finalSupportedClientNumber = Math.min(finalSupportedClientNumber,
                            carrierMaxClient);
                }
                if (finalSupportedClientNumber == getSoftApCapability().getMaxSupportedClients()) {
                    return;
                }
                mTetheredSoftApCapability.setMaxSupportedClients(
                        finalSupportedClientNumber);
            }
            onCapabilityChanged(mTetheredSoftApCapability);
        }

        private final ExternalCallbackTracker<ISoftApCallback> mRegisteredSoftApCallbacks =
                new ExternalCallbackTracker<>(mClientModeImplHandler);

        public boolean registerSoftApCallback(IBinder binder, ISoftApCallback callback,
                int callbackIdentifier) {
            return mRegisteredSoftApCallbacks.add(binder, callback, callbackIdentifier);
        }

        public void unregisterSoftApCallback(int callbackIdentifier) {
            mRegisteredSoftApCallbacks.remove(callbackIdentifier);
        }

        /**
         * Called when soft AP state changes.
         *
         * @param state new new AP state. One of {@link #WIFI_AP_STATE_DISABLED},
         *        {@link #WIFI_AP_STATE_DISABLING}, {@link #WIFI_AP_STATE_ENABLED},
         *        {@link #WIFI_AP_STATE_ENABLING}, {@link #WIFI_AP_STATE_FAILED}
         * @param failureReason reason when in failed state. One of
         *        {@link #SAP_START_FAILURE_GENERAL}, {@link #SAP_START_FAILURE_NO_CHANNEL}
         */
        @Override
        public void onStateChanged(int state, int failureReason) {
            synchronized (mLock) {
                mTetheredSoftApState = state;
            }

            Iterator<ISoftApCallback> iterator =
                    mRegisteredSoftApCallbacks.getCallbacks().iterator();
            while (iterator.hasNext()) {
                ISoftApCallback callback = iterator.next();
                try {
                    callback.onStateChanged(state, failureReason);
                } catch (RemoteException e) {
                    Log.e(TAG, "onStateChanged: remote exception -- " + e);
                    // TODO(b/138863863) remove does nothing, getCallbacks() returns a copy
                    iterator.remove();
                }
            }

            if ((getState() == WifiManager.WIFI_AP_STATE_DISABLED) && mRestartWifiApIfRequired) {
                mWifiThreadRunner.post(() -> {
                    Log.d(TAG ,"Repeater mode: Restart SoftAP.");
                    mRestartWifiApIfRequired = false;
                    startSoftAp(null);
                });
            }

        }

        /**
         * Called when the connected clients to soft AP changes.
         *
         * @param clients connected clients to soft AP
         */
        @Override
        public void onConnectedClientsChanged(List<WifiClient> clients) {
            synchronized (mLock) {
                mTetheredSoftApConnectedClients = new ArrayList<>(clients);
            }

            Iterator<ISoftApCallback> iterator =
                    mRegisteredSoftApCallbacks.getCallbacks().iterator();
            while (iterator.hasNext()) {
                ISoftApCallback callback = iterator.next();
                try {
                    callback.onConnectedClientsChanged(mTetheredSoftApConnectedClients);
                } catch (RemoteException e) {
                    Log.e(TAG, "onConnectedClientsChanged: remote exception -- " + e);
                    // TODO(b/138863863) remove does nothing, getCallbacks() returns a copy
                    iterator.remove();
                }
            }
        }

        /**
         * Called when information of softap changes.
         *
         * @param softApInfo is the softap information. {@link SoftApInfo}
         */
        @Override
        public void onInfoChanged(SoftApInfo softApInfo) {
            synchronized (mLock) {
                mTetheredSoftApInfo = new SoftApInfo(softApInfo);
            }

            Iterator<ISoftApCallback> iterator =
                    mRegisteredSoftApCallbacks.getCallbacks().iterator();
            while (iterator.hasNext()) {
                ISoftApCallback callback = iterator.next();
                try {
                    callback.onInfoChanged(mTetheredSoftApInfo);
                } catch (RemoteException e) {
                    Log.e(TAG, "onInfoChanged: remote exception -- " + e);
                }
            }
        }

        /**
         * Called when capability of softap changes.
         *
         * @param capability is the softap capability. {@link SoftApCapability}
         */
        @Override
        public void onCapabilityChanged(SoftApCapability capability) {
            synchronized (mLock) {
                mTetheredSoftApCapability = new SoftApCapability(capability);
            }

            Iterator<ISoftApCallback> iterator =
                    mRegisteredSoftApCallbacks.getCallbacks().iterator();
            while (iterator.hasNext()) {
                ISoftApCallback callback = iterator.next();
                try {
                    callback.onCapabilityChanged(mTetheredSoftApCapability);
                } catch (RemoteException e) {
                    Log.e(TAG, "onCapabiliyChanged: remote exception -- " + e);
                }
            }
        }

        /**
         * Called when client trying to connect but device blocked the client with specific reason.
         *
         * @param client the currently blocked client.
         * @param blockedReason one of blocked reason from
         * {@link WifiManager.SapClientBlockedReason}
         */
        @Override
        public void onBlockedClientConnecting(WifiClient client, int blockedReason) {
            Iterator<ISoftApCallback> iterator =
                    mRegisteredSoftApCallbacks.getCallbacks().iterator();
            while (iterator.hasNext()) {
                ISoftApCallback callback = iterator.next();
                try {
                    callback.onBlockedClientConnecting(client, blockedReason);
                } catch (RemoteException e) {
                    Log.e(TAG, "onBlockedClientConnecting: remote exception -- " + e);
                }
            }
        }
    }

    /**
     * Implements LOHS behavior on top of the existing SoftAp API.
     */
    private final class LohsSoftApTracker implements WifiManager.SoftApCallback {
        @GuardedBy("mLocalOnlyHotspotRequests")
        private final HashMap<Integer, LocalOnlyHotspotRequestInfo>
                mLocalOnlyHotspotRequests = new HashMap<>();

        /** Currently-active config, to be sent to shared clients registering later. */
        @GuardedBy("mLocalOnlyHotspotRequests")
        private SoftApModeConfiguration mActiveConfig = null;

        /**
         * Whether we are currently operating in exclusive mode (i.e. whether a custom config is
         * active).
         */
        @GuardedBy("mLocalOnlyHotspotRequests")
        private boolean mIsExclusive = false;

        @GuardedBy("mLocalOnlyHotspotRequests")
        private String mLohsInterfaceName;

        /**
         * State of local-only hotspot
         * One of:  {@link WifiManager#WIFI_AP_STATE_DISABLED},
         *          {@link WifiManager#WIFI_AP_STATE_DISABLING},
         *          {@link WifiManager#WIFI_AP_STATE_ENABLED},
         *          {@link WifiManager#WIFI_AP_STATE_ENABLING},
         *          {@link WifiManager#WIFI_AP_STATE_FAILED}
         */
        @GuardedBy("mLocalOnlyHotspotRequests")
        private int mLohsState = WIFI_AP_STATE_DISABLED;

        @GuardedBy("mLocalOnlyHotspotRequests")
        private int mLohsInterfaceMode = WifiManager.IFACE_IP_MODE_UNSPECIFIED;

        private SoftApCapability mLohsSoftApCapability = null;

        public SoftApCapability getSoftApCapability() {
            if (mLohsSoftApCapability == null) {
                mLohsSoftApCapability =  ApConfigUtil.updateCapabilityFromResource(mContext);
            }
            return mLohsSoftApCapability;
        }

        public void updateInterfaceIpState(String ifaceName, int mode) {
            // update interface IP state related to local-only hotspot
            synchronized (mLocalOnlyHotspotRequests) {
                Log.d(TAG, "updateInterfaceIpState: ifaceName=" + ifaceName + " mode=" + mode
                        + " previous LOHS mode= " + mLohsInterfaceMode);

                switch (mode) {
                    case WifiManager.IFACE_IP_MODE_LOCAL_ONLY:
                        // first make sure we have registered requests.
                        if (mLocalOnlyHotspotRequests.isEmpty()) {
                            // we don't have requests...  stop the hotspot
                            Log.wtf(TAG, "Starting LOHS without any requests?");
                            stopSoftApInternal(WifiManager.IFACE_IP_MODE_LOCAL_ONLY);
                            return;
                        }
                        // LOHS is ready to go!  Call our registered requestors!
                        mLohsInterfaceName = ifaceName;
                        mLohsInterfaceMode = mode;
                        sendHotspotStartedMessageToAllLOHSRequestInfoEntriesLocked();
                        break;
                    case WifiManager.IFACE_IP_MODE_TETHERED:
                        if (mLohsInterfaceName != null
                                && mLohsInterfaceName.equals(ifaceName)) {
                            /* This shouldn't happen except in a race, but if it does, tear down
                             * the LOHS and let tethering win.
                             *
                             * If concurrent SAPs are allowed, the interface names will differ,
                             * so we don't have to check the config here.
                             */
                            Log.e(TAG, "Unexpected IP mode change on " + ifaceName);
                            mLohsInterfaceName = null;
                            mLohsInterfaceMode = WifiManager.IFACE_IP_MODE_UNSPECIFIED;
                            sendHotspotFailedMessageToAllLOHSRequestInfoEntriesLocked(
                                    LocalOnlyHotspotCallback.ERROR_INCOMPATIBLE_MODE);
                        }
                        break;
                    case WifiManager.IFACE_IP_MODE_CONFIGURATION_ERROR:
                        if (ifaceName == null) {
                            // All softAps
                            mLohsInterfaceName = null;
                            mLohsInterfaceMode = mode;
                            sendHotspotFailedMessageToAllLOHSRequestInfoEntriesLocked(
                                    LocalOnlyHotspotCallback.ERROR_GENERIC);
                            stopSoftApInternal(WifiManager.IFACE_IP_MODE_UNSPECIFIED);
                        } else if (ifaceName.equals(mLohsInterfaceName)) {
                            mLohsInterfaceName = null;
                            mLohsInterfaceMode = mode;
                            sendHotspotFailedMessageToAllLOHSRequestInfoEntriesLocked(
                                    LocalOnlyHotspotCallback.ERROR_GENERIC);
                            stopSoftApInternal(WifiManager.IFACE_IP_MODE_LOCAL_ONLY);
                        } else {
                            // Not for LOHS. This is the wrong place to do this, but...
                            stopSoftApInternal(WifiManager.IFACE_IP_MODE_TETHERED);
                        }
                        break;
                    case WifiManager.IFACE_IP_MODE_UNSPECIFIED:
                        if (ifaceName == null || ifaceName.equals(mLohsInterfaceName)) {
                            mLohsInterfaceName = null;
                            mLohsInterfaceMode = mode;
                        }
                        break;
                    default:
                        mLog.warn("updateInterfaceIpState: unknown mode %").c(mode).flush();
                }
            }
        }

        /**
         * Helper method to send a HOTSPOT_FAILED message to all registered LocalOnlyHotspotRequest
         * callers and clear the registrations.
         *
         * Callers should already hold the mLocalOnlyHotspotRequests lock.
         */
        @GuardedBy("mLocalOnlyHotspotRequests")
        private void sendHotspotFailedMessageToAllLOHSRequestInfoEntriesLocked(int reason) {
            for (LocalOnlyHotspotRequestInfo requestor : mLocalOnlyHotspotRequests.values()) {
                try {
                    requestor.sendHotspotFailedMessage(reason);
                    requestor.unlinkDeathRecipient();
                } catch (RemoteException e) {
                    // This will be cleaned up by binder death handling
                }
            }

            // Since all callers were notified, now clear the registrations.
            mLocalOnlyHotspotRequests.clear();
        }

        /**
         * Helper method to send a HOTSPOT_STOPPED message to all registered LocalOnlyHotspotRequest
         * callers and clear the registrations.
         *
         * Callers should already hold the mLocalOnlyHotspotRequests lock.
         */
        @GuardedBy("mLocalOnlyHotspotRequests")
        private void sendHotspotStoppedMessageToAllLOHSRequestInfoEntriesLocked() {
            for (LocalOnlyHotspotRequestInfo requestor : mLocalOnlyHotspotRequests.values()) {
                try {
                    requestor.sendHotspotStoppedMessage();
                    requestor.unlinkDeathRecipient();
                } catch (RemoteException e) {
                    // This will be cleaned up by binder death handling
                }
            }

            // Since all callers were notified, now clear the registrations.
            mLocalOnlyHotspotRequests.clear();
        }

        /**
         * Add a new LOHS client
         */
        private int start(int pid, LocalOnlyHotspotRequestInfo request) {
            synchronized (mLocalOnlyHotspotRequests) {
                // does this caller already have a request?
                if (mLocalOnlyHotspotRequests.get(pid) != null) {
                    mLog.trace("caller already has an active request").flush();
                    throw new IllegalStateException(
                            "Caller already has an active LocalOnlyHotspot request");
                }

                // Never accept exclusive requests (with custom configuration) at the same time as
                // shared requests.
                if (!mLocalOnlyHotspotRequests.isEmpty()) {
                    boolean requestIsExclusive = request.getCustomConfig() != null;
                    if (mIsExclusive || requestIsExclusive) {
                        mLog.trace("Cannot share with existing LOHS request due to custom config")
                                .flush();
                        return LocalOnlyHotspotCallback.ERROR_GENERIC;
                    }
                }

                // At this point, the request is accepted.
                if (mLocalOnlyHotspotRequests.isEmpty()) {
                    startForFirstRequestLocked(request);
                } else if (mLohsInterfaceMode == WifiManager.IFACE_IP_MODE_LOCAL_ONLY) {
                    // LOHS has already started up for an earlier request, so we can send the
                    // current config to the incoming request right away.
                    try {
                        mLog.trace("LOHS already up, trigger onStarted callback").flush();
                        request.sendHotspotStartedMessage(mActiveConfig.getSoftApConfiguration());
                    } catch (RemoteException e) {
                        return LocalOnlyHotspotCallback.ERROR_GENERIC;
                    }
                }

                mLocalOnlyHotspotRequests.put(pid, request);
                return LocalOnlyHotspotCallback.REQUEST_REGISTERED;
            }
        }

        @GuardedBy("mLocalOnlyHotspotRequests")
        private void startForFirstRequestLocked(LocalOnlyHotspotRequestInfo request) {
            boolean is5Ghz = hasAutomotiveFeature(mContext)
                    && mContext.getResources().getBoolean(
                    R.bool.config_wifi_local_only_hotspot_5ghz)
                    && is5GhzBandSupportedInternal();

            int band = is5Ghz ? SoftApConfiguration.BAND_5GHZ : SoftApConfiguration.BAND_2GHZ;

            SoftApConfiguration softApConfig = WifiApConfigStore.generateLocalOnlyHotspotConfig(
                    mContext, band, request.getCustomConfig());

            mActiveConfig = new SoftApModeConfiguration(
                    WifiManager.IFACE_IP_MODE_LOCAL_ONLY,
                    softApConfig, mLohsSoftApTracker.getSoftApCapability());
            mIsExclusive = (request.getCustomConfig() != null);

            startSoftApInternal(mActiveConfig);
        }

        /**
         * Requests that any local-only hotspot be stopped.
         */
        public void stopAll() {
            synchronized (mLocalOnlyHotspotRequests) {
                if (!mLocalOnlyHotspotRequests.isEmpty()) {
                    // This is used to take down LOHS when tethering starts, and in that
                    // case we send failed instead of stopped.
                    // TODO check if that is right. Calling onFailed instead of onStopped when the
                    // hotspot is already started does not seem to match the documentation
                    sendHotspotFailedMessageToAllLOHSRequestInfoEntriesLocked(
                            LocalOnlyHotspotCallback.ERROR_INCOMPATIBLE_MODE);
                    stopIfEmptyLocked();
                }
            }
        }

        /**
         * Unregisters the LOHS request from the given process and stops LOHS if no other clients.
         */
        public void stopByPid(int pid) {
            synchronized (mLocalOnlyHotspotRequests) {
                LocalOnlyHotspotRequestInfo requestInfo = mLocalOnlyHotspotRequests.remove(pid);
                if (requestInfo == null) return;
                requestInfo.unlinkDeathRecipient();
                stopIfEmptyLocked();
            }
        }

        /**
         * Unregisters LocalOnlyHotspot request and stops the hotspot if needed.
         */
        public void stopByRequest(LocalOnlyHotspotRequestInfo request) {
            synchronized (mLocalOnlyHotspotRequests) {
                if (mLocalOnlyHotspotRequests.remove(request.getPid()) == null) {
                    mLog.trace("LocalOnlyHotspotRequestInfo not found to remove").flush();
                    return;
                }
                stopIfEmptyLocked();
            }
        }

        @GuardedBy("mLocalOnlyHotspotRequests")
        private void stopIfEmptyLocked() {
            if (mLocalOnlyHotspotRequests.isEmpty()) {
                mActiveConfig = null;
                mIsExclusive = false;
                mLohsInterfaceName = null;
                mLohsInterfaceMode = WifiManager.IFACE_IP_MODE_UNSPECIFIED;
                stopSoftApInternal(WifiManager.IFACE_IP_MODE_LOCAL_ONLY);
            }
        }

        /**
         * Helper method to send a HOTSPOT_STARTED message to all registered LocalOnlyHotspotRequest
         * callers.
         *
         * Callers should already hold the mLocalOnlyHotspotRequests lock.
         */
        @GuardedBy("mLocalOnlyHotspotRequests")
        private void sendHotspotStartedMessageToAllLOHSRequestInfoEntriesLocked() {
            for (LocalOnlyHotspotRequestInfo requestor : mLocalOnlyHotspotRequests.values()) {
                try {
                    requestor.sendHotspotStartedMessage(mActiveConfig.getSoftApConfiguration());
                } catch (RemoteException e) {
                    // This will be cleaned up by binder death handling
                }
            }
        }

        @Override
        public void onStateChanged(int state, int failureReason) {
            // The AP state update from ClientModeImpl for softap
            synchronized (mLocalOnlyHotspotRequests) {
                Log.d(TAG, "lohs.onStateChanged: currentState=" + state
                        + " previousState=" + mLohsState + " errorCode= " + failureReason
                        + " ifaceName=" + mLohsInterfaceName);

                // check if we have a failure - since it is possible (worst case scenario where
                // WifiController and ClientModeImpl are out of sync wrt modes) to get two FAILED
                // notifications in a row, we need to handle this first.
                if (state == WIFI_AP_STATE_FAILED) {
                    // update registered LOHS callbacks if we see a failure
                    int errorToReport = ERROR_GENERIC;
                    if (failureReason == SAP_START_FAILURE_NO_CHANNEL) {
                        errorToReport = ERROR_NO_CHANNEL;
                    }
                    // holding the required lock: send message to requestors and clear the list
                    sendHotspotFailedMessageToAllLOHSRequestInfoEntriesLocked(errorToReport);
                    // also need to clear interface ip state
                    updateInterfaceIpState(mLohsInterfaceName,
                            WifiManager.IFACE_IP_MODE_UNSPECIFIED);
                } else if (state == WIFI_AP_STATE_DISABLING || state == WIFI_AP_STATE_DISABLED) {
                    // softap is shutting down or is down...  let requestors know via the
                    // onStopped call
                    // if we are currently in hotspot mode, then trigger onStopped for registered
                    // requestors, otherwise something odd happened and we should clear state
                    if (mLohsInterfaceName != null
                            && mLohsInterfaceMode == WifiManager.IFACE_IP_MODE_LOCAL_ONLY) {
                        // holding the required lock: send message to requestors and clear the list
                        sendHotspotStoppedMessageToAllLOHSRequestInfoEntriesLocked();
                    } else {
                        // LOHS not active: report an error (still holding the required lock)
                        sendHotspotFailedMessageToAllLOHSRequestInfoEntriesLocked(ERROR_GENERIC);
                    }
                    // also clear interface ip state
                    updateInterfaceIpState(mLohsInterfaceName,
                            WifiManager.IFACE_IP_MODE_UNSPECIFIED);
                }
                // For enabling and enabled, just record the new state
                mLohsState = state;
            }
        }

        @Override
        public void onConnectedClientsChanged(List<WifiClient> clients) {
            // Nothing to do
        }

        /**
         * Called when information of softap changes.
         *
         * @param softApInfo is the softap information. {@link SoftApInfo}
         */
        @Override
        public void onInfoChanged(SoftApInfo softApInfo) {
            // Nothing to do
        }

        /**
         * Called when capability of softap changes.
         *
         * @param capability is the softap information. {@link SoftApCapability}
         */
        @Override
        public void onCapabilityChanged(SoftApCapability capability) {
            // Nothing to do
        }

        /**
         * Called when client trying to connect but device blocked the client with specific reason.
         *
         * @param client the currently blocked client.
         * @param blockedReason one of blocked reason from
         * {@link WifiManager.SapClientBlockedReason}
         */
        @Override
        public void onBlockedClientConnecting(WifiClient client, int blockedReason) {
            // Nothing to do
        }
    }

    /**
     * see {@link android.net.wifi.WifiManager#registerSoftApCallback(Executor, SoftApCallback)}
     *
     * @param binder IBinder instance to allow cleanup if the app dies
     * @param callback Soft AP callback to register
     * @param callbackIdentifier Unique ID of the registering callback. This ID will be used to
     *        unregister the callback. See {@link unregisterSoftApCallback(int)}
     *
     * @throws SecurityException if the caller does not have permission to register a callback
     * @throws RemoteException if remote exception happens
     * @throws IllegalArgumentException if the arguments are null or invalid
     */
    @Override
    public void registerSoftApCallback(IBinder binder, ISoftApCallback callback,
            int callbackIdentifier) {
        // verify arguments
        if (binder == null) {
            throw new IllegalArgumentException("Binder must not be null");
        }
        if (callback == null) {
            throw new IllegalArgumentException("Callback must not be null");
        }

        enforceNetworkStackOrSettingsPermission();

        if (mVerboseLoggingEnabled) {
            mLog.info("registerSoftApCallback uid=%").c(Binder.getCallingUid()).flush();
        }

        // post operation to handler thread
        mWifiThreadRunner.post(() -> {
            if (!mTetheredSoftApTracker.registerSoftApCallback(binder, callback,
                    callbackIdentifier)) {
                Log.e(TAG, "registerSoftApCallback: Failed to add callback");
                return;
            }
            // Update the client about the current state immediately after registering the callback
            try {
                callback.onStateChanged(mTetheredSoftApTracker.getState(), 0);
                callback.onConnectedClientsChanged(mTetheredSoftApTracker.getConnectedClients());
                callback.onInfoChanged(mTetheredSoftApTracker.getSoftApInfo());
                callback.onCapabilityChanged(mTetheredSoftApTracker.getSoftApCapability());
            } catch (RemoteException e) {
                Log.e(TAG, "registerSoftApCallback: remote exception -- " + e);
            }
        });
    }

    /**
     * see {@link android.net.wifi.WifiManager#unregisterSoftApCallback(SoftApCallback)}
     *
     * @param callbackIdentifier Unique ID of the callback to be unregistered.
     *
     * @throws SecurityException if the caller does not have permission to register a callback
     */
    @Override
    public void unregisterSoftApCallback(int callbackIdentifier) {
        enforceNetworkStackOrSettingsPermission();

        if (mVerboseLoggingEnabled) {
            mLog.info("unregisterSoftApCallback uid=%").c(Binder.getCallingUid()).flush();
        }

        // post operation to handler thread
        mWifiThreadRunner.post(() ->
                mTetheredSoftApTracker.unregisterSoftApCallback(callbackIdentifier));
    }

    /**
     * Temporary method used for testing while start is not fully implemented.  This
     * method allows unit tests to register callbacks directly for testing mechanisms triggered by
     * softap mode changes.
     */
    @VisibleForTesting
    void registerLOHSForTest(int pid, LocalOnlyHotspotRequestInfo request) {
        mLohsSoftApTracker.start(pid, request);
    }

    /**
     * Method to start LocalOnlyHotspot.  In this method, permissions, settings and modes are
     * checked to verify that we can enter softapmode.  This method returns
     * {@link LocalOnlyHotspotCallback#REQUEST_REGISTERED} if we will attempt to start, otherwise,
     * possible startup erros may include tethering being disallowed failure reason {@link
     * LocalOnlyHotspotCallback#ERROR_TETHERING_DISALLOWED} or an incompatible mode failure reason
     * {@link LocalOnlyHotspotCallback#ERROR_INCOMPATIBLE_MODE}.
     *
     * see {@link WifiManager#startLocalOnlyHotspot(LocalOnlyHotspotCallback)}
     *
     * @param callback Callback to communicate with WifiManager and allow cleanup if the app dies.
     * @param packageName String name of the calling package.
     * @param featureId The feature in the package
     * @param customConfig Custom configuration to be applied to the hotspot, or null for a shared
     *                     hotspot with framework-generated config.
     *
     * @return int return code for attempt to start LocalOnlyHotspot.
     *
     * @throws SecurityException if the caller does not have permission to start a Local Only
     * Hotspot.
     * @throws IllegalStateException if the caller attempts to start the LocalOnlyHotspot while they
     * have an outstanding request.
     */
    @Override
    public int startLocalOnlyHotspot(ILocalOnlyHotspotCallback callback, String packageName,
            String featureId, SoftApConfiguration customConfig) {
        // first check if the caller has permission to start a local only hotspot
        // need to check for WIFI_STATE_CHANGE and location permission
        final int uid = Binder.getCallingUid();
        final int pid = Binder.getCallingPid();

        mLog.info("start uid=% pid=%").c(uid).c(pid).flush();

        // Permission requirements are different with/without custom config.
        if (customConfig == null) {
            if (enforceChangePermission(packageName) != MODE_ALLOWED) {
                return LocalOnlyHotspotCallback.ERROR_GENERIC;
            }
            enforceLocationPermission(packageName, featureId, uid);
            long ident = Binder.clearCallingIdentity();
            try {
                // also need to verify that Locations services are enabled.
                if (!mWifiPermissionsUtil.isLocationModeEnabled()) {
                    throw new SecurityException("Location mode is not enabled.");
                }
            } finally {
                Binder.restoreCallingIdentity(ident);
            }
        } else {
            if (!isSettingsOrSuw(Binder.getCallingPid(), Binder.getCallingUid())) {
                throw new SecurityException(TAG + ": Permission denied");
            }
        }

        // verify that tethering is not disabled
        if (mUserManager.hasUserRestrictionForUser(
                UserManager.DISALLOW_CONFIG_TETHERING, UserHandle.getUserHandleForUid(uid))) {
            return LocalOnlyHotspotCallback.ERROR_TETHERING_DISALLOWED;
        }

        // the app should be in the foreground
        long ident = Binder.clearCallingIdentity();
        try {
            // also need to verify that Locations services are enabled.
            if (!mFrameworkFacade.isAppForeground(mContext, uid)) {
                return LocalOnlyHotspotCallback.ERROR_INCOMPATIBLE_MODE;
            }
        } finally {
            Binder.restoreCallingIdentity(ident);
        }

        // check if we are currently tethering
        if (!mActiveModeWarden.canRequestMoreSoftApManagers()
                && mTetheredSoftApTracker.getState() == WIFI_AP_STATE_ENABLED) {
            // Tethering is enabled, cannot start LocalOnlyHotspot
            mLog.info("Cannot start localOnlyHotspot when WiFi Tethering is active.")
                    .flush();
            return LocalOnlyHotspotCallback.ERROR_INCOMPATIBLE_MODE;
        }

        // now create the new LOHS request info object
        LocalOnlyHotspotRequestInfo request = new LocalOnlyHotspotRequestInfo(callback,
                new LocalOnlyRequestorCallback(), customConfig);

        return mLohsSoftApTracker.start(pid, request);
    }

    /**
     * see {@link WifiManager#stopLocalOnlyHotspot()}
     *
     * @throws SecurityException if the caller does not have permission to stop a Local Only
     * Hotspot.
     */
    @Override
    public void stopLocalOnlyHotspot() {
        // don't do a permission check here. if the app's permission to change the wifi state is
        // revoked, we still want them to be able to stop a previously created hotspot (otherwise
        // it could cost the user money). When the app created the hotspot, its permission was
        // checked.
        final int uid = Binder.getCallingUid();
        final int pid = Binder.getCallingPid();

        mLog.info("stopLocalOnlyHotspot uid=% pid=%").c(uid).c(pid).flush();

        mLohsSoftApTracker.stopByPid(pid);
    }

    /**
     * see {@link WifiManager#watchLocalOnlyHotspot(LocalOnlyHotspotObserver)}
     *
     * This call requires the android.permission.NETWORK_SETTINGS permission.
     *
     * @param callback Callback to communicate with WifiManager and allow cleanup if the app dies.
     *
     * @throws SecurityException if the caller does not have permission to watch Local Only Hotspot
     * status updates.
     * @throws IllegalStateException if the caller attempts to watch LocalOnlyHotspot updates with
     * an existing subscription.
     */
    @Override
    public void startWatchLocalOnlyHotspot(ILocalOnlyHotspotCallback callback) {
        // NETWORK_SETTINGS is a signature only permission.
        enforceNetworkSettingsPermission();

        throw new UnsupportedOperationException("LocalOnlyHotspot is still in development");
    }

    /**
     * see {@link WifiManager#unregisterLocalOnlyHotspotObserver()}
     */
    @Override
    public void stopWatchLocalOnlyHotspot() {
        // NETWORK_STACK is a signature only permission.
        enforceNetworkSettingsPermission();
        throw new UnsupportedOperationException("LocalOnlyHotspot is still in development");
    }

    /**
     * see {@link WifiManager#getWifiApConfiguration()}
     * @return soft access point configuration
     * @throws SecurityException if the caller does not have permission to retrieve the softap
     * config
     */
    @Nullable
    @Override
    public WifiConfiguration getWifiApConfiguration() {
        enforceAccessPermission();
        int uid = Binder.getCallingUid();
        // only allow Settings UI to get the saved SoftApConfig
        if (!mWifiPermissionsUtil.checkConfigOverridePermission(uid)) {
            // random apps should not be allowed to read the user specified config
            throw new SecurityException("App not allowed to read or update stored WiFi Ap config "
                    + "(uid = " + uid + ")");
        }

        if (mVerboseLoggingEnabled) {
            mLog.info("getWifiApConfiguration uid=%").c(uid).flush();
        }

        // hand off work to the ClientModeImpl handler thread to sync work between calls
        // and SoftApManager starting up softap
        return (mWifiThreadRunner.call(mWifiApConfigStore::getApConfiguration,
                new SoftApConfiguration.Builder().build())).toWifiConfiguration();
    }

    /**
     * see {@link WifiManager#getSoftApConfiguration()}
     * @return soft access point configuration {@link SoftApConfiguration}
     * @throws SecurityException if the caller does not have permission to retrieve the softap
     * config
     */
    @NonNull
    @Override
    public SoftApConfiguration getSoftApConfiguration() {
        enforceNetworkSettingsPermission();
        int uid = Binder.getCallingUid();
        if (mVerboseLoggingEnabled) {
            mLog.info("getSoftApConfiguration uid=%").c(uid).flush();
        }

        // hand off work to the ClientModeImpl handler thread to sync work between calls
        // and SoftApManager starting up softap
        return mWifiThreadRunner.call(mWifiApConfigStore::getApConfiguration,
                new SoftApConfiguration.Builder().build());
    }

    /**
     * see {@link WifiManager#setWifiApConfiguration(WifiConfiguration)}
     * @param wifiConfig WifiConfiguration details for soft access point
     * @return boolean indicating success or failure of the operation
     * @throws SecurityException if the caller does not have permission to write the softap config
     */
    @Override
    public boolean setWifiApConfiguration(WifiConfiguration wifiConfig, String packageName) {
        if (enforceChangePermission(packageName) != MODE_ALLOWED) {
            return false;
        }
        int uid = Binder.getCallingUid();
        // only allow Settings UI to write the stored SoftApConfig
        if (!mWifiPermissionsUtil.checkConfigOverridePermission(uid)) {
            // random apps should not be allowed to read the user specified config
            throw new SecurityException("App not allowed to read or update stored WiFi AP config "
                    + "(uid = " + uid + ")");
        }
        mLog.info("setWifiApConfiguration uid=%").c(uid).flush();
        if (wifiConfig == null)
            return false;
        SoftApConfiguration softApConfig = ApConfigUtil.fromWifiConfiguration(wifiConfig);
        if (softApConfig == null) return false;
        if (WifiApConfigStore.validateApWifiConfiguration(
                softApConfig, false)) {
            mWifiThreadRunner.post(() -> mWifiApConfigStore.setApConfiguration(softApConfig));
            return true;
        } else {
            Log.e(TAG, "Invalid WifiConfiguration");
            return false;
        }
    }

    /**
     * see {@link WifiManager#setSoftApConfiguration(SoftApConfiguration)}
     * @param softApConfig {@link SoftApConfiguration} details for soft access point
     * @return boolean indicating success or failure of the operation
     * @throws SecurityException if the caller does not have permission to write the softap config
     */
    @Override
    public boolean setSoftApConfiguration(
            @NonNull SoftApConfiguration softApConfig, @NonNull String packageName) {
        enforceNetworkSettingsPermission();
        int uid = Binder.getCallingUid();
        boolean privileged = mWifiPermissionsUtil.checkNetworkSettingsPermission(uid);
        mLog.info("setSoftApConfiguration uid=%").c(uid).flush();
        if (softApConfig == null) return false;
        if (WifiApConfigStore.validateApWifiConfiguration(softApConfig, privileged)) {
            mActiveModeWarden.updateSoftApConfiguration(softApConfig);
            mWifiThreadRunner.post(() -> mWifiApConfigStore.setApConfiguration(softApConfig));
            return true;
        } else {
            Log.e(TAG, "Invalid SoftAp Configuration");
            return false;
        }
    }

    /**
     * see {@link android.net.wifi.WifiManager#setScanAlwaysAvailable(boolean)}
     */
    @Override
    public void setScanAlwaysAvailable(boolean isAvailable) {
        enforceNetworkSettingsPermission();
        mLog.info("setScanAlwaysAvailable uid=%").c(Binder.getCallingUid()).flush();
        mSettingsStore.handleWifiScanAlwaysAvailableToggled(isAvailable);
        long ident = Binder.clearCallingIdentity();
        try {
            mWifiInjector.getWifiScanAlwaysAvailableSettingsCompatibility()
                    .handleWifiScanAlwaysAvailableToggled(isAvailable);
        } finally {
            Binder.restoreCallingIdentity(ident);
        }
        mActiveModeWarden.scanAlwaysModeChanged();
    }

    /**
     * see {@link android.net.wifi.WifiManager#isScanAlwaysAvailable()}
     */
    @Override
    public boolean isScanAlwaysAvailable() {
        enforceAccessPermission();
        if (mVerboseLoggingEnabled) {
            mLog.info("isScanAlwaysAvailable uid=%").c(Binder.getCallingUid()).flush();
        }
        return mSettingsStore.isScanAlwaysAvailable();
    }

    /**
     * see {@link android.net.wifi.WifiManager#disconnect()}
     */
    @Override
    public boolean disconnect(String packageName) {
        if (enforceChangePermission(packageName) != MODE_ALLOWED) {
            return false;
        }
        if (!isTargetSdkLessThanQOrPrivileged(
                packageName, Binder.getCallingPid(), Binder.getCallingUid())) {
            mLog.info("disconnect not allowed for uid=%")
                    .c(Binder.getCallingUid()).flush();
            return false;
        }
        mLog.info("disconnect uid=%").c(Binder.getCallingUid()).flush();
        mClientModeImpl.disconnectCommand();
        return true;
    }

    /**
     * see {@link android.net.wifi.WifiManager#reconnect()}
     */
    @Override
    public boolean reconnect(String packageName) {
        if (enforceChangePermission(packageName) != MODE_ALLOWED) {
            return false;
        }
        if (!isTargetSdkLessThanQOrPrivileged(
                packageName, Binder.getCallingPid(), Binder.getCallingUid())) {
            mLog.info("reconnect not allowed for uid=%")
                    .c(Binder.getCallingUid()).flush();
            return false;
        }
        mLog.info("reconnect uid=%").c(Binder.getCallingUid()).flush();
        mClientModeImpl.reconnectCommand(new WorkSource(Binder.getCallingUid()));
        return true;
    }

    /**
     * see {@link android.net.wifi.WifiManager#reassociate()}
     */
    @Override
    public boolean reassociate(String packageName) {
        if (enforceChangePermission(packageName) != MODE_ALLOWED) {
            return false;
        }
        if (!isTargetSdkLessThanQOrPrivileged(
                packageName, Binder.getCallingPid(), Binder.getCallingUid())) {
            mLog.info("reassociate not allowed for uid=%")
                    .c(Binder.getCallingUid()).flush();
            return false;
        }
        mLog.info("reassociate uid=%").c(Binder.getCallingUid()).flush();
        mClientModeImpl.reassociateCommand();
        return true;
    }

    /**
     * see {@link android.net.wifi.WifiManager#getSupportedFeatures}
     */
    @Override
    public long getSupportedFeatures() {
        enforceAccessPermission();
        if (mVerboseLoggingEnabled) {
            mLog.info("getSupportedFeatures uid=%").c(Binder.getCallingUid()).flush();
        }
        return getSupportedFeaturesInternal();
    }

    @Override
    public void getWifiActivityEnergyInfoAsync(IOnWifiActivityEnergyInfoListener listener) {
        if (mVerboseLoggingEnabled) {
            mLog.info("getWifiActivityEnergyInfoAsync uid=%")
                    .c(Binder.getCallingUid())
                    .flush();
        }
        // getWifiActivityEnergyInfo() performs permission checking
        WifiActivityEnergyInfo info = getWifiActivityEnergyInfo();
        try {
            listener.onWifiActivityEnergyInfo(info);
        } catch (RemoteException e) {
            Log.e(TAG, "onWifiActivityEnergyInfo: RemoteException -- ", e);
        }
    }

    private WifiActivityEnergyInfo getWifiActivityEnergyInfo() {
        enforceAccessPermission();
        if (mVerboseLoggingEnabled) {
            mLog.info("getWifiActivityEnergyInfo uid=%").c(Binder.getCallingUid()).flush();
        }
        if ((getSupportedFeatures() & WifiManager.WIFI_FEATURE_LINK_LAYER_STATS) == 0) {
            return null;
        }
        if (mClientModeImplChannel == null) {
            Log.e(TAG, "mClientModeImplChannel is not initialized");
            return null;
        }
        WifiLinkLayerStats stats = mClientModeImpl.syncGetLinkLayerStats(mClientModeImplChannel);
        if (stats == null) {
            return null;
        }

        final long rxIdleTimeMillis = stats.on_time - stats.tx_time - stats.rx_time;
        final long[] txTimePerLevelMillis;
        if (stats.tx_time_per_level == null) {
            // This will happen if the HAL get link layer API returned null.
            txTimePerLevelMillis = new long[0];
        } else {
            // need to manually copy since we are converting an int[] to a long[]
            txTimePerLevelMillis = new long[stats.tx_time_per_level.length];
            for (int i = 0; i < txTimePerLevelMillis.length; i++) {
                txTimePerLevelMillis[i] = stats.tx_time_per_level[i];
                // TODO(b/27227497): Need to read the power consumed per level from config
            }
        }
        if (VDBG || rxIdleTimeMillis < 0 || stats.on_time < 0 || stats.tx_time < 0
                || stats.rx_time < 0 || stats.on_time_scan < 0) {
            Log.d(TAG, " getWifiActivityEnergyInfo: "
                    + " on_time_millis=" + stats.on_time
                    + " tx_time_millis=" + stats.tx_time
                    + " tx_time_per_level_millis=" + Arrays.toString(txTimePerLevelMillis)
                    + " rx_time_millis=" + stats.rx_time
                    + " rxIdleTimeMillis=" + rxIdleTimeMillis
                    + " scan_time_millis=" + stats.on_time_scan);
        }

        // Convert the LinkLayerStats into WifiActivityEnergyInfo
        return new WifiActivityEnergyInfo(
                mClock.getElapsedSinceBootMillis(),
                WifiActivityEnergyInfo.STACK_STATE_STATE_IDLE,
                stats.tx_time,
                stats.rx_time,
                stats.on_time_scan,
                rxIdleTimeMillis);
    }

    /**
     * see {@link android.net.wifi.WifiManager#getConfiguredNetworks()}
     *
     * @param packageName String name of the calling package
     * @param featureId The feature in the package
     * @return the list of configured networks
     */
    @Override
    public ParceledListSlice<WifiConfiguration> getConfiguredNetworks(String packageName,
            String featureId) {
        enforceAccessPermission();
        int callingUid = Binder.getCallingUid();
        // bypass shell: can get varioud pkg name
        if (callingUid != Process.SHELL_UID && callingUid != Process.ROOT_UID) {
            long ident = Binder.clearCallingIdentity();
            try {
                mWifiPermissionsUtil.enforceCanAccessScanResults(packageName, featureId,
                        callingUid, null);
            } catch (SecurityException e) {
                Log.e(TAG, "Permission violation - getConfiguredNetworks not allowed for uid="
                        + callingUid + ", packageName=" + packageName + ", reason=" + e);
                return new ParceledListSlice<>(new ArrayList<>());
            } finally {
                Binder.restoreCallingIdentity(ident);
            }
        }
        boolean isTargetSdkLessThanQOrPrivileged = isTargetSdkLessThanQOrPrivileged(
                packageName, Binder.getCallingPid(), callingUid);
        boolean isCarrierApp = mWifiInjector.makeTelephonyManager()
                .checkCarrierPrivilegesForPackageAnyPhone(packageName)
                == TelephonyManager.CARRIER_PRIVILEGE_STATUS_HAS_ACCESS;
        if (!isTargetSdkLessThanQOrPrivileged && !isCarrierApp) {
            mLog.info("getConfiguredNetworks not allowed for uid=%")
                    .c(callingUid).flush();
            return new ParceledListSlice<>(new ArrayList<>());
        }
        if (mVerboseLoggingEnabled) {
            mLog.info("getConfiguredNetworks uid=%").c(callingUid).flush();
        }

        int targetConfigUid = Process.INVALID_UID; // don't expose any MAC addresses
        if (isPrivileged(getCallingPid(), callingUid)
                || isDeviceOrProfileOwner(callingUid, packageName)) {
            targetConfigUid = Process.WIFI_UID; // expose all MAC addresses
        } else if (isCarrierApp) {
            targetConfigUid = callingUid; // expose only those configs created by the Carrier App
        }
        int finalTargetConfigUid = targetConfigUid;
        List<WifiConfiguration> configs = mWifiThreadRunner.call(
                () -> mWifiConfigManager.getSavedNetworks(finalTargetConfigUid),
                Collections.emptyList());
        if (isTargetSdkLessThanQOrPrivileged) {
            return new ParceledListSlice<>(configs);
        }
        // Carrier app: should only get its own configs
        List<WifiConfiguration> creatorConfigs = new ArrayList<>();
        for (WifiConfiguration config : configs) {
            if (config.creatorUid == callingUid) {
                creatorConfigs.add(config);
            }
        }
        return new ParceledListSlice<>(creatorConfigs);
    }

    /**
     * see {@link android.net.wifi.WifiManager#getPrivilegedConfiguredNetworks()}
     *
     * @param packageName String name of the calling package
     * @param featureId The feature in the package
     * @return the list of configured networks with real preSharedKey
     */
    @Override
    public ParceledListSlice<WifiConfiguration> getPrivilegedConfiguredNetworks(
            String packageName, String featureId) {
        enforceReadCredentialPermission();
        enforceAccessPermission();
        int callingUid = Binder.getCallingUid();
        long ident = Binder.clearCallingIdentity();
        try {
            mWifiPermissionsUtil.enforceCanAccessScanResults(packageName, featureId, callingUid,
                    null);
        } catch (SecurityException e) {
            Log.e(TAG, "Permission violation - getPrivilegedConfiguredNetworks not allowed for"
                    + " uid=" + callingUid + ", packageName=" + packageName + ", reason=" + e);
            return null;
        } finally {
            Binder.restoreCallingIdentity(ident);
        }
        if (mVerboseLoggingEnabled) {
            mLog.info("getPrivilegedConfiguredNetworks uid=%").c(callingUid).flush();
        }
        List<WifiConfiguration> configs = mWifiThreadRunner.call(
                () -> mWifiConfigManager.getConfiguredNetworksWithPasswords(),
                Collections.emptyList());
        return new ParceledListSlice<>(configs);
    }

    /**
     * Return a map of all matching configurations keys with corresponding scanResults (or an empty
     * map if none).
     *
     * @param scanResults The list of scan results
     * @return Map that consists of FQDN (Fully Qualified Domain Name) and corresponding
     * scanResults per network type({@link WifiManager#PASSPOINT_HOME_NETWORK} and {@link
     * WifiManager#PASSPOINT_ROAMING_NETWORK}).
     */
    @Override
    public Map<String, Map<Integer, List<ScanResult>>>
            getAllMatchingPasspointProfilesForScanResults(List<ScanResult> scanResults) {
        if (!isSettingsOrSuw(Binder.getCallingPid(), Binder.getCallingUid())) {
            throw new SecurityException(TAG + ": Permission denied");
        }
        if (mVerboseLoggingEnabled) {
            mLog.info("getMatchingPasspointConfigurations uid=%").c(Binder.getCallingUid()).flush();
        }
        if (!ScanResultUtil.validateScanResultList(scanResults)) {
            Log.e(TAG, "Attempt to retrieve passpoint with invalid scanResult List");
            return Collections.emptyMap();
        }
        return mWifiThreadRunner.call(
            () -> mPasspointManager.getAllMatchingPasspointProfilesForScanResults(scanResults),
                Collections.emptyMap());
    }

    /**
     * Returns list of OSU (Online Sign-Up) providers associated with the given list of ScanResult.
     *
     * @param scanResults a list of ScanResult that has Passpoint APs.
     * @return Map that consists of {@link OsuProvider} and a matching list of {@link ScanResult}.
     */
    @Override
    public Map<OsuProvider, List<ScanResult>> getMatchingOsuProviders(
            List<ScanResult> scanResults) {
        if (!isSettingsOrSuw(Binder.getCallingPid(), Binder.getCallingUid())) {
            throw new SecurityException(TAG + ": Permission denied");
        }
        if (mVerboseLoggingEnabled) {
            mLog.info("getMatchingOsuProviders uid=%").c(Binder.getCallingUid()).flush();
        }

        if (!ScanResultUtil.validateScanResultList(scanResults)) {
            Log.e(TAG, "Attempt to retrieve OsuProviders with invalid scanResult List");
            return Collections.emptyMap();
        }
        return mWifiThreadRunner.call(
            () -> mPasspointManager.getMatchingOsuProviders(scanResults), Collections.emptyMap());
    }

    /**
     * Returns the matching Passpoint configurations for given OSU(Online Sign-Up) providers.
     *
     * @param osuProviders a list of {@link OsuProvider}
     * @return Map that consists of {@link OsuProvider} and matching {@link PasspointConfiguration}.
     */
    @Override
    public Map<OsuProvider, PasspointConfiguration> getMatchingPasspointConfigsForOsuProviders(
            List<OsuProvider> osuProviders) {
        if (!isSettingsOrSuw(Binder.getCallingPid(), Binder.getCallingUid())) {
            throw new SecurityException(TAG + ": Permission denied");
        }
        if (mVerboseLoggingEnabled) {
            mLog.info("getMatchingPasspointConfigsForOsuProviders uid=%").c(
                    Binder.getCallingUid()).flush();
        }
        if (osuProviders == null) {
            Log.e(TAG, "Attempt to retrieve Passpoint configuration with null osuProviders");
            return new HashMap<>();
        }
        return mWifiThreadRunner.call(
            () -> mPasspointManager.getMatchingPasspointConfigsForOsuProviders(osuProviders),
                Collections.emptyMap());
    }

    /**
     * Returns the corresponding wifi configurations for given FQDN (Fully Qualified Domain Name)
     * list.
     *
     * An empty list will be returned when no match is found.
     *
     * @param fqdnList a list of FQDN
     * @return List of {@link WifiConfiguration} converted from {@link PasspointProvider}
     */
    @Override
    public List<WifiConfiguration> getWifiConfigsForPasspointProfiles(List<String> fqdnList) {
        if (!isSettingsOrSuw(Binder.getCallingPid(), Binder.getCallingUid())) {
            throw new SecurityException(TAG + ": Permission denied");
        }
        if (mVerboseLoggingEnabled) {
            mLog.info("getWifiConfigsForPasspointProfiles uid=%").c(
                    Binder.getCallingUid()).flush();
        }
        if (fqdnList == null) {
            Log.e(TAG, "Attempt to retrieve WifiConfiguration with null fqdn List");
            return new ArrayList<>();
        }
        return mWifiThreadRunner.call(
            () -> mPasspointManager.getWifiConfigsForPasspointProfiles(fqdnList),
                Collections.emptyList());
    }

    /**
     * Returns a list of Wifi configurations for matched available WifiNetworkSuggestion
     * corresponding to the given scan results.
     *
     * An empty list will be returned when no match is found or all matched suggestions is not
     * available(not allow user manually connect, user not approved or open network).
     *
     * @param scanResults a list of {@link ScanResult}.
     * @return a list of {@link WifiConfiguration} from matched {@link WifiNetworkSuggestion}.
     */
    @Override
    public List<WifiConfiguration> getWifiConfigForMatchedNetworkSuggestionsSharedWithUser(
            List<ScanResult> scanResults) {
        if (!isSettingsOrSuw(Binder.getCallingPid(), Binder.getCallingUid())) {
            throw new SecurityException(TAG + ": Permission denied");
        }
        if (mVerboseLoggingEnabled) {
            mLog.info("getWifiConfigsForMatchedNetworkSuggestions uid=%").c(
                    Binder.getCallingUid()).flush();
        }
        if (!ScanResultUtil.validateScanResultList(scanResults)) {
            Log.e(TAG, "Attempt to retrieve WifiConfiguration with invalid scanResult List");
            return new ArrayList<>();
        }
        return mWifiThreadRunner.call(
                () -> mWifiNetworkSuggestionsManager
                        .getWifiConfigForMatchedNetworkSuggestionsSharedWithUser(scanResults),
                Collections.emptyList());
    }

    /**
     * see {@link android.net.wifi.WifiManager#addOrUpdateNetwork(WifiConfiguration)}
     * @return the supplicant-assigned identifier for the new or updated
     * network if the operation succeeds, or {@code -1} if it fails
     */
    @Override
    public int addOrUpdateNetwork(WifiConfiguration config, String packageName) {
        if (enforceChangePermission(packageName) != MODE_ALLOWED) {
            return -1;
        }
        int callingUid = Binder.getCallingUid();
        if (!isTargetSdkLessThanQOrPrivileged(
                packageName, Binder.getCallingPid(), callingUid)) {
            mLog.info("addOrUpdateNetwork not allowed for uid=%")
                    .c(Binder.getCallingUid()).flush();
            return -1;
        }
        mLog.info("addOrUpdateNetwork uid=%").c(Binder.getCallingUid()).flush();

        if (config == null) {
            Log.e(TAG, "bad network configuration");
            return -1;
        }
        mWifiMetrics.incrementNumAddOrUpdateNetworkCalls();

        // Previously, this API is overloaded for installing Passpoint profiles.  Now
        // that we have a dedicated API for doing it, redirect the call to the dedicated API.
        if (config.isPasspoint()) {
            PasspointConfiguration passpointConfig =
                    PasspointProvider.convertFromWifiConfig(config);
            if (passpointConfig == null || passpointConfig.getCredential() == null) {
                Log.e(TAG, "Missing credential for Passpoint profile");
                return -1;
            }

            // Copy over certificates and keys.
            X509Certificate[] x509Certificates = null;
            if (config.enterpriseConfig.getCaCertificate() != null) {
                x509Certificates =
                        new X509Certificate[]{config.enterpriseConfig.getCaCertificate()};
            }
            passpointConfig.getCredential().setCaCertificates(x509Certificates);
            passpointConfig.getCredential().setClientCertificateChain(
                    config.enterpriseConfig.getClientCertificateChain());
            passpointConfig.getCredential().setClientPrivateKey(
                    config.enterpriseConfig.getClientPrivateKey());
            if (!addOrUpdatePasspointConfiguration(passpointConfig, packageName)) {
                Log.e(TAG, "Failed to add Passpoint profile");
                return -1;
            }
            // There is no network ID associated with a Passpoint profile.
            return 0;
        }

        Log.i("addOrUpdateNetwork", " uid = " + Binder.getCallingUid()
                + " SSID " + config.SSID
                + " nid=" + config.networkId);
        return mWifiThreadRunner.call(
            () -> mWifiConfigManager.addOrUpdateNetwork(config, callingUid, packageName)
                    .getNetworkId(),
                WifiConfiguration.INVALID_NETWORK_ID);
    }

    public static void verifyCert(X509Certificate caCert)
            throws GeneralSecurityException, IOException {
        CertificateFactory factory = CertificateFactory.getInstance("X.509");
        CertPathValidator validator =
                CertPathValidator.getInstance(CertPathValidator.getDefaultType());
        CertPath path = factory.generateCertPath(
                Arrays.asList(caCert));
        KeyStore ks = KeyStore.getInstance("AndroidCAStore");
        ks.load(null, null);
        PKIXParameters params = new PKIXParameters(ks);
        params.setRevocationEnabled(false);
        validator.validate(path, params);
    }

    /**
     * See {@link android.net.wifi.WifiManager#removeNetwork(int)}
     * @param netId the integer that identifies the network configuration
     * to the supplicant
     * @return {@code true} if the operation succeeded
     */
    @Override
    public boolean removeNetwork(int netId, String packageName) {
        if (enforceChangePermission(packageName) != MODE_ALLOWED) {
            return false;
        }
        if (!isTargetSdkLessThanQOrPrivileged(
                packageName, Binder.getCallingPid(), Binder.getCallingUid())) {
            mLog.info("removeNetwork not allowed for uid=%")
                    .c(Binder.getCallingUid()).flush();
            return false;
        }
        int callingUid = Binder.getCallingUid();
        mLog.info("removeNetwork uid=%").c(callingUid).flush();
        return mWifiThreadRunner.call(
                () -> mWifiConfigManager.removeNetwork(netId, callingUid, packageName), false);
    }

    /**
     * Trigger a connect request and wait for the callback to return status.
     * This preserves the legacy connect API behavior, i.e. {@link WifiManager#enableNetwork(
     * int, true)}
     * @return
     */
    private boolean triggerConnectAndReturnStatus(int netId, int callingUid) {
        final CountDownLatch countDownLatch = new CountDownLatch(1);
        final MutableBoolean success = new MutableBoolean(false);
        IActionListener.Stub connectListener = new IActionListener.Stub() {
            @Override
            public void onSuccess() {
                success.value = true;
                countDownLatch.countDown();
            }
            @Override
            public void onFailure(int reason) {
                success.value = false;
                countDownLatch.countDown();
            }
        };
        mClientModeImpl.connect(null, netId, new Binder(), connectListener,
                connectListener.hashCode(), callingUid);
        // now wait for response.
        try {
            countDownLatch.await(RUN_WITH_SCISSORS_TIMEOUT_MILLIS, TimeUnit.MILLISECONDS);
        } catch (InterruptedException e) {
            Log.e(TAG, "Failed to retrieve connect status");
        }
        return success.value;
    }

    /**
     * See {@link android.net.wifi.WifiManager#enableNetwork(int, boolean)}
     * @param netId the integer that identifies the network configuration
     * to the supplicant
     * @param disableOthers if true, disable all other networks.
     * @return {@code true} if the operation succeeded
     */
    @Override
    public boolean enableNetwork(int netId, boolean disableOthers, String packageName) {
        if (enforceChangePermission(packageName) != MODE_ALLOWED) {
            return false;
        }
        if (!isTargetSdkLessThanQOrPrivileged(
                packageName, Binder.getCallingPid(), Binder.getCallingUid())) {
            mLog.info("enableNetwork not allowed for uid=%")
                    .c(Binder.getCallingUid()).flush();
            return false;
        }
        int callingUid = Binder.getCallingUid();
        // TODO b/33807876 Log netId
        mLog.info("enableNetwork uid=% disableOthers=%")
                .c(callingUid)
                .c(disableOthers).flush();

        mWifiMetrics.incrementNumEnableNetworkCalls();
        if (disableOthers) {
            return triggerConnectAndReturnStatus(netId, callingUid);
        } else {
            return mWifiThreadRunner.call(
                    () -> mWifiConfigManager.enableNetwork(netId, false, callingUid, packageName),
                    false);
        }
    }

    /**
     * See {@link android.net.wifi.WifiManager#disableNetwork(int)}
     * @param netId the integer that identifies the network configuration
     * to the supplicant
     * @return {@code true} if the operation succeeded
     */
    @Override
    public boolean disableNetwork(int netId, String packageName) {
        if (enforceChangePermission(packageName) != MODE_ALLOWED) {
            return false;
        }
        if (!isTargetSdkLessThanQOrPrivileged(
                packageName, Binder.getCallingPid(), Binder.getCallingUid())) {
            mLog.info("disableNetwork not allowed for uid=%")
                    .c(Binder.getCallingUid()).flush();
            return false;
        }
        int callingUid = Binder.getCallingUid();
        mLog.info("disableNetwork uid=%").c(callingUid).flush();
        return mWifiThreadRunner.call(
                () -> mWifiConfigManager.disableNetwork(netId, callingUid, packageName), false);
    }

    /**
     * See {@link android.net.wifi.WifiManager#allowAutojoinGlobal(boolean)}
     * @param choice the OEM's choice to allow auto-join
     */
    @Override
    public void allowAutojoinGlobal(boolean choice) {
        enforceNetworkSettingsPermission();

        int callingUid = Binder.getCallingUid();
        mLog.info("allowAutojoin=% uid=%").c(choice).c(callingUid).flush();

        mWifiThreadRunner.post(() -> mClientModeImpl.allowAutoJoinGlobal(choice));
    }

    /**
     * See {@link android.net.wifi.WifiManager#allowAutojoin(int, boolean)}
     * @param netId the integer that identifies the network configuration
     * @param choice the user's choice to allow auto-join
     */
    @Override
    public void allowAutojoin(int netId, boolean choice) {
        enforceNetworkSettingsPermission();

        int callingUid = Binder.getCallingUid();
        mLog.info("allowAutojoin=% uid=%").c(choice).c(callingUid).flush();
        mWifiThreadRunner.post(() -> {
            WifiConfiguration config = mWifiConfigManager.getConfiguredNetwork(netId);
            if (config == null) {
                return;
            }
            if (config.fromWifiNetworkSpecifier) {
                Log.e(TAG, "Auto-join configuration is not permitted for NetworkSpecifier "
                        + "connections: " + config);
                return;
            }
            if (config.isPasspoint() && !config.isEphemeral()) {
                Log.e(TAG,
                        "Auto-join configuration for a non-ephemeral Passpoint network should be "
                                + "configured using FQDN: "
                                + config);
                return;
            }
            // If the network is a suggestion, store the auto-join configure to the
            // WifiNetWorkSuggestionsManager.
            if (config.fromWifiNetworkSuggestion) {
                if (!mWifiNetworkSuggestionsManager
                        .allowNetworkSuggestionAutojoin(config, choice)) {
                    return;
                }
            }
            // even for Suggestion, modify the current ephemeral configuration so that
            // existing configuration auto-connection is updated correctly
            if (choice != config.allowAutojoin) {
                mWifiConfigManager.allowAutojoin(netId, choice);
                // do not log this metrics for passpoint networks again here since it's already
                // logged in PasspointManager.
                if (!config.isPasspoint()) {
                    mWifiMetrics.logUserActionEvent(choice
                            ? UserActionEvent.EVENT_CONFIGURE_AUTO_CONNECT_ON
                            : UserActionEvent.EVENT_CONFIGURE_AUTO_CONNECT_OFF, netId);
                }
            }
        });
    }

    /**
     * See {@link android.net.wifi.WifiManager#allowAutojoinPasspoint(String, boolean)}
     * @param fqdn the FQDN that identifies the passpoint configuration
     * @param enableAutojoin true to enable auto-join, false to disable
     */
    @Override
    public void allowAutojoinPasspoint(String fqdn, boolean enableAutojoin) {
        enforceNetworkSettingsPermission();
        if (fqdn == null) {
            throw new IllegalArgumentException("FQDN cannot be null");
        }

        int callingUid = Binder.getCallingUid();
        mLog.info("allowAutojoinPasspoint=% uid=%").c(enableAutojoin).c(callingUid).flush();
        mWifiThreadRunner.post(
                () -> mPasspointManager.enableAutojoin(null, fqdn, enableAutojoin));
    }

    /**
     * See {@link android.net.wifi.WifiManager
     * #setMacRandomizationSettingPasspointEnabled(String, boolean)}
     * @param fqdn the FQDN that identifies the passpoint configuration
     * @param enable true to enable mac randomization, false to disable
     */
    @Override
    public void setMacRandomizationSettingPasspointEnabled(String fqdn, boolean enable) {
        enforceNetworkSettingsPermission();
        if (fqdn == null) {
            throw new IllegalArgumentException("FQDN cannot be null");
        }

        int callingUid = Binder.getCallingUid();
        mLog.info("setMacRandomizationSettingPasspointEnabled=% uid=%")
                .c(enable).c(callingUid).flush();
        mWifiThreadRunner.post(
                () -> mPasspointManager.enableMacRandomization(fqdn, enable));
    }

    /**
     * See {@link android.net.wifi.WifiManager#setPasspointMeteredOverride(String, boolean)}
     * @param fqdn the FQDN that identifies the passpoint configuration
     * @param meteredOverride One of the values in {@link MeteredOverride}
     */
    @Override
    public void setPasspointMeteredOverride(String fqdn, int meteredOverride) {
        enforceNetworkSettingsPermission();
        if (fqdn == null) {
            throw new IllegalArgumentException("FQDN cannot be null");
        }

        int callingUid = Binder.getCallingUid();
        mLog.info("setPasspointMeteredOverride=% uid=%")
                .c(meteredOverride).c(callingUid).flush();
        mWifiThreadRunner.post(
                () -> mPasspointManager.setMeteredOverride(fqdn, meteredOverride));
    }

    /**
     * See {@link android.net.wifi.WifiManager#getConnectionInfo()}
     * @return the Wi-Fi information, contained in {@link WifiInfo}.
     */
    @Override
    public WifiInfo getConnectionInfo(String callingPackage, String callingFeatureId) {
        enforceAccessPermission();
        int uid = Binder.getCallingUid();
        if (mVerboseLoggingEnabled) {
            mLog.info("getConnectionInfo uid=%").c(uid).flush();
        }
        long ident = Binder.clearCallingIdentity();
        try {
            WifiInfo result = mClientModeImpl.syncRequestConnectionInfo();
            boolean hideDefaultMacAddress = true;
            boolean hideBssidSsidNetworkIdAndFqdn = true;

            try {
                if (mWifiInjector.getWifiPermissionsWrapper().getLocalMacAddressPermission(uid)
                        == PERMISSION_GRANTED) {
                    hideDefaultMacAddress = false;
                }
                mWifiPermissionsUtil.enforceCanAccessScanResults(callingPackage, callingFeatureId,
                        uid, null);
                hideBssidSsidNetworkIdAndFqdn = false;
            } catch (SecurityException ignored) {
            }
            if (hideDefaultMacAddress) {
                result.setMacAddress(WifiInfo.DEFAULT_MAC_ADDRESS);
            }
            if (hideBssidSsidNetworkIdAndFqdn) {
                result.setBSSID(WifiInfo.DEFAULT_MAC_ADDRESS);
                result.setSSID(WifiSsid.createFromHex(null));
                result.setNetworkId(WifiConfiguration.INVALID_NETWORK_ID);
                result.setFQDN(null);
                result.setProviderFriendlyName(null);
                result.setPasspointUniqueId(null);
            }

            if (mVerboseLoggingEnabled
                    && (hideBssidSsidNetworkIdAndFqdn || hideDefaultMacAddress)) {
                mLog.v("getConnectionInfo: hideBssidSsidAndNetworkId="
                        + hideBssidSsidNetworkIdAndFqdn
                        + ", hideDefaultMacAddress="
                        + hideDefaultMacAddress);
            }
            return result;
        } finally {
            Binder.restoreCallingIdentity(ident);
        }
    }

    /**
     * Return the results of the most recent access point scan, in the form of
     * a list of {@link ScanResult} objects.
     * @return the list of results
     */
    @Override
    public List<ScanResult> getScanResults(String callingPackage, String callingFeatureId) {
        enforceAccessPermission();
        int uid = Binder.getCallingUid();
        long ident = Binder.clearCallingIdentity();
        if (mVerboseLoggingEnabled) {
            mLog.info("getScanResults uid=%").c(uid).flush();
        }
        try {
            mWifiPermissionsUtil.enforceCanAccessScanResults(callingPackage, callingFeatureId,
                    uid, null);
            List<ScanResult> scanResults = mWifiThreadRunner.call(
                    mScanRequestProxy::getScanResults, Collections.emptyList());
            return scanResults;
        } catch (SecurityException e) {
            Log.e(TAG, "Permission violation - getScanResults not allowed for uid="
                    + uid + ", packageName=" + callingPackage + ", reason=" + e);
            return new ArrayList<>();
        } finally {
            Binder.restoreCallingIdentity(ident);
        }
    }

    /**
     * Return the filtered ScanResults which may be authenticated by the suggested network
     * configurations.
     * @return The map of {@link WifiNetworkSuggestion} and the list of {@link ScanResult} which
     * may be authenticated by the corresponding network configuration.
     */
    @Override
    @NonNull
    public Map<WifiNetworkSuggestion, List<ScanResult>> getMatchingScanResults(
            @NonNull List<WifiNetworkSuggestion> networkSuggestions,
            @Nullable List<ScanResult> scanResults,
            String callingPackage, String callingFeatureId) {
        enforceAccessPermission();
        int uid = Binder.getCallingUid();
        long ident = Binder.clearCallingIdentity();
        try {
            mWifiPermissionsUtil.enforceCanAccessScanResults(callingPackage, callingFeatureId,
                    uid, null);

            return mWifiThreadRunner.call(
                    () -> {
                        if (!ScanResultUtil.validateScanResultList(scanResults)) {
                            return mWifiNetworkSuggestionsManager.getMatchingScanResults(
                                    networkSuggestions, mScanRequestProxy.getScanResults());
                        } else {
                            return mWifiNetworkSuggestionsManager.getMatchingScanResults(
                                    networkSuggestions, scanResults);
                        }
                    },
                    Collections.emptyMap());
        } catch (SecurityException e) {
            Log.e(TAG, "Permission violation - getMatchingScanResults not allowed for uid="
                    + uid + ", packageName=" + callingPackage + ", reason + e");
        } finally {
            Binder.restoreCallingIdentity(ident);
        }

        return Collections.emptyMap();
    }

    /**
     * Add or update a Passpoint configuration.
     *
     * @param config The Passpoint configuration to be added
     * @return true on success or false on failure
     */
    @Override
    public boolean addOrUpdatePasspointConfiguration(
            PasspointConfiguration config, String packageName) {
        if (enforceChangePermission(packageName) != MODE_ALLOWED) {
            return false;
        }
        int callingUid = Binder.getCallingUid();
        if (!isTargetSdkLessThanROrPrivileged(
                packageName, Binder.getCallingPid(), callingUid)) {
            mLog.info("addOrUpdatePasspointConfiguration not allowed for uid=%")
                    .c(Binder.getCallingUid()).flush();
            return false;
        }
        mLog.info("addorUpdatePasspointConfiguration uid=%").c(callingUid).flush();
        return mWifiThreadRunner.call(
                () -> mPasspointManager.addOrUpdateProvider(config, callingUid, packageName,
                        false, true), false);
    }

    /**
     * Remove the Passpoint configuration identified by its FQDN (Fully Qualified Domain Name).
     *
     * @param fqdn The FQDN of the Passpoint configuration to be removed
     * @return true on success or false on failure
     */
    @Override
    public boolean removePasspointConfiguration(String fqdn, String packageName) {
        return removePasspointConfigurationInternal(fqdn, null);
    }

    /**
     * Remove a Passpoint profile based on either FQDN (multiple matching profiles) or a unique
     * identifier (one matching profile).
     *
     * @param fqdn The FQDN of the Passpoint configuration to be removed
     * @param uniqueId The unique identifier of the Passpoint configuration to be removed
     * @return true on success or false on failure
     */
    private boolean removePasspointConfigurationInternal(String fqdn, String uniqueId) {
        final int uid = Binder.getCallingUid();
        boolean privileged = false;
        if (mWifiPermissionsUtil.checkNetworkSettingsPermission(uid)
                || mWifiPermissionsUtil.checkNetworkCarrierProvisioningPermission(uid)) {
            privileged = true;
        }
        mLog.info("removePasspointConfigurationInternal uid=%").c(Binder.getCallingUid()).flush();
        final boolean privilegedFinal = privileged;
        return mWifiThreadRunner.call(
                () -> mPasspointManager.removeProvider(uid, privilegedFinal, uniqueId, fqdn),
                false);
    }

    /**
     * Return the list of the installed Passpoint configurations.
     *
     * An empty list will be returned when no configuration is installed.
     * @param packageName String name of the calling package
     * @return A list of {@link PasspointConfiguration}.
     */
    @Override
    public List<PasspointConfiguration> getPasspointConfigurations(String packageName) {
        final int uid = Binder.getCallingUid();
        boolean privileged = false;
        if (mWifiPermissionsUtil.checkNetworkSettingsPermission(uid)
                || mWifiPermissionsUtil.checkNetworkSetupWizardPermission(uid)) {
            privileged = true;
        }
        if (mVerboseLoggingEnabled) {
            mLog.info("getPasspointConfigurations uid=%").c(Binder.getCallingUid()).flush();
        }
        final boolean privilegedFinal = privileged;
        return mWifiThreadRunner.call(
            () -> mPasspointManager.getProviderConfigs(uid, privilegedFinal),
            Collections.emptyList());
    }

    /**
     * Query for a Hotspot 2.0 release 2 OSU icon
     * @param bssid The BSSID of the AP
     * @param fileName Icon file name
     */
    @Override
    public void queryPasspointIcon(long bssid, String fileName) {
        enforceAccessPermission();
        mLog.info("queryPasspointIcon uid=%").c(Binder.getCallingUid()).flush();
        mClientModeImpl.syncQueryPasspointIcon(mClientModeImplChannel, bssid, fileName);
    }

    /**
     * Match the currently associated network against the SP matching the given FQDN
     * @param fqdn FQDN of the SP
     * @return ordinal [HomeProvider, RoamingProvider, Incomplete, None, Declined]
     */
    @Override
    public int matchProviderWithCurrentNetwork(String fqdn) {
        mLog.info("matchProviderWithCurrentNetwork uid=%").c(Binder.getCallingUid()).flush();
        return 0;
    }

    /**
     * Deauthenticate and set the re-authentication hold off time for the current network
     * @param holdoff hold off time in milliseconds
     * @param ess set if the hold off pertains to an ESS rather than a BSS
     */
    @Override
    public void deauthenticateNetwork(long holdoff, boolean ess) {
        mLog.info("deauthenticateNetwork uid=%").c(Binder.getCallingUid()).flush();
        mClientModeImpl.deauthenticateNetwork(mClientModeImplChannel, holdoff, ess);
    }

    public String getCapabilities(String capaType) {
        return mClientModeImpl.getCapabilities(capaType);
    }

     /**
     * Get the country code
     * @return Get the best choice country code for wifi, regardless of if it was set or
     * not.
     * Returns null when there is no country code available.
     */
    @Override
    public String getCountryCode() {
        enforceNetworkSettingsPermission();
        if (mVerboseLoggingEnabled) {
            mLog.info("getCountryCode uid=%").c(Binder.getCallingUid()).flush();
        }
        return mCountryCode.getCountryCode();
    }

    @Override
    public boolean is5GHzBandSupported() {
        if (mVerboseLoggingEnabled) {
            mLog.info("is5GHzBandSupported uid=%").c(Binder.getCallingUid()).flush();
        }

        return (is5GhzBandSupportedInternal()
                   && mClientModeImpl.is5GhzBandSupported());
    }

    private boolean is5GhzBandSupportedInternal() {
        return mWifiThreadRunner.call(
                () -> mClientModeImpl.isWifiBandSupported(WifiScanner.WIFI_BAND_5_GHZ), false);
    }

    @Override
    public boolean is6GHzBandSupported() {
        if (mVerboseLoggingEnabled) {
            mLog.info("is6GHzBandSupported uid=%").c(Binder.getCallingUid()).flush();
        }

        return is6GhzBandSupportedInternal();
    }

    private boolean is6GhzBandSupportedInternal() {
        return mWifiThreadRunner.call(
                () -> mClientModeImpl.isWifiBandSupported(WifiScanner.WIFI_BAND_6_GHZ), false);
    }

    @Override
    public boolean isWifiStandardSupported(@WifiStandard int standard) {
        return mWifiThreadRunner.call(
                () -> mClientModeImpl.isWifiStandardSupported(standard), false);
    }

    /**
     * Return the DHCP-assigned addresses from the last successful DHCP request,
     * if any.
     * @return the DHCP information
     * @deprecated
     */
    @Override
    @Deprecated
    public DhcpInfo getDhcpInfo() {
        enforceAccessPermission();
        if (mVerboseLoggingEnabled) {
            mLog.info("getDhcpInfo uid=%").c(Binder.getCallingUid()).flush();
        }
        DhcpResultsParcelable dhcpResults = mClientModeImpl.syncGetDhcpResultsParcelable();

        DhcpInfo info = new DhcpInfo();

        if (dhcpResults.baseConfiguration != null) {
            if (dhcpResults.baseConfiguration.getIpAddress() != null
                    && dhcpResults.baseConfiguration.getIpAddress().getAddress()
                    instanceof Inet4Address) {
                info.ipAddress = Inet4AddressUtils.inet4AddressToIntHTL(
                        (Inet4Address) dhcpResults.baseConfiguration.getIpAddress().getAddress());
            }

            if (dhcpResults.baseConfiguration.getGateway() != null) {
                info.gateway = Inet4AddressUtils.inet4AddressToIntHTL(
                        (Inet4Address) dhcpResults.baseConfiguration.getGateway());
            }

            int dnsFound = 0;
            for (InetAddress dns : dhcpResults.baseConfiguration.getDnsServers()) {
                if (dns instanceof Inet4Address) {
                    if (dnsFound == 0) {
                        info.dns1 = Inet4AddressUtils.inet4AddressToIntHTL((Inet4Address) dns);
                    } else {
                        info.dns2 = Inet4AddressUtils.inet4AddressToIntHTL((Inet4Address) dns);
                    }
                    if (++dnsFound > 1) break;
                }
            }
        }
        String serverAddress = dhcpResults.serverAddress;
        if (serverAddress != null) {
            InetAddress serverInetAddress = InetAddresses.parseNumericAddress(serverAddress);
            info.serverAddress =
                    Inet4AddressUtils.inet4AddressToIntHTL((Inet4Address) serverInetAddress);
        }
        info.leaseDuration = dhcpResults.leaseDuration;

        return info;
    }

    /**
     * enable TDLS for the local NIC to remote NIC
     * The APPs don't know the remote MAC address to identify NIC though,
     * so we need to do additional work to find it from remote IP address
     */

    private static class TdlsTaskParams {
        String mRemoteIpAddress;
        boolean mEnable;
    }

    private class TdlsTask extends AsyncTask<TdlsTaskParams, Integer, Integer> {
        @Override
        protected Integer doInBackground(TdlsTaskParams... params) {

            // Retrieve parameters for the call
            TdlsTaskParams param = params[0];
            String remoteIpAddress = param.mRemoteIpAddress.trim();
            boolean enable = param.mEnable;

            // Get MAC address of Remote IP
            String macAddress = null;

            try (BufferedReader reader = new BufferedReader(new FileReader("/proc/net/arp"))) {
                // Skip over the line bearing column titles
                reader.readLine();

                String line;
                while ((line = reader.readLine()) != null) {
                    String[] tokens = line.split("[ ]+");
                    if (tokens.length < 6) {
                        continue;
                    }

                    // ARP column format is
                    // Address HWType HWAddress Flags Mask IFace
                    String ip = tokens[0];
                    String mac = tokens[3];

                    if (remoteIpAddress.equals(ip)) {
                        macAddress = mac;
                        break;
                    }
                }

                if (macAddress == null) {
                    Log.w(TAG, "Did not find remoteAddress {" + remoteIpAddress + "} in "
                            + "/proc/net/arp");
                } else {
                    enableTdlsWithMacAddress(macAddress, enable);
                }

            } catch (FileNotFoundException e) {
                Log.e(TAG, "Could not open /proc/net/arp to lookup mac address");
            } catch (IOException e) {
                Log.e(TAG, "Could not read /proc/net/arp to lookup mac address");
            }
            return 0;
        }
    }

    @Override
    public void enableTdls(String remoteAddress, boolean enable) {
        if (remoteAddress == null) {
          throw new IllegalArgumentException("remoteAddress cannot be null");
        }
        mLog.info("enableTdls uid=% enable=%").c(Binder.getCallingUid()).c(enable).flush();
        TdlsTaskParams params = new TdlsTaskParams();
        params.mRemoteIpAddress = remoteAddress;
        params.mEnable = enable;
        new TdlsTask().execute(params);
    }


    @Override
    public void enableTdlsWithMacAddress(String remoteMacAddress, boolean enable) {
        mLog.info("enableTdlsWithMacAddress uid=% enable=%")
                .c(Binder.getCallingUid())
                .c(enable)
                .flush();
        if (remoteMacAddress == null) {
          throw new IllegalArgumentException("remoteMacAddress cannot be null");
        }

        mClientModeImpl.enableTdls(remoteMacAddress, enable);
    }

    /**
     * Temporarily disable a network, should be trigger when user disconnect a network
     */
    @Override
    public void disableEphemeralNetwork(String network, String packageName) {
        mContext.enforceCallingOrSelfPermission(android.Manifest.permission.CHANGE_WIFI_STATE,
                "WifiService");
        if (!isPrivileged(Binder.getCallingPid(), Binder.getCallingUid())) {
            mLog.info("disableEphemeralNetwork not allowed for uid=%")
                    .c(Binder.getCallingUid()).flush();
            return;
        }
        mLog.info("disableEphemeralNetwork uid=%").c(Binder.getCallingUid()).flush();
        mWifiThreadRunner.post(() -> mWifiConfigManager.userTemporarilyDisabledNetwork(network,
                Binder.getCallingUid()));
    }

    private final BroadcastReceiver mReceiver = new BroadcastReceiver() {
        @Override
        public void onReceive(Context context, Intent intent) {
            String action = intent.getAction();
            if (action.equals(Intent.ACTION_USER_REMOVED)) {
                UserHandle userHandle = intent.getParcelableExtra(Intent.EXTRA_USER);
                if (userHandle == null) {
                    Log.e(TAG, "User removed broadcast received with no user handle");
                    return;
                }
                mWifiThreadRunner.post(() ->
                        mWifiConfigManager.removeNetworksForUser(userHandle.getIdentifier()));
            } else if (action.equals(BluetoothAdapter.ACTION_CONNECTION_STATE_CHANGED)) {
                int state = intent.getIntExtra(BluetoothAdapter.EXTRA_CONNECTION_STATE,
                        BluetoothAdapter.STATE_DISCONNECTED);
                mClientModeImpl.sendBluetoothAdapterConnectionStateChange(state);
            } else if (action.equals(BluetoothAdapter.ACTION_STATE_CHANGED)) {
                int state = intent.getIntExtra(BluetoothAdapter.EXTRA_STATE,
                        BluetoothAdapter.STATE_OFF);
                mClientModeImpl.sendBluetoothAdapterStateChange(state);
            } else if (action.equals(TelephonyManager.ACTION_EMERGENCY_CALLBACK_MODE_CHANGED)) {
                boolean emergencyMode =
                        intent.getBooleanExtra(TelephonyManager.EXTRA_PHONE_IN_ECM_STATE, false);
                mActiveModeWarden.emergencyCallbackModeChanged(emergencyMode);
            } else if (action.equals(TelephonyManager.ACTION_EMERGENCY_CALL_STATE_CHANGED)) {
                boolean inCall =
                        intent.getBooleanExtra(
                                TelephonyManager.EXTRA_PHONE_IN_EMERGENCY_CALL, false);
                mActiveModeWarden.emergencyCallStateChanged(inCall);
            } else if (action.equals(PowerManager.ACTION_DEVICE_IDLE_MODE_CHANGED)) {
                handleIdleModeChanged();
            } else if (action.equals(Intent.ACTION_SHUTDOWN)) {
                handleShutDown();
            }
        }
    };

    private void registerForBroadcasts() {
        IntentFilter intentFilter = new IntentFilter();
        intentFilter.addAction(Intent.ACTION_PACKAGE_FULLY_REMOVED);
        intentFilter.addAction(Intent.ACTION_PACKAGE_CHANGED);
        intentFilter.addAction(Intent.ACTION_PACKAGE_REMOVED);
        intentFilter.addDataScheme("package");
        mContext.registerReceiver(new BroadcastReceiver() {
            @Override
            public void onReceive(Context context, Intent intent) {
                int uid = intent.getIntExtra(Intent.EXTRA_UID, -1);
                Uri uri = intent.getData();
                if (uid == -1 || uri == null) {
                    Log.e(TAG, "Uid or Uri is missing for action:" + intent.getAction());
                    return;
                }
                String pkgName = uri.getSchemeSpecificPart();
                PackageManager pm = context.getPackageManager();
                PackageInfo packageInfo = null;
                try {
                    packageInfo = pm.getPackageInfo(pkgName, 0);
                } catch (PackageManager.NameNotFoundException e) {
                    Log.w(TAG, "Couldn't get PackageInfo for package:" + pkgName);
                }
                // If package is not removed or disabled, just ignore.
                if (packageInfo != null
                        && packageInfo.applicationInfo != null
                        && packageInfo.applicationInfo.enabled) {
                    return;
                }
                Log.d(TAG, "Remove settings for package:" + pkgName);
                // Call the method in the main Wifi thread.
                mWifiThreadRunner.post(() -> {
                    ApplicationInfo ai = new ApplicationInfo();
                    ai.packageName = pkgName;
                    ai.uid = uid;
                    mWifiConfigManager.removeNetworksForApp(ai);
                    mScanRequestProxy.clearScanRequestTimestampsForApp(pkgName, uid);

                    // Remove all suggestions from the package.
                    mWifiNetworkSuggestionsManager.removeApp(pkgName);
                    mClientModeImpl.removeNetworkRequestUserApprovedAccessPointsForApp(pkgName);

                    // Remove all Passpoint profiles from package.
                    mWifiInjector.getPasspointManager().removePasspointProviderWithPackage(
                            pkgName);
                });
            }
        }, intentFilter);
    }

    private void registerForCarrierConfigChange() {
        IntentFilter filter = new IntentFilter();
        filter.addAction(CarrierConfigManager.ACTION_CARRIER_CONFIG_CHANGED);
        mContext.registerReceiver(new BroadcastReceiver() {
            @Override
            public void onReceive(Context context, Intent intent) {
                final int subId = SubscriptionManager.getActiveDataSubscriptionId();
                Log.d(TAG, "ACTION_CARRIER_CONFIG_CHANGED, active subId: " + subId);

                mTetheredSoftApTracker.updateSoftApCapability(subId);
                mActiveModeWarden.updateSoftApCapability(
                        mTetheredSoftApTracker.getSoftApCapability());
            }
        }, filter);

        WifiPhoneStateListener phoneStateListener = new WifiPhoneStateListener(
                mWifiInjector.getWifiHandlerThread().getLooper());

        mContext.getSystemService(TelephonyManager.class).listen(
                phoneStateListener, PhoneStateListener.LISTEN_ACTIVE_DATA_SUBSCRIPTION_ID_CHANGE);
    }

    @Override
    public int handleShellCommand(@NonNull ParcelFileDescriptor in,
            @NonNull ParcelFileDescriptor out, @NonNull ParcelFileDescriptor err,
            @NonNull String[] args) {
        return new WifiShellCommand(mWifiInjector, this, mContext).exec(
                this, in.getFileDescriptor(), out.getFileDescriptor(), err.getFileDescriptor(),
                args);
    }

    private void updateWifiMetrics() {
        mWifiThreadRunner.run(() -> {
            mWifiMetrics.updateSavedNetworks(
                    mWifiConfigManager.getSavedNetworks(Process.WIFI_UID));
            mPasspointManager.updateMetrics();
        });
        boolean isEnhancedMacRandEnabled = mFrameworkFacade.getIntegerSetting(mContext,
                WifiConfigManager.ENHANCED_MAC_RANDOMIZATION_FEATURE_FORCE_ENABLE_FLAG, 0) == 1
                ? true : false;
        mWifiMetrics.setEnhancedMacRandomizationForceEnabled(isEnhancedMacRandEnabled);
        mWifiMetrics.setIsScanningAlwaysEnabled(isScanAlwaysAvailable());
        mWifiMetrics.setVerboseLoggingEnabled(mVerboseLoggingEnabled);
    }

    @Override
    protected void dump(FileDescriptor fd, PrintWriter pw, String[] args) {
        if (mContext.checkCallingOrSelfPermission(android.Manifest.permission.DUMP)
                != PERMISSION_GRANTED) {
            pw.println("Permission Denial: can't dump WifiService from from pid="
                    + Binder.getCallingPid()
                    + ", uid=" + Binder.getCallingUid());
            return;
        }
        if (args != null && args.length > 0 && WifiMetrics.PROTO_DUMP_ARG.equals(args[0])) {
            // WifiMetrics proto bytes were requested. Dump only these.
            updateWifiMetrics();
            mWifiMetrics.dump(fd, pw, args);
        } else if (args != null && args.length > 0 && IpClientUtil.DUMP_ARG.equals(args[0])) {
            // IpClient dump was requested. Pass it along and take no further action.
            String[] ipClientArgs = new String[args.length - 1];
            System.arraycopy(args, 1, ipClientArgs, 0, ipClientArgs.length);
            mClientModeImpl.dumpIpClient(fd, pw, ipClientArgs);
        } else if (args != null && args.length > 0 && WifiScoreReport.DUMP_ARG.equals(args[0])) {
            WifiScoreReport wifiScoreReport = mClientModeImpl.getWifiScoreReport();
            if (wifiScoreReport != null) wifiScoreReport.dump(fd, pw, args);
        } else if (args != null && args.length > 0 && WifiScoreCard.DUMP_ARG.equals(args[0])) {
            WifiScoreCard wifiScoreCard = mWifiInjector.getWifiScoreCard();
            String networkListBase64 = mWifiThreadRunner.call(() ->
                    wifiScoreCard.getNetworkListBase64(true), "");
            pw.println(networkListBase64);
        } else {
            // Polls link layer stats and RSSI. This allows the stats to show up in
            // WifiScoreReport's dump() output when taking a bug report even if the screen is off.
            mClientModeImpl.updateLinkLayerStatsRssiAndScoreReport();
            pw.println("Wi-Fi is " + mClientModeImpl.syncGetWifiStateByName());
            pw.println("Verbose logging is " + (mVerboseLoggingEnabled ? "on" : "off"));
            pw.println("Stay-awake conditions: " +
                    mFacade.getIntegerSetting(mContext,
                            Settings.Global.STAY_ON_WHILE_PLUGGED_IN, 0));
            pw.println("mInIdleMode " + mInIdleMode);
            pw.println("mScanPending " + mScanPending);
            mSettingsStore.dump(fd, pw, args);
            mWifiTrafficPoller.dump(fd, pw, args);
            pw.println();
            pw.println("Locks held:");
            mWifiLockManager.dump(pw);
            pw.println();
            mWifiMulticastLockManager.dump(pw);
            pw.println();
            mActiveModeWarden.dump(fd, pw, args);
            pw.println();
            mClientModeImpl.dump(fd, pw, args);
            pw.println();
            WifiScoreCard wifiScoreCard = mWifiInjector.getWifiScoreCard();
            String networkListBase64 = mWifiThreadRunner.call(() ->
                    wifiScoreCard.getNetworkListBase64(true), "");
            pw.println("WifiScoreCard:");
            pw.println(networkListBase64);

            updateWifiMetrics();
            mWifiMetrics.dump(fd, pw, args);

            pw.println();
            mWifiThreadRunner.run(() -> mWifiNetworkSuggestionsManager.dump(fd, pw, args));
            pw.println();
            mWifiBackupRestore.dump(fd, pw, args);
            pw.println();
            pw.println("ScoringParams: " + mWifiInjector.getScoringParams());
            pw.println();
            pw.println("WifiScoreReport:");
            WifiScoreReport wifiScoreReport = mClientModeImpl.getWifiScoreReport();
            wifiScoreReport.dump(fd, pw, args);
            pw.println();
            SarManager sarManager = mWifiInjector.getSarManager();
            sarManager.dump(fd, pw, args);
            pw.println();
            mWifiThreadRunner.run(() -> {
                mWifiInjector.getWifiNetworkScoreCache().dumpWithLatestScanResults(
                        fd, pw, args, mScanRequestProxy.getScanResults());
                mWifiInjector.getSettingsConfigStore().dump(fd, pw, args);
            });
            pw.println();
        }
    }

    @Override
    public boolean acquireWifiLock(IBinder binder, int lockMode, String tag, WorkSource ws) {
        mLog.info("acquireWifiLock uid=% lockMode=%")
                .c(Binder.getCallingUid())
                .c(lockMode).flush();

        // Check on permission to make this call
        mContext.enforceCallingOrSelfPermission(android.Manifest.permission.WAKE_LOCK, null);

        // If no UID is provided in worksource, use the calling UID
        WorkSource updatedWs = (ws == null || ws.isEmpty())
                ? new WorkSource(Binder.getCallingUid()) : ws;

        if (!WifiLockManager.isValidLockMode(lockMode)) {
            throw new IllegalArgumentException("lockMode =" + lockMode);
        }

        return mWifiThreadRunner.call(() ->
                mWifiLockManager.acquireWifiLock(lockMode, tag, binder, updatedWs), false);
    }

    @Override
    public void updateWifiLockWorkSource(IBinder binder, WorkSource ws) {
        mLog.info("updateWifiLockWorkSource uid=%").c(Binder.getCallingUid()).flush();

        // Check on permission to make this call
        mContext.enforceCallingOrSelfPermission(
                android.Manifest.permission.UPDATE_DEVICE_STATS, null);

        // If no UID is provided in worksource, use the calling UID
        WorkSource updatedWs = (ws == null || ws.isEmpty())
                ? new WorkSource(Binder.getCallingUid()) : ws;

        mWifiThreadRunner.run(() ->
                mWifiLockManager.updateWifiLockWorkSource(binder, updatedWs));
    }

    @Override
    public boolean releaseWifiLock(IBinder binder) {
        mLog.info("releaseWifiLock uid=%").c(Binder.getCallingUid()).flush();

        // Check on permission to make this call
        mContext.enforceCallingOrSelfPermission(android.Manifest.permission.WAKE_LOCK, null);

        return mWifiThreadRunner.call(() ->
                mWifiLockManager.releaseWifiLock(binder), false);
    }

    @Override
    public void initializeMulticastFiltering() {
        enforceMulticastChangePermission();
        mLog.info("initializeMulticastFiltering uid=%").c(Binder.getCallingUid()).flush();
        mWifiMulticastLockManager.initializeFiltering();
    }

    @Override
    public void acquireMulticastLock(IBinder binder, String tag) {
        enforceMulticastChangePermission();
        mLog.info("acquireMulticastLock uid=%").c(Binder.getCallingUid()).flush();
        mWifiMulticastLockManager.acquireLock(binder, tag);
    }

    @Override
    public void releaseMulticastLock(String tag) {
        enforceMulticastChangePermission();
        mLog.info("releaseMulticastLock uid=%").c(Binder.getCallingUid()).flush();
        mWifiMulticastLockManager.releaseLock(tag);
    }

    @Override
    public boolean isMulticastEnabled() {
        enforceAccessPermission();
        if (mVerboseLoggingEnabled) {
            mLog.info("isMulticastEnabled uid=%").c(Binder.getCallingUid()).flush();
        }
        return mWifiMulticastLockManager.isMulticastEnabled();
    }

    @Override
    public void enableVerboseLogging(int verbose) {
        enforceAccessPermission();
        enforceNetworkSettingsPermission();
        mLog.info("enableVerboseLogging uid=% verbose=%")
                .c(Binder.getCallingUid())
                .c(verbose).flush();
        mWifiInjector.getSettingsConfigStore().put(WIFI_VERBOSE_LOGGING_ENABLED, verbose > 0);
        enableVerboseLoggingInternal(verbose);
    }

    private void enableVerboseLoggingInternal(int verbose) {
        mVerboseLoggingEnabled = verbose > 0;
        mClientModeImpl.enableVerboseLogging(verbose);
        mWifiLockManager.enableVerboseLogging(verbose);
        mWifiMulticastLockManager.enableVerboseLogging(verbose);
        mWifiInjector.enableVerboseLogging(verbose);
    }

    @Override
    public int getVerboseLoggingLevel() {
        if (mVerboseLoggingEnabled) {
            mLog.info("getVerboseLoggingLevel uid=%").c(Binder.getCallingUid()).flush();
        }
        return mWifiInjector.getSettingsConfigStore().get(WIFI_VERBOSE_LOGGING_ENABLED) ? 1 : 0;
    }

    @Override
    public void factoryReset(String packageName) {
        enforceNetworkSettingsPermission();
        if (enforceChangePermission(packageName) != MODE_ALLOWED) {
            return;
        }
        mLog.info("factoryReset uid=%").c(Binder.getCallingUid()).flush();
        if (mUserManager.hasUserRestrictionForUser(
                UserManager.DISALLOW_NETWORK_RESET,
                UserHandle.getUserHandleForUid(Binder.getCallingUid()))) {
            return;
        }
        if (!mUserManager.hasUserRestrictionForUser(
                UserManager.DISALLOW_CONFIG_TETHERING,
                UserHandle.getUserHandleForUid(Binder.getCallingUid()))) {
            // Turn mobile hotspot off
            stopSoftApInternal(WifiManager.IFACE_IP_MODE_UNSPECIFIED);
        }

        if (mUserManager.hasUserRestrictionForUser(
                UserManager.DISALLOW_CONFIG_WIFI,
                UserHandle.getUserHandleForUid(Binder.getCallingUid()))) {
            return;
        }
        // Delete all Wifi SSIDs
        List<WifiConfiguration> networks = mWifiThreadRunner.call(
                () -> mWifiConfigManager.getSavedNetworks(Process.WIFI_UID),
                Collections.emptyList());
        for (WifiConfiguration network : networks) {
            removeNetwork(network.networkId, packageName);
        }
        // Delete all Passpoint configurations
        List<PasspointConfiguration> configs = mWifiThreadRunner.call(
                () -> mPasspointManager.getProviderConfigs(Process.WIFI_UID /* ignored */, true),
                Collections.emptyList());
        for (PasspointConfiguration config : configs) {
            removePasspointConfigurationInternal(null, config.getUniqueId());
        }
        mWifiThreadRunner.post(() -> {
            mPasspointManager.clearAnqpRequestsAndFlushCache();
            mWifiConfigManager.clearUserTemporarilyDisabledList();
            mWifiConfigManager.removeAllEphemeralOrPasspointConfiguredNetworks();
            mClientModeImpl.clearNetworkRequestUserApprovedAccessPoints();
            mWifiNetworkSuggestionsManager.clear();
            mWifiInjector.getWifiScoreCard().clear();
            mWifiInjector.getWifiHealthMonitor().clear();
            notifyFactoryReset();
        });
    }

    /**
     * Notify the Factory Reset Event to application who may installed wifi configurations.
     */
    private void notifyFactoryReset() {
        Intent intent = new Intent(WifiManager.ACTION_NETWORK_SETTINGS_RESET);

        // Retrieve list of broadcast receivers for this broadcast & send them directed broadcasts
        // to wake them up (if they're in background).
        List<ResolveInfo> resolveInfos =
                mContext.getPackageManager().queryBroadcastReceiversAsUser(
                        intent, 0,
                        UserHandle.of(mWifiInjector.getWifiPermissionsWrapper().getCurrentUser()));
        if (resolveInfos == null || resolveInfos.isEmpty()) return; // No need to send broadcast.

        for (ResolveInfo resolveInfo : resolveInfos) {
            Intent intentToSend = new Intent(intent);
            intentToSend.setComponent(new ComponentName(
                    resolveInfo.activityInfo.applicationInfo.packageName,
                    resolveInfo.activityInfo.name));
            mContext.sendBroadcastAsUser(intentToSend, UserHandle.ALL,
                    android.Manifest.permission.NETWORK_CARRIER_PROVISIONING);
        }
    }

    @Override
    public Network getCurrentNetwork() {
        if (!isSettingsOrSuw(Binder.getCallingPid(), Binder.getCallingUid())) {
            throw new SecurityException(TAG + ": Permission denied");
        }
        if (mVerboseLoggingEnabled) {
            mLog.info("getCurrentNetwork uid=%").c(Binder.getCallingUid()).flush();
        }
        return mClientModeImpl.getCurrentNetwork();
    }

    public static String toHexString(String s) {
        if (s == null) {
            return "null";
        }
        StringBuilder sb = new StringBuilder();
        sb.append('\'').append(s).append('\'');
        for (int n = 0; n < s.length(); n++) {
            sb.append(String.format(" %02x", s.charAt(n) & 0xffff));
        }
        return sb.toString();
    }

    /**
     * Retrieve the data to be backed to save the current state.
     *
     * @return  Raw byte stream of the data to be backed up.
     */
    @Override
    public byte[] retrieveBackupData() {
        enforceNetworkSettingsPermission();
        mLog.info("retrieveBackupData uid=%").c(Binder.getCallingUid()).flush();
        if (mClientModeImplChannel == null) {
            Log.e(TAG, "mClientModeImplChannel is not initialized");
            return null;
        }

        Log.d(TAG, "Retrieving backup data");
        List<WifiConfiguration> wifiConfigurations = mWifiThreadRunner.call(
                () -> mWifiConfigManager.getConfiguredNetworksWithPasswords(), null);
        byte[] backupData =
                mWifiBackupRestore.retrieveBackupDataFromConfigurations(wifiConfigurations);
        Log.d(TAG, "Retrieved backup data");
        return backupData;
    }

    /**
     * Helper method to restore networks retrieved from backup data.
     *
     * @param configurations list of WifiConfiguration objects parsed from the backup data.
     */
    private void restoreNetworks(List<WifiConfiguration> configurations) {
        if (configurations == null) {
            Log.e(TAG, "Backup data parse failed");
            return;
        }
        int callingUid = Binder.getCallingUid();
        mWifiThreadRunner.run(
                () -> {
                    for (WifiConfiguration configuration : configurations) {
                        int networkId =
                                mWifiConfigManager.addOrUpdateNetwork(configuration, callingUid)
                                        .getNetworkId();
                        if (networkId == WifiConfiguration.INVALID_NETWORK_ID) {
                            Log.e(TAG, "Restore network failed: " + configuration.getKey());
                            continue;
                        }
                        // Enable all networks restored.
                        mWifiConfigManager.enableNetwork(networkId, false, callingUid, null);
                        // Restore auto-join param.
                        mWifiConfigManager.allowAutojoin(networkId, configuration.allowAutojoin);
                    }
                });
    }

    /**
     * Restore state from the backed up data.
     *
     * @param data Raw byte stream of the backed up data.
     */
    @Override
    public void restoreBackupData(byte[] data) {
        enforceNetworkSettingsPermission();
        mLog.info("restoreBackupData uid=%").c(Binder.getCallingUid()).flush();
        if (mClientModeImplChannel == null) {
            Log.e(TAG, "mClientModeImplChannel is not initialized");
            return;
        }

        Log.d(TAG, "Restoring backup data");
        List<WifiConfiguration> wifiConfigurations =
                mWifiBackupRestore.retrieveConfigurationsFromBackupData(data);
        restoreNetworks(wifiConfigurations);
        Log.d(TAG, "Restored backup data");
    }

    /**
     * Retrieve the soft ap config data to be backed to save current config data.
     *
     * @return  Raw byte stream of the data to be backed up.
     */
    @Override
    public byte[] retrieveSoftApBackupData() {
        enforceNetworkSettingsPermission();
        mLog.info("retrieveSoftApBackupData uid=%").c(Binder.getCallingUid()).flush();
        SoftApConfiguration config = mWifiThreadRunner.call(mWifiApConfigStore::getApConfiguration,
                new SoftApConfiguration.Builder().build());
        byte[] backupData =
                mSoftApBackupRestore.retrieveBackupDataFromSoftApConfiguration(config);
        Log.d(TAG, "Retrieved soft ap backup data");
        return backupData;
    }

    /**
     * Restore soft ap config from the backed up data.
     *
     * @param data Raw byte stream of the backed up data.
     * @return restored SoftApConfiguration or Null if data is invalid.
     */
    @Override
    public SoftApConfiguration restoreSoftApBackupData(byte[] data) {
        enforceNetworkSettingsPermission();
        mLog.info("restoreSoftApBackupData uid=%").c(Binder.getCallingUid()).flush();
        SoftApConfiguration softApConfig =
                mSoftApBackupRestore.retrieveSoftApConfigurationFromBackupData(data);
        if (softApConfig != null) {
            mWifiThreadRunner.post(() -> mWifiApConfigStore.setApConfiguration(
                    mWifiApConfigStore.resetToDefaultForUnsupportedConfig(softApConfig)));
            Log.d(TAG, "Restored soft ap backup data");
        }
        return softApConfig;
    }


    /**
     * Restore state from the older supplicant back up data.
     * The old backup data was essentially a backup of wpa_supplicant.conf & ipconfig.txt file.
     *
     * @param supplicantData Raw byte stream of wpa_supplicant.conf
     * @param ipConfigData Raw byte stream of ipconfig.txt
     */
    public void restoreSupplicantBackupData(byte[] supplicantData, byte[] ipConfigData) {
        enforceNetworkSettingsPermission();
        mLog.trace("restoreSupplicantBackupData uid=%").c(Binder.getCallingUid()).flush();
        if (mClientModeImplChannel == null) {
            Log.e(TAG, "mClientModeImplChannel is not initialized");
            return;
        }

        Log.d(TAG, "Restoring supplicant backup data");
        List<WifiConfiguration> wifiConfigurations =
                mWifiBackupRestore.retrieveConfigurationsFromSupplicantBackupData(
                        supplicantData, ipConfigData);
        restoreNetworks(wifiConfigurations);
        Log.d(TAG, "Restored supplicant backup data");
    }

    /**
     * Starts subscription provisioning with a provider.
     *
     * @param provider {@link OsuProvider} the provider to provision with
     * @param callback {@link IProvisioningCallback} the callback object to inform status
     */
    @Override
    public void startSubscriptionProvisioning(OsuProvider provider,
            IProvisioningCallback callback) {
        if (provider == null) {
            throw new IllegalArgumentException("Provider must not be null");
        }
        if (callback == null) {
            throw new IllegalArgumentException("Callback must not be null");
        }
        if (!isSettingsOrSuw(Binder.getCallingPid(), Binder.getCallingUid())) {
            throw new SecurityException(TAG + ": Permission denied");
        }
        final int uid = Binder.getCallingUid();
        mLog.trace("startSubscriptionProvisioning uid=%").c(uid).flush();
        if (mClientModeImpl.syncStartSubscriptionProvisioning(uid, provider,
                callback, mClientModeImplChannel)) {
            mLog.trace("Subscription provisioning started with %")
                    .c(provider.toString()).flush();
        }
    }

    /**
     * See
     * {@link WifiManager#registerTrafficStateCallback(Executor, WifiManager.TrafficStateCallback)}
     *
     * @param binder IBinder instance to allow cleanup if the app dies
     * @param callback Traffic State callback to register
     * @param callbackIdentifier Unique ID of the registering callback. This ID will be used to
     *        unregister the callback. See {@link unregisterTrafficStateCallback(int)}
     *
     * @throws SecurityException if the caller does not have permission to register a callback
     * @throws RemoteException if remote exception happens
     * @throws IllegalArgumentException if the arguments are null or invalid
     */
    @Override
    public void registerTrafficStateCallback(IBinder binder, ITrafficStateCallback callback,
                                             int callbackIdentifier) {
        // verify arguments
        if (binder == null) {
            throw new IllegalArgumentException("Binder must not be null");
        }
        if (callback == null) {
            throw new IllegalArgumentException("Callback must not be null");
        }
        enforceNetworkSettingsPermission();
        if (mVerboseLoggingEnabled) {
            mLog.info("registerTrafficStateCallback uid=%").c(Binder.getCallingUid()).flush();
        }
        // Post operation to handler thread
        mWifiThreadRunner.post(() ->
                mWifiTrafficPoller.addCallback(binder, callback, callbackIdentifier));
    }

    /**
     * see {@link android.net.wifi.WifiManager#unregisterTrafficStateCallback(
     * WifiManager.TrafficStateCallback)}
     *
     * @param callbackIdentifier Unique ID of the callback to be unregistered.
     *
     * @throws SecurityException if the caller does not have permission to register a callback
     */
    @Override
    public void unregisterTrafficStateCallback(int callbackIdentifier) {
        enforceNetworkSettingsPermission();
        if (mVerboseLoggingEnabled) {
            mLog.info("unregisterTrafficStateCallback uid=%").c(Binder.getCallingUid()).flush();
        }
        // Post operation to handler thread
        mWifiThreadRunner.post(() ->
                mWifiTrafficPoller.removeCallback(callbackIdentifier));
    }

    private long getSupportedFeaturesInternal() {
        final AsyncChannel channel = mClientModeImplChannel;
        long supportedFeatureSet = 0L;
        if (channel != null) {
            supportedFeatureSet = mClientModeImpl.syncGetSupportedFeatures(channel);
        } else {
            Log.e(TAG, "mClientModeImplChannel is not initialized");
            return supportedFeatureSet;
        }
        // Mask the feature set against system properties.
        boolean rttSupported = mContext.getPackageManager().hasSystemFeature(
                PackageManager.FEATURE_WIFI_RTT);
        if (!rttSupported) {
            // flags filled in by vendor HAL, remove if overlay disables it.
            supportedFeatureSet &=
                    ~(WifiManager.WIFI_FEATURE_D2D_RTT | WifiManager.WIFI_FEATURE_D2AP_RTT);
        }
        if (!mContext.getResources().getBoolean(
                R.bool.config_wifi_p2p_mac_randomization_supported)) {
            // flags filled in by vendor HAL, remove if overlay disables it.
            supportedFeatureSet &= ~WifiManager.WIFI_FEATURE_P2P_RAND_MAC;
        }
        if (mContext.getResources().getBoolean(
                R.bool.config_wifi_connected_mac_randomization_supported)) {
            // no corresponding flags in vendor HAL, set if overlay enables it.
            supportedFeatureSet |= WifiManager.WIFI_FEATURE_CONNECTED_RAND_MAC;
        }
        if (mContext.getResources().getBoolean(
                R.bool.config_wifi_ap_mac_randomization_supported)) {
            // no corresponding flags in vendor HAL, set if overlay enables it.
            supportedFeatureSet |= WifiManager.WIFI_FEATURE_AP_RAND_MAC;
        }
        if (mWifiThreadRunner.call(
                () -> mActiveModeWarden.isStaApConcurrencySupported(),
                false)) {
            supportedFeatureSet |= WifiManager.WIFI_FEATURE_AP_STA;
        }
        return supportedFeatureSet;
    }

    private static boolean hasAutomotiveFeature(Context context) {
        return context.getPackageManager().hasSystemFeature(PackageManager.FEATURE_AUTOMOTIVE);
    }

    /**
     * See
     * {@link WifiManager#registerNetworkRequestMatchCallback(
     * Executor, WifiManager.NetworkRequestMatchCallback)}
     *
     * @param binder IBinder instance to allow cleanup if the app dies
     * @param callback Network Request Match callback to register
     * @param callbackIdentifier Unique ID of the registering callback. This ID will be used to
     *                           unregister the callback.
     *                           See {@link #unregisterNetworkRequestMatchCallback(int)} (int)}
     *
     * @throws SecurityException if the caller does not have permission to register a callback
     * @throws RemoteException if remote exception happens
     * @throws IllegalArgumentException if the arguments are null or invalid
     */
    @Override
    public void registerNetworkRequestMatchCallback(IBinder binder,
                                                    INetworkRequestMatchCallback callback,
                                                    int callbackIdentifier) {
        // verify arguments
        if (binder == null) {
            throw new IllegalArgumentException("Binder must not be null");
        }
        if (callback == null) {
            throw new IllegalArgumentException("Callback must not be null");
        }
        enforceNetworkSettingsPermission();
        if (mVerboseLoggingEnabled) {
            mLog.info("registerNetworkRequestMatchCallback uid=%")
                    .c(Binder.getCallingUid()).flush();
        }
        // Post operation to handler thread
        mWifiThreadRunner.post(() -> mClientModeImpl.addNetworkRequestMatchCallback(
                binder, callback, callbackIdentifier));
    }

    /**
     * see {@link android.net.wifi.WifiManager#unregisterNetworkRequestMatchCallback(
     * WifiManager.NetworkRequestMatchCallback)}
     *
     * @param callbackIdentifier Unique ID of the callback to be unregistered.
     *
     * @throws SecurityException if the caller does not have permission to register a callback
     */
    @Override
    public void unregisterNetworkRequestMatchCallback(int callbackIdentifier) {
        enforceNetworkSettingsPermission();
        if (mVerboseLoggingEnabled) {
            mLog.info("unregisterNetworkRequestMatchCallback uid=%")
                    .c(Binder.getCallingUid()).flush();
        }
        // Post operation to handler thread
        mWifiThreadRunner.post(() ->
                mClientModeImpl.removeNetworkRequestMatchCallback(callbackIdentifier));
    }

    /**
     * See {@link android.net.wifi.WifiManager#addNetworkSuggestions(List)}
     *
     * @param networkSuggestions List of network suggestions to be added.
     * @param callingPackageName Package Name of the app adding the suggestions.
     * @param callingFeatureId Feature in the calling package
     * @throws SecurityException if the caller does not have permission.
     * @return One of status codes from {@link WifiManager.NetworkSuggestionsStatusCode}.
     */
    @Override
    public int addNetworkSuggestions(
            List<WifiNetworkSuggestion> networkSuggestions, String callingPackageName,
            String callingFeatureId) {
        if (enforceChangePermission(callingPackageName) != MODE_ALLOWED) {
            return WifiManager.STATUS_NETWORK_SUGGESTIONS_ERROR_APP_DISALLOWED;
        }
        if (mVerboseLoggingEnabled) {
            mLog.info("addNetworkSuggestions uid=%").c(Binder.getCallingUid()).flush();
        }
        int callingUid = Binder.getCallingUid();

        int success = mWifiThreadRunner.call(() -> mWifiNetworkSuggestionsManager.add(
                networkSuggestions, callingUid, callingPackageName, callingFeatureId),
                WifiManager.STATUS_NETWORK_SUGGESTIONS_ERROR_INTERNAL);
        if (success != WifiManager.STATUS_NETWORK_SUGGESTIONS_SUCCESS) {
            Log.e(TAG, "Failed to add network suggestions");
        }
        return success;
    }

    /**
     * See {@link android.net.wifi.WifiManager#removeNetworkSuggestions(List)}
     *
     * @param networkSuggestions List of network suggestions to be removed.
     * @param callingPackageName Package Name of the app removing the suggestions.
     * @throws SecurityException if the caller does not have permission.
     * @return One of status codes from {@link WifiManager.NetworkSuggestionsStatusCode}.
     */
    @Override
    public int removeNetworkSuggestions(
            List<WifiNetworkSuggestion> networkSuggestions, String callingPackageName) {
        if (enforceChangePermission(callingPackageName) != MODE_ALLOWED) {
            return WifiManager.STATUS_NETWORK_SUGGESTIONS_ERROR_APP_DISALLOWED;
        }
        if (mVerboseLoggingEnabled) {
            mLog.info("removeNetworkSuggestions uid=%").c(Binder.getCallingUid()).flush();
        }
        int callingUid = Binder.getCallingUid();

        int success = mWifiThreadRunner.call(() -> mWifiNetworkSuggestionsManager.remove(
                networkSuggestions, callingUid, callingPackageName),
                WifiManager.STATUS_NETWORK_SUGGESTIONS_ERROR_INTERNAL);
        if (success != WifiManager.STATUS_NETWORK_SUGGESTIONS_SUCCESS) {
            Log.e(TAG, "Failed to remove network suggestions");
        }
        return success;
    }

    /**
     * See {@link android.net.wifi.WifiManager#getNetworkSuggestions()}
     * @param callingPackageName Package Name of the app getting the suggestions.
     * @return a list of network suggestions suggested by this app
     */
    public List<WifiNetworkSuggestion> getNetworkSuggestions(String callingPackageName) {
        mAppOps.checkPackage(Binder.getCallingUid(), callingPackageName);
        enforceAccessPermission();
        if (mVerboseLoggingEnabled) {
            mLog.info("getNetworkSuggestionList uid=%").c(Binder.getCallingUid()).flush();
        }
        return mWifiThreadRunner.call(() ->
                mWifiNetworkSuggestionsManager.get(callingPackageName), Collections.emptyList());
    }

    /**
     * Gets the factory Wi-Fi MAC addresses.
     * @throws SecurityException if the caller does not have permission.
     * @return Array of String representing Wi-Fi MAC addresses, or empty array if failed.
     */
    @Override
    public String[] getFactoryMacAddresses() {
        final int uid = Binder.getCallingUid();
        if (!mWifiPermissionsUtil.checkNetworkSettingsPermission(uid)) {
            throw new SecurityException("App not allowed to get Wi-Fi factory MAC address "
                    + "(uid = " + uid + ")");
        }
        String result = mWifiThreadRunner.call(mClientModeImpl::getFactoryMacAddress, null);
        // result can be empty array if either: WifiThreadRunner.call() timed out, or
        // ClientModeImpl.getFactoryMacAddress() returned null.
        // In this particular instance, we don't differentiate the two types of nulls.
        if (result == null) {
            return new String[0];
        }
        return new String[]{result};
    }

    /**
     * Sets the current device mobility state.
     * @param state the new device mobility state
     */
    @Override
    public void setDeviceMobilityState(@DeviceMobilityState int state) {
        mContext.enforceCallingOrSelfPermission(
                android.Manifest.permission.WIFI_SET_DEVICE_MOBILITY_STATE, "WifiService");

        if (mVerboseLoggingEnabled) {
            mLog.info("setDeviceMobilityState uid=% state=%")
                    .c(Binder.getCallingUid())
                    .c(state)
                    .flush();
        }
        // Post operation to handler thread
        mWifiThreadRunner.post(() -> mClientModeImpl.setDeviceMobilityState(state));
    }

    /**
     * Proxy for the final native call of the parent class. Enables mocking of
     * the function.
     */
    public int getMockableCallingUid() {
        return getCallingUid();
    }

    /**
     * Start DPP in Configurator-Initiator role. The current device will initiate DPP bootstrapping
     * with a peer, and send the SSID and password of the selected network.
     *
     * @param binder Caller's binder context
     * @param enrolleeUri URI of the Enrollee obtained externally (e.g. QR code scanning)
     * @param selectedNetworkId Selected network ID to be sent to the peer
     * @param netRole The network role of the enrollee
     * @param callback Callback for status updates
     */
    @Override
    public void startDppAsConfiguratorInitiator(IBinder binder, String enrolleeUri,
            int selectedNetworkId, int netRole, IDppCallback callback) {
        // verify arguments
        if (binder == null) {
            throw new IllegalArgumentException("Binder must not be null");
        }
        if (TextUtils.isEmpty(enrolleeUri)) {
            throw new IllegalArgumentException("Enrollee URI must not be null or empty");
        }
        if (selectedNetworkId < 0) {
            throw new IllegalArgumentException("Selected network ID invalid");
        }
        if (callback == null) {
            throw new IllegalArgumentException("Callback must not be null");
        }

        final int uid = getMockableCallingUid();

        if (!isSettingsOrSuw(Binder.getCallingPid(), Binder.getCallingUid())) {
            throw new SecurityException(TAG + ": Permission denied");
        }

        mWifiThreadRunner.post(() -> mDppManager.startDppAsConfiguratorInitiator(
                uid, binder, enrolleeUri, selectedNetworkId, netRole, callback));
    }

    /**
     * Start DPP in Enrollee-Initiator role. The current device will initiate DPP bootstrapping
     * with a peer, and receive the SSID and password from the peer configurator.
     *
     * @param binder Caller's binder context
     * @param configuratorUri URI of the Configurator obtained externally (e.g. QR code scanning)
     * @param callback Callback for status updates
     */
    @Override
    public void startDppAsEnrolleeInitiator(IBinder binder, String configuratorUri,
            IDppCallback callback) {
        // verify arguments
        if (binder == null) {
            throw new IllegalArgumentException("Binder must not be null");
        }
        if (TextUtils.isEmpty(configuratorUri)) {
            throw new IllegalArgumentException("Enrollee URI must not be null or empty");
        }
        if (callback == null) {
            throw new IllegalArgumentException("Callback must not be null");
        }

        final int uid = getMockableCallingUid();

        if (!isSettingsOrSuw(Binder.getCallingPid(), Binder.getCallingUid())) {
            throw new SecurityException(TAG + ": Permission denied");
        }

        mWifiThreadRunner.post(() ->
                mDppManager.startDppAsEnrolleeInitiator(uid, binder, configuratorUri, callback));
    }

    /**
     * Stop or abort a current DPP session.
     */
    @Override
    public void stopDppSession() throws RemoteException {
        if (!isSettingsOrSuw(Binder.getCallingPid(), Binder.getCallingUid())) {
            throw new SecurityException(TAG + ": Permission denied");
        }
        final int uid = getMockableCallingUid();

        mWifiThreadRunner.post(() -> mDppManager.stopDppSession(uid));
    }

    /**
     * Add the DPP bootstrap info obtained from QR code.
     *
     * @param uri:The URI obtained from the QR code reader.
     *
     * @return: Handle to strored info else -1 on failure
     * @hide
     */
    @Override
    public int dppAddBootstrapQrCode(String uri) {
        return mClientModeImpl.syncDppAddBootstrapQrCode(mClientModeImplChannel, uri);
    }

    /**
     * Generate bootstrap URI based on the passed arguments
     *
     * @param config – bootstrap generate config
     *
     * @return: Handle to strored URI info else -1 on failure
     */
    @Override
    public int dppBootstrapGenerate(WifiDppConfig config) {
        return mClientModeImpl.syncDppBootstrapGenerate(mClientModeImplChannel, config);
    }

    /**
     * Get bootstrap URI based on bootstrap ID
     *
     * @param bootstrap_id: Stored bootstrap ID
     *
     * @return: URI string else -1 on failure
     */
    @Override
    public String dppGetUri(int bootstrap_id) {
        return mClientModeImpl.syncDppGetUri(mClientModeImplChannel, bootstrap_id);
    }

    /**
     * Remove bootstrap URI based on bootstrap ID.
     *
     * @param bootstrap_id: Stored bootstrap ID
     *
     * @return: 0 – Success or -1 on failure
     */
    @Override
    public int dppBootstrapRemove(int bootstrap_id) {
        return mClientModeImpl.syncDppBootstrapRemove(mClientModeImplChannel, bootstrap_id);
    }

    /**
     * start listen on the channel specified waiting to receive
     * the DPP Authentication request.
     *
     * @param frequency: DPP listen frequency
     * @param dpp_role: Configurator/Enrollee role
     * @param qr_mutual: Mutual authentication required
     * @param netrole_ap: network role
     *
     * @return: Returns 0 if a DPP-listen work is successfully
     *  queued and -1 on failure.
     */
    @Override
    public int dppListen(String frequency, int dpp_role, boolean qr_mutual, boolean netrole_ap) {
        return mClientModeImpl.syncDppListen(mClientModeImplChannel, frequency, dpp_role,
                                               qr_mutual, netrole_ap);
    }

    /**
     * stop ongoing dpp listen
     */
    @Override
    public void dppStopListen() {
        mClientModeImpl.dppStopListen(mClientModeImplChannel);
    }

    /**
     * Adds the DPP configurator
     *
     * @param curve curve used for dpp encryption
     * @param key private key
     * @param expiry timeout in seconds
     *
     * @return: Identifier of the added configurator or -1 on failure
     */
    @Override
    public int dppConfiguratorAdd(String curve, String key, int expiry) {
        return mClientModeImpl.syncDppConfiguratorAdd(
            mClientModeImplChannel, curve, key, expiry);
    }

    /**
     * Remove the added configurator through dppConfiguratorAdd.
     *
     * @param config_id: DPP Configurator ID
     *
     * @return: Handle to strored info else -1 on failure
     */
    @Override
    public int dppConfiguratorRemove(int config_id) {
        return mClientModeImpl.syncDppConfiguratorRemove(mClientModeImplChannel, config_id);
    }

    /**
     * Start DPP authentication and provisioning with the specified peer
     *
     * @param config – dpp auth init config
     *
     * @return: 0 if DPP Authentication request was transmitted and -1 on failure
     */
    @Override
    public int  dppStartAuth(WifiDppConfig config) {
        return mClientModeImpl.syncDppStartAuth(mClientModeImplChannel, config);
    }

    /**
     * Retrieve Private key to be used for configurator
     *
     * @param id: id of configurator object
     *
     * @return: KEY string else -1 on failure
     */
    public String dppConfiguratorGetKey(int id) {
        return mClientModeImpl.syncDppConfiguratorGetKey(mClientModeImplChannel, id);
    }

    private void setDualSapMode(SoftApConfiguration apConfig) {
        if (apConfig == null)
            apConfig = mWifiApConfigStore.getApConfiguration();

        if (apConfig.getBand() == SoftApConfiguration.BAND_DUAL
                || apConfig.getSecurityType() == SoftApConfiguration.SECURITY_TYPE_OWE) {
            mLog.trace("setDualSapMode uid=%").c(Binder.getCallingUid()).flush();
            mWifiApConfigStore.setDualSapStatus(true);
        } else {
            mWifiApConfigStore.setDualSapStatus(false);
        }
    }

    /* API to check whether SoftAp extending current sta connected AP network*/
    public boolean isExtendingWifi() {
        return mSoftApExtendingWifi;
    }

    public boolean isCurrentStaShareThisAp() {
        if(!isWifiCoverageExtendFeatureEnabled())
            return false;

        WifiConfiguration currentStaConfig = mClientModeImpl.getCurrentWifiConfiguration();

        if (currentStaConfig != null && currentStaConfig.shareThisAp) {
            int authType = currentStaConfig.getAuthType();

            if (authType == WifiConfiguration.KeyMgmt.NONE || authType == WifiConfiguration.KeyMgmt.WPA_PSK)
                return true;
        }

        return false;
    }

    private void startSoftApInRepeaterMode(int mode, SoftApConfiguration apConfig) {
        WifiInfo wifiInfo = mClientModeImpl.getWifiInfo();
        WifiConfigManager wifiConfigManager = mWifiInjector.getWifiConfigManager();
        WifiConfiguration currentStaConfig = wifiConfigManager.getConfiguredNetworkWithPassword(wifiInfo.getNetworkId());
        SoftApConfiguration.Builder softApConfigBuilder = new SoftApConfiguration.Builder(
            ApConfigUtil.fromWifiConfiguration(currentStaConfig));

        // Remove double quotes in SSID and psk
        softApConfigBuilder.setSsid(WifiInfo.removeDoubleQuotes(currentStaConfig.SSID));
        if (currentStaConfig.getAuthType() == WifiConfiguration.KeyMgmt.WPA_PSK) {
            softApConfigBuilder.setPassphrase(WifiInfo.removeDoubleQuotes(currentStaConfig.preSharedKey),
                SoftApConfiguration.SECURITY_TYPE_WPA2_PSK);
        }

        // Get band info from SoftAP configuration
        if (apConfig == null)
            softApConfigBuilder.setBand(mWifiApConfigStore.getApConfiguration().getBand());
        else
            softApConfigBuilder.setBand(apConfig.getBand());

        SoftApConfiguration softApConfig = softApConfigBuilder.build();
        Log.d(TAG,"Repeater mode config - " + softApConfig);
        SoftApModeConfiguration softApModeConfig = new SoftApModeConfiguration(mode, softApConfig,
                mTetheredSoftApTracker.getSoftApCapability());
        mActiveModeWarden.startSoftAp(softApModeConfig);

    }

    public boolean isWifiCoverageExtendFeatureEnabled() {
        enforceAccessPermission();
        return mFacade.getIntegerSetting(mContext, Settings.Global.WIFI_COVERAGE_EXTEND_FEATURE_ENABLED, 0) > 0 ;
    }

    public void enableWifiCoverageExtendFeature(boolean enable) {
        enforceAccessPermission();
        enforceNetworkSettingsPermission();
        mLog.info("enableWifiCoverageExtendFeature uid=% enable=%")
                .c(Binder.getCallingUid())
                .c(enable).flush();
        mFacade.setIntegerSetting(mContext, Settings.Global.WIFI_COVERAGE_EXTEND_FEATURE_ENABLED, (enable ? 1 : 0));
    }

    /**
     * see {@link android.net.wifi.WifiManager#addOnWifiUsabilityStatsListener(Executor,
     * OnWifiUsabilityStatsListener)}
     *
     * @param binder IBinder instance to allow cleanup if the app dies
     * @param listener WifiUsabilityStatsEntry listener to add
     * @param listenerIdentifier Unique ID of the adding listener. This ID will be used to
     *        remove the listener. See {@link removeOnWifiUsabilityStatsListener(int)}
     *
     * @throws SecurityException if the caller does not have permission to add a listener
     * @throws RemoteException if remote exception happens
     * @throws IllegalArgumentException if the arguments are null or invalid
     */
    @Override
    public void addOnWifiUsabilityStatsListener(IBinder binder,
            IOnWifiUsabilityStatsListener listener, int listenerIdentifier) {
        // verify arguments
        if (binder == null) {
            throw new IllegalArgumentException("Binder must not be null");
        }
        if (listener == null) {
            throw new IllegalArgumentException("Listener must not be null");
        }
        mContext.enforceCallingOrSelfPermission(
                android.Manifest.permission.WIFI_UPDATE_USABILITY_STATS_SCORE, "WifiService");
        if (mVerboseLoggingEnabled) {
            mLog.info("addOnWifiUsabilityStatsListener uid=%")
                .c(Binder.getCallingUid()).flush();
        }
        // Post operation to handler thread
        mWifiThreadRunner.post(() ->
                mWifiMetrics.addOnWifiUsabilityListener(binder, listener, listenerIdentifier));
    }

    /**
     * see {@link android.net.wifi.WifiManager#removeOnWifiUsabilityStatsListener(
     * OnWifiUsabilityStatsListener)}
     *
     * @param listenerIdentifier Unique ID of the listener to be removed.
     *
     * @throws SecurityException if the caller does not have permission to add a listener
     */
    @Override
    public void removeOnWifiUsabilityStatsListener(int listenerIdentifier) {
        mContext.enforceCallingOrSelfPermission(
                android.Manifest.permission.WIFI_UPDATE_USABILITY_STATS_SCORE, "WifiService");
        if (mVerboseLoggingEnabled) {
            mLog.info("removeOnWifiUsabilityStatsListener uid=%")
                    .c(Binder.getCallingUid()).flush();
        }
        // Post operation to handler thread
        mWifiThreadRunner.post(() ->
                mWifiMetrics.removeOnWifiUsabilityListener(listenerIdentifier));
    }

    /**
     * Updates the Wi-Fi usability score.
     * @param seqNum Sequence number of the Wi-Fi usability score.
     * @param score The Wi-Fi usability score.
     * @param predictionHorizonSec Prediction horizon of the Wi-Fi usability score in second.
     */
    @Override
    public void updateWifiUsabilityScore(int seqNum, int score, int predictionHorizonSec) {
        mContext.enforceCallingOrSelfPermission(
                android.Manifest.permission.WIFI_UPDATE_USABILITY_STATS_SCORE, "WifiService");

        if (mVerboseLoggingEnabled) {
            mLog.info("updateWifiUsabilityScore uid=% seqNum=% score=% predictionHorizonSec=%")
                    .c(Binder.getCallingUid())
                    .c(seqNum)
                    .c(score)
                    .c(predictionHorizonSec)
                    .flush();
        }
        // Post operation to handler thread
        mWifiThreadRunner.post(() ->
                mClientModeImpl.updateWifiUsabilityScore(seqNum, score, predictionHorizonSec));
    }

    /**
     * see {@link android.net.wifi.WifiManager#connect(int, WifiManager.ActionListener)}
     */
    @Override
    public void connect(WifiConfiguration config, int netId, IBinder binder,
            @Nullable IActionListener callback, int callbackIdentifier) {
        int uid = Binder.getCallingUid();
        if (!isPrivileged(Binder.getCallingPid(), uid)) {
            throw new SecurityException(TAG + ": Permission denied");
        }
        mLog.info("connect uid=%").c(uid).flush();
        mClientModeImpl.connect(config, netId, binder, callback, callbackIdentifier, uid);
        if (mWifiPermissionsUtil.checkNetworkSettingsPermission(uid)) {
            mWifiMetrics.logUserActionEvent(UserActionEvent.EVENT_MANUAL_CONNECT, netId);
        }
    }

    /**
     * see {@link android.net.wifi.WifiManager#save(WifiConfiguration,
     * WifiManager.ActionListener)}
     */
    @Override
    public void save(WifiConfiguration config, IBinder binder, @Nullable IActionListener callback,
            int callbackIdentifier) {
        if (!isPrivileged(Binder.getCallingPid(), Binder.getCallingUid())) {
            throw new SecurityException(TAG + ": Permission denied");
        }
        mLog.info("save uid=%").c(Binder.getCallingUid()).flush();
        mClientModeImpl.save(
                config, binder, callback, callbackIdentifier, Binder.getCallingUid());
    }

    /**
     * see {@link android.net.wifi.WifiManager#forget(int, WifiManager.ActionListener)}
     */
    @Override
    public void forget(int netId, IBinder binder, @Nullable IActionListener callback,
            int callbackIdentifier) {
        int uid = Binder.getCallingUid();
        if (!isPrivileged(Binder.getCallingPid(), uid)) {
            throw new SecurityException(TAG + ": Permission denied");
        }
        mLog.info("forget uid=%").c(Binder.getCallingUid()).flush();
        if (mWifiPermissionsUtil.checkNetworkSettingsPermission(uid)) {
            // It's important to log this metric before the actual forget executes because
            // the netId becomes invalid after the forget operation.
            mWifiMetrics.logUserActionEvent(UserActionEvent.EVENT_FORGET_WIFI, netId);
        }
        mClientModeImpl.forget(netId, binder, callback, callbackIdentifier, uid);
    }

    /**
     * See {@link WifiManager#registerScanResultsCallback(WifiManager.ScanResultsCallback)}
     */
    public void registerScanResultsCallback(@NonNull IScanResultsCallback callback) {
        if (callback == null) {
            throw new IllegalArgumentException("callback must not be null");
        }
        enforceAccessPermission();

        if (mVerboseLoggingEnabled) {
            mLog.info("registerScanResultsCallback uid=%").c(Binder.getCallingUid()).flush();
        }
        mWifiThreadRunner.post(() -> {
            if (!mWifiInjector.getScanRequestProxy().registerScanResultsCallback(callback)) {
                Log.e(TAG, "registerScanResultsCallback: Failed to register callback");
            }
        });
    }

    /**
     * See {@link WifiManager#registerScanResultsCallback(WifiManager.ScanResultsCallback)}
     */
    public void unregisterScanResultsCallback(@NonNull IScanResultsCallback callback) {
        if (mVerboseLoggingEnabled) {
            mLog.info("unregisterScanResultCallback uid=%").c(Binder.getCallingUid()).flush();
        }
        enforceAccessPermission();
        // post operation to handler thread
        mWifiThreadRunner.post(() -> mWifiInjector.getScanRequestProxy()
                        .unregisterScanResultsCallback(callback));

    }

    /**
     * See {@link WifiManager#addSuggestionConnectionStatusListener(Executor,
     * SuggestionConnectionStatusListener)}
     */
    public void registerSuggestionConnectionStatusListener(IBinder binder,
            @NonNull ISuggestionConnectionStatusListener listener,
            int listenerIdentifier, String packageName, @Nullable String featureId) {
        if (binder == null) {
            throw new IllegalArgumentException("Binder must not be null");
        }
        if (listener == null) {
            throw new IllegalArgumentException("listener must not be null");
        }
        final int uid = Binder.getCallingUid();
        enforceAccessPermission();
        enforceLocationPermission(packageName, featureId, uid);
        if (mVerboseLoggingEnabled) {
            mLog.info("registerSuggestionConnectionStatusListener uid=%").c(uid).flush();
        }
        mWifiThreadRunner.post(() ->
                mWifiNetworkSuggestionsManager
                        .registerSuggestionConnectionStatusListener(binder, listener,
                                listenerIdentifier, packageName));
    }

    /**
     * See {@link WifiManager#removeSuggestionConnectionStatusListener(
     * SuggestionConnectionStatusListener)}
     */
    public void unregisterSuggestionConnectionStatusListener(
            int listenerIdentifier, String packageName) {
        enforceAccessPermission();
        if (mVerboseLoggingEnabled) {
            mLog.info("unregisterSuggestionConnectionStatusListener uid=%")
                    .c(Binder.getCallingUid()).flush();
        }
        mWifiThreadRunner.post(() ->
                mWifiNetworkSuggestionsManager
                        .unregisterSuggestionConnectionStatusListener(listenerIdentifier,
                                packageName));
    }

    @Override
    public int calculateSignalLevel(int rssi) {
        return RssiUtil.calculateSignalLevel(mContext, rssi);
    }

    /**
     * See {@link android.net.wifi.WifiManager#setWifiConnectedNetworkScorer(Executor,
     * WifiConnectedNetworkScorer)}
     *
     * @param binder IBinder instance to allow cleanup if the app dies.
     * @param scorer Wifi connected network scorer to set.
     * @return true Scorer is set successfully.
     *
     * @throws RemoteException if remote exception happens
     * @throws IllegalArgumentException if the arguments are null or invalid
     */
    @Override
    public boolean setWifiConnectedNetworkScorer(IBinder binder,
            IWifiConnectedNetworkScorer scorer) {
        if (binder == null) {
            throw new IllegalArgumentException("Binder must not be null");
        }
        if (scorer == null) {
            throw new IllegalArgumentException("Scorer must not be null");
        }
        mContext.enforceCallingOrSelfPermission(
                android.Manifest.permission.WIFI_UPDATE_USABILITY_STATS_SCORE, "WifiService");
        if (mVerboseLoggingEnabled) {
            mLog.info("setWifiConnectedNetworkScorer uid=%").c(Binder.getCallingUid()).flush();
        }
        // Post operation to handler thread
        WifiScoreReport wifiScoreReport = mClientModeImpl.getWifiScoreReport();
        return mWifiThreadRunner.call(() -> wifiScoreReport.setWifiConnectedNetworkScorer(
                binder, scorer), false);
    }
    /**
     * See {@link android.net.wifi.WifiManager#clearWifiConnectedNetworkScorer(
     * WifiConnectedNetworkScorer)}
     */
    @Override
    public void clearWifiConnectedNetworkScorer() {
        mContext.enforceCallingOrSelfPermission(
                android.Manifest.permission.WIFI_UPDATE_USABILITY_STATS_SCORE, "WifiService");
        if (mVerboseLoggingEnabled) {
            mLog.info("clearWifiConnectedNetworkScorer uid=%").c(Binder.getCallingUid()).flush();
        }
        // Post operation to handler thread
        WifiScoreReport wifiScoreReport = mClientModeImpl.getWifiScoreReport();
        mWifiThreadRunner.post(() ->
                wifiScoreReport.clearWifiConnectedNetworkScorer());
    }

    /**
     * See {@link android.net.wifi.WifiManager#setScanThrottleEnabled(boolean)}
     */
    @Override
    public void setScanThrottleEnabled(boolean enable) {
        enforceNetworkSettingsPermission();
        mLog.info("setScanThrottleEnabled uid=% verbose=%")
                .c(Binder.getCallingUid())
                .c(enable).flush();
        mWifiThreadRunner.post(()-> mScanRequestProxy.setScanThrottleEnabled(enable));
    }

    /**
     * See {@link android.net.wifi.WifiManager#isScanThrottleEnabled()}
     */
    @Override
    public boolean isScanThrottleEnabled() {
        enforceAccessPermission();
        if (mVerboseLoggingEnabled) {
            mLog.info("isScanThrottleEnabled uid=%").c(Binder.getCallingUid()).flush();
        }
        return mWifiThreadRunner.call(()-> mScanRequestProxy.isScanThrottleEnabled(), true);
    }

    /**
     * See {@link android.net.wifi.WifiManager#setAutoWakeupEnabled(boolean)}
     */
    @Override
    public void setAutoWakeupEnabled(boolean enable) {
        enforceNetworkSettingsPermission();
        mLog.info("setWalkeupEnabled uid=% verbose=%")
                .c(Binder.getCallingUid())
                .c(enable).flush();
        mWifiThreadRunner.post(()-> mWifiInjector.getWakeupController().setEnabled(enable));
    }

    /**
     * See {@link android.net.wifi.WifiManager#isAutoWakeupEnabled()}
     */
    @Override
    public boolean isAutoWakeupEnabled() {
        enforceAccessPermission();
        if (mVerboseLoggingEnabled) {
            mLog.info("isAutoWakeupEnabled uid=%").c(Binder.getCallingUid()).flush();
        }
        return mWifiThreadRunner.call(()-> mWifiInjector.getWakeupController().isEnabled(), false);
    }

    /*
     * Gets SoftAP Wi-Fi Standard
     * @return Wi-Fi standard if SoftAp enabled or -1.
     */
    @Override
    public int getSoftApWifiStandard() {
        enforceAccessPermission();
        if (getWifiApEnabledState() == WifiManager.WIFI_AP_STATE_ENABLED) {
            return mWifiApConfigStore.getWifiStandard();
        } else {
            return -1;
        }
    }

    /*
     * Check if the driver supports 11ax ready
     * @return {true} if supported, {false} otherwise.
     */
    @Override
    public boolean isVht8ssCapableDevice() {
        enforceAccessPermission();
        return mContext.getResources().getBoolean(R.bool.config_vendorWifi11axReadySupport);
    }
}<|MERGE_RESOLUTION|>--- conflicted
+++ resolved
@@ -842,19 +842,16 @@
         } finally {
             Binder.restoreCallingIdentity(ident);
         }
-<<<<<<< HEAD
+        if (mWifiPermissionsUtil.checkNetworkSettingsPermission(Binder.getCallingUid())) {
+            mWifiMetrics.logUserActionEvent(enable ? UserActionEvent.EVENT_TOGGLE_WIFI_ON
+                    : UserActionEvent.EVENT_TOGGLE_WIFI_OFF);
+        }
 
         if (!mIsControllerStarted) {
             Log.e(TAG,"WifiController is not yet started, abort setWifiEnabled");
             return false;
         }
 
-=======
-        if (mWifiPermissionsUtil.checkNetworkSettingsPermission(Binder.getCallingUid())) {
-            mWifiMetrics.logUserActionEvent(enable ? UserActionEvent.EVENT_TOGGLE_WIFI_ON
-                    : UserActionEvent.EVENT_TOGGLE_WIFI_OFF);
-        }
->>>>>>> 16da592b
         mWifiMetrics.incrementNumWifiToggles(isPrivileged, enable);
         mActiveModeWarden.wifiToggled();
         return true;
