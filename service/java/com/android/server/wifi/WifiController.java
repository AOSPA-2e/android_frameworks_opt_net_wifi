/*
 * Copyright (C) 2013 The Android Open Source Project
 *
 * Licensed under the Apache License, Version 2.0 (the "License");
 * you may not use this file except in compliance with the License.
 * You may obtain a copy of the License at
 *
 *      http://www.apache.org/licenses/LICENSE-2.0
 *
 * Unless required by applicable law or agreed to in writing, software
 * distributed under the License is distributed on an "AS IS" BASIS,
 * WITHOUT WARRANTIES OR CONDITIONS OF ANY KIND, either express or implied.
 * See the License for the specific language governing permissions and
 * limitations under the License.
 */

package com.android.server.wifi;

import android.content.BroadcastReceiver;
import android.content.Context;
import android.content.Intent;
import android.content.IntentFilter;
import android.location.LocationManager;
import android.net.ConnectivityManager;
import android.net.NetworkInfo;
import android.net.wifi.WifiManager;
import android.os.Handler;
import android.os.Looper;
import android.os.Message;
import android.os.SystemClock;
import android.os.UserHandle;
import android.provider.Settings;
import android.util.Log;

import com.android.internal.R;
import com.android.internal.util.Protocol;
import com.android.internal.util.State;
import com.android.internal.util.StateMachine;

/**
 * WifiController is the class used to manage wifi state for various operating
 * modes (normal, airplane, wifi hotspot, etc.).
 */
public class WifiController extends StateMachine {
    private static final String TAG = "WifiController";
    private static final boolean DBG = false;
    private Context mContext;
    private boolean mFirstUserSignOnSeen = false;
    private boolean mWifiControllerReady = false;

    /**
     * See {@link Settings.Global#WIFI_REENABLE_DELAY_MS}.  This is the default value if a
     * Settings.Global value is not present.  This is the minimum time after wifi is disabled
     * we'll act on an enable.  Enable requests received before this delay will be deferred.
     */
    private static final long DEFAULT_REENABLE_DELAY_MS = 500;

    // Maximum limit to use for timeout delay if the value from overlay setting is too large.
    private static final int MAX_RECOVERY_TIMEOUT_DELAY_MS = 4000;

    // finding that delayed messages can sometimes be delivered earlier than expected
    // probably rounding errors.  add a margin to prevent problems
    private static final long DEFER_MARGIN_MS = 5;

    NetworkInfo mNetworkInfo = new NetworkInfo(ConnectivityManager.TYPE_WIFI, 0, "WIFI", "");

    /* References to values tracked in WifiService */
    private final ClientModeImpl mClientModeImpl;
    private final Looper mClientModeImplLooper;
    private final ActiveModeWarden mActiveModeWarden;
    private final WifiSettingsStore mSettingsStore;
    private final WifiApConfigStore mWifiApConfigStore;

    private long mReEnableDelayMillis;

    private int mRecoveryDelayMillis;

    private FrameworkFacade mFacade;

    private static final int BASE = Protocol.BASE_WIFI_CONTROLLER;

    static final int CMD_EMERGENCY_MODE_CHANGED                 = BASE + 1;
    static final int CMD_SCAN_ALWAYS_MODE_CHANGED               = BASE + 7;
    static final int CMD_WIFI_TOGGLED                           = BASE + 8;
    static final int CMD_AIRPLANE_TOGGLED                       = BASE + 9;
    static final int CMD_SET_AP                                 = BASE + 10;
    static final int CMD_DEFERRED_TOGGLE                        = BASE + 11;
    static final int CMD_AP_START_FAILURE                       = BASE + 13;
    static final int CMD_EMERGENCY_CALL_STATE_CHANGED           = BASE + 14;
    static final int CMD_AP_STOPPED                             = BASE + 15;
    static final int CMD_STA_START_FAILURE                      = BASE + 16;
    // Command used to trigger a wifi stack restart when in active mode
    static final int CMD_RECOVERY_RESTART_WIFI                  = BASE + 17;
    // Internal command used to complete wifi stack restart
    private static final int CMD_RECOVERY_RESTART_WIFI_CONTINUE = BASE + 18;
    // Command to disable wifi when SelfRecovery is throttled or otherwise not doing full recovery
    static final int CMD_RECOVERY_DISABLE_WIFI                  = BASE + 19;
    static final int CMD_STA_STOPPED                            = BASE + 20;
    static final int CMD_SCANNING_STOPPED                       = BASE + 21;
    static final int CMD_DEFERRED_RECOVERY_RESTART_WIFI         = BASE + 22;

    // Vendor specific message. start from Base + 30
    static final int CMD_DELAY_DISCONNECT                       = BASE + 30;

    private DefaultState mDefaultState = new DefaultState();
    private StaEnabledState mStaEnabledState = new StaEnabledState();
    private StaDisabledState mStaDisabledState = new StaDisabledState();
    private StaDisabledWithScanState mStaDisabledWithScanState = new StaDisabledWithScanState();
    private EcmState mEcmState = new EcmState();
    private QcStaDisablingState mQcStaDisablingState = new QcStaDisablingState();

    private ScanOnlyModeManager.Listener mScanOnlyModeCallback = new ScanOnlyCallback();
    private ClientModeManager.Listener mClientModeCallback = new ClientModeCallback();

    WifiController(Context context, ClientModeImpl clientModeImpl, Looper clientModeImplLooper,
                   WifiSettingsStore wss, Looper wifiServiceLooper, FrameworkFacade f,
                   ActiveModeWarden amw) {
        super(TAG, wifiServiceLooper);
        mFacade = f;
        mContext = context;
        mClientModeImpl = clientModeImpl;
        mClientModeImplLooper = clientModeImplLooper;
        mActiveModeWarden = amw;
        mSettingsStore = wss;
        mWifiControllerReady = false;
        mWifiApConfigStore = WifiInjector.getInstance().getWifiApConfigStore();

        addState(mDefaultState);
            addState(mStaDisabledState, mDefaultState);
            addState(mStaEnabledState, mDefaultState);
            addState(mStaDisabledWithScanState, mDefaultState);
            addState(mEcmState, mDefaultState);
            addState(mQcStaDisablingState, mDefaultState);
        // CHECKSTYLE:ON IndentationCheck

        boolean isAirplaneModeOn = mSettingsStore.isAirplaneModeOn();
        boolean isWifiEnabled = mSettingsStore.isWifiToggleEnabled();
        boolean isScanningAlwaysAvailable = mSettingsStore.isScanAlwaysAvailable();
        boolean isLocationModeActive =
                mSettingsStore.getLocationModeSetting(mContext)
                        == Settings.Secure.LOCATION_MODE_OFF;

        log("isAirplaneModeOn = " + isAirplaneModeOn
                + ", isWifiEnabled = " + isWifiEnabled
                + ", isScanningAvailable = " + isScanningAlwaysAvailable
                + ", isLocationModeActive = " + isLocationModeActive);

        if (checkScanOnlyModeAvailable()) {
            setInitialState(mStaDisabledWithScanState);
        } else {
            setInitialState(mStaDisabledState);
        }

        setLogRecSize(100);
        setLogOnlyTransitions(false);

        // register for state updates via callbacks (vs the intents registered below)
        mActiveModeWarden.registerScanOnlyCallback(mScanOnlyModeCallback);
        mActiveModeWarden.registerClientModeCallback(mClientModeCallback);

        IntentFilter filter = new IntentFilter();
        filter.addAction(WifiManager.NETWORK_STATE_CHANGED_ACTION);
        filter.addAction(WifiManager.WIFI_AP_STATE_CHANGED_ACTION);
        filter.addAction(WifiManager.WIFI_STATE_CHANGED_ACTION);
        filter.addAction(LocationManager.MODE_CHANGED_ACTION);
        mContext.registerReceiver(
                new BroadcastReceiver() {
                    @Override
                    public void onReceive(Context context, Intent intent) {
                        String action = intent.getAction();
                        if (action.equals(WifiManager.NETWORK_STATE_CHANGED_ACTION)) {
                            mNetworkInfo = (NetworkInfo) intent.getParcelableExtra(
                                    WifiManager.EXTRA_NETWORK_INFO);
                        } else if (action.equals(WifiManager.WIFI_AP_STATE_CHANGED_ACTION)) {
                            int state = intent.getIntExtra(
                                    WifiManager.EXTRA_WIFI_AP_STATE,
                                    WifiManager.WIFI_AP_STATE_FAILED);
                            if (state == WifiManager.WIFI_AP_STATE_FAILED) {
                                Log.e(TAG, "SoftAP start failed");
                                sendMessage(CMD_AP_START_FAILURE);
                            } else if (state == WifiManager.WIFI_AP_STATE_DISABLED) {
                                sendMessage(CMD_AP_STOPPED);
                            }
                        } else if (action.equals(LocationManager.MODE_CHANGED_ACTION) && mWifiControllerReady) {
                            // Location mode has been toggled...  trigger with the scan change
                            // update to make sure we are in the correct mode
                            sendMessage(CMD_SCAN_ALWAYS_MODE_CHANGED);
                        }
                    }
                },
                new IntentFilter(filter));

        readWifiReEnableDelay();
        readWifiRecoveryDelay();
    }

    private boolean checkScanOnlyModeAvailable() {
        // first check if Location service is disabled, if so return false
        if (mSettingsStore.getLocationModeSetting(mContext)
                == Settings.Secure.LOCATION_MODE_OFF) {
            return false;
        }
        return mSettingsStore.isScanAlwaysAvailable();
    }

    /**
     * Listener used to receive scan mode updates - really needed for disabled updates to trigger
     * mode changes.
     */
    private class ScanOnlyCallback implements ScanOnlyModeManager.Listener {
        @Override
        public void onStateChanged(int state) {
            if (state == WifiManager.WIFI_STATE_UNKNOWN) {
                Log.d(TAG, "ScanOnlyMode unexpected failure: state unknown");
            } else if (state == WifiManager.WIFI_STATE_DISABLED) {
                Log.d(TAG, "ScanOnlyMode stopped");
                sendMessage(CMD_SCANNING_STOPPED);
            } else if (state == WifiManager.WIFI_STATE_ENABLED) {
                // scan mode is ready to go
                Log.d(TAG, "scan mode active");
            } else {
                Log.d(TAG, "unexpected state update: " + state);
            }
        }
    }

    /**
     * Listener used to receive client mode updates
     */
    private class ClientModeCallback implements ClientModeManager.Listener {
        @Override
        public void onStateChanged(int state) {
            if (state == WifiManager.WIFI_STATE_UNKNOWN) {
                logd("ClientMode unexpected failure: state unknown");
                sendMessage(CMD_STA_START_FAILURE);
            } else if (state == WifiManager.WIFI_STATE_DISABLED) {
                logd("ClientMode stopped");
                sendMessage(CMD_STA_STOPPED);
            } else if (state == WifiManager.WIFI_STATE_ENABLED) {
                // scan mode is ready to go
                logd("client mode active");
            } else {
                logd("unexpected state update: " + state);
            }
        }
    }

    private void readWifiReEnableDelay() {
        mReEnableDelayMillis = mFacade.getLongSetting(mContext,
                Settings.Global.WIFI_REENABLE_DELAY_MS, DEFAULT_REENABLE_DELAY_MS);
    }

    private void readWifiRecoveryDelay() {
        mRecoveryDelayMillis = mContext.getResources().getInteger(
                R.integer.config_wifi_framework_recovery_timeout_delay);
        if (mRecoveryDelayMillis > MAX_RECOVERY_TIMEOUT_DELAY_MS) {
            mRecoveryDelayMillis = MAX_RECOVERY_TIMEOUT_DELAY_MS;
            Log.w(TAG, "Overriding timeout delay with maximum limit value");
        }
    }

    class DefaultState extends State {

        @Override
        public void enter() {
            mWifiControllerReady = true;
        }

        @Override
        public boolean processMessage(Message msg) {
            switch (msg.what) {
                case CMD_SCAN_ALWAYS_MODE_CHANGED:
                case CMD_WIFI_TOGGLED:
                case CMD_SCANNING_STOPPED:
                case CMD_STA_STOPPED:
                case CMD_STA_START_FAILURE:
                case CMD_RECOVERY_RESTART_WIFI_CONTINUE:
                case CMD_DEFERRED_RECOVERY_RESTART_WIFI:
                case CMD_DELAY_DISCONNECT:
                    break;
                case CMD_RECOVERY_DISABLE_WIFI:
                    log("Recovery has been throttled, disable wifi");
                    mActiveModeWarden.shutdownWifi();
                    transitionTo(mStaDisabledState);
                    break;
                case CMD_RECOVERY_RESTART_WIFI:
                    deferMessage(obtainMessage(CMD_DEFERRED_RECOVERY_RESTART_WIFI));
                    mActiveModeWarden.shutdownWifi();
                    transitionTo(mStaDisabledState);
                    break;
                case CMD_DEFERRED_TOGGLE:
                    log("DEFERRED_TOGGLE ignored due to state change");
                    break;
                case CMD_SET_AP:
                    // note: CMD_SET_AP is handled/dropped in ECM mode - will not start here
<<<<<<< HEAD
=======

                    // If request is to start dual sap, turn off sta.
                    if (msg.arg1 == 1 && mWifiApConfigStore.getDualSapStatus())
                        transitionTo(mStaDisabledState);

                    // first make sure we aren't in airplane mode
                    if (mSettingsStore.isAirplaneModeOn()) {
                        log("drop softap requests when in airplane mode");
                        break;
                    }
>>>>>>> d76a8ddc
                    if (msg.arg1 == 1) {
                        SoftApModeConfiguration config = (SoftApModeConfiguration) msg.obj;
                        mActiveModeWarden.enterSoftAPMode((SoftApModeConfiguration) msg.obj);
                    } else {
                        mActiveModeWarden.stopSoftAPMode();
                    }
                    break;
                case CMD_AIRPLANE_TOGGLED:
                    if (mSettingsStore.isAirplaneModeOn()) {
                        log("Airplane mode toggled, shutdown all modes");
                        mActiveModeWarden.shutdownWifi();
                        transitionTo(mStaDisabledState);
                    } else {
                        log("Airplane mode disabled, determine next state");
                        if (mSettingsStore.isWifiToggleEnabled()) {
                            transitionTo(mStaEnabledState);
                        } else if (checkScanOnlyModeAvailable()) {
                            transitionTo(mStaDisabledWithScanState);
                        }
                        // wifi should remain disabled, do not need to transition
                    }
                    break;
                case CMD_EMERGENCY_CALL_STATE_CHANGED:
                case CMD_EMERGENCY_MODE_CHANGED:
                    if (msg.arg1 == 1) {
                        transitionTo(mEcmState);
                    }
                    break;
                case CMD_AP_START_FAILURE:
                    mWifiStateMachinePrime.stopSoftAPMode();
                case CMD_AP_STOPPED:
                    log("SoftAp mode disabled, determine next state");
                    if (mSettingsStore.isWifiToggleEnabled()) {
                        transitionTo(mStaEnabledState);
                    } else if (checkScanOnlyModeAvailable()) {
                        transitionTo(mStaDisabledWithScanState);
                    }
                    // wifi should remain disabled, do not need to transition
                    break;
                default:
                    throw new RuntimeException("WifiController.handleMessage " + msg.what);
            }
            return HANDLED;
        }

    }

    class StaDisabledState extends State {
        private int mDeferredEnableSerialNumber = 0;
        private boolean mHaveDeferredEnable = false;
        private long mDisabledTimestamp;

        @Override
        public void enter() {
            mActiveModeWarden.disableWifi();
            // Supplicant can't restart right away, so note the time we switched off
            mDisabledTimestamp = SystemClock.elapsedRealtime();
            mDeferredEnableSerialNumber++;
            mHaveDeferredEnable = false;
            mWifiControllerReady = true;

        }
        @Override
        public boolean processMessage(Message msg) {
            switch (msg.what) {
                case CMD_WIFI_TOGGLED:
                    if (mSettingsStore.isWifiToggleEnabled()) {
                        if (doDeferEnable(msg)) {
                            if (mHaveDeferredEnable) {
                                //  have 2 toggles now, inc serial number and ignore both
                                mDeferredEnableSerialNumber++;
                            }
                            mHaveDeferredEnable = !mHaveDeferredEnable;
                            break;
                        }
                        transitionTo(mStaEnabledState);
                    } else if (checkScanOnlyModeAvailable()) {
                        // only go to scan mode if we aren't in airplane mode
                        if (mSettingsStore.isAirplaneModeOn()) {
                            transitionTo(mStaDisabledWithScanState);
                        }
                    }
                    break;
                case CMD_SCAN_ALWAYS_MODE_CHANGED:
                    if (checkScanOnlyModeAvailable()) {
                        transitionTo(mStaDisabledWithScanState);
                        break;
                    }
                    break;
                case CMD_SET_AP:
                    if (msg.arg1 == 1) {
                        // remember that we were disabled, but pass the command up to start softap
                        mSettingsStore.setWifiSavedState(WifiSettingsStore.WIFI_DISABLED);
                    }
                    return NOT_HANDLED;
                case CMD_DEFERRED_TOGGLE:
                    if (msg.arg1 != mDeferredEnableSerialNumber) {
                        log("DEFERRED_TOGGLE ignored due to serial mismatch");
                        break;
                    }
                    log("DEFERRED_TOGGLE handled");
                    sendMessage((Message)(msg.obj));
                    break;
                case CMD_DEFERRED_RECOVERY_RESTART_WIFI:
                    // wait mRecoveryDelayMillis for letting driver clean reset.
                    sendMessageDelayed(CMD_RECOVERY_RESTART_WIFI_CONTINUE, mRecoveryDelayMillis);
                    break;
                case CMD_RECOVERY_RESTART_WIFI_CONTINUE:
                    if (mSettingsStore.isWifiToggleEnabled()) {
                        // wifi is currently disabled but the toggle is on, must have had an
                        // interface down before the recovery triggered
                        transitionTo(mStaEnabledState);
                        break;
                    } else if (checkScanOnlyModeAvailable()) {
                        transitionTo(mStaDisabledWithScanState);
                        break;
                    }
                    break;
                default:
                    return NOT_HANDLED;
            }
            return HANDLED;
        }

        private boolean doDeferEnable(Message msg) {
            long delaySoFar = SystemClock.elapsedRealtime() - mDisabledTimestamp;
            if (delaySoFar >= mReEnableDelayMillis) {
                return false;
            }

            log("WifiController msg " + msg + " deferred for " +
                    (mReEnableDelayMillis - delaySoFar) + "ms");

            // need to defer this action.
            Message deferredMsg = obtainMessage(CMD_DEFERRED_TOGGLE);
            deferredMsg.obj = Message.obtain(msg);
            deferredMsg.arg1 = ++mDeferredEnableSerialNumber;
            sendMessageDelayed(deferredMsg, mReEnableDelayMillis - delaySoFar + DEFER_MARGIN_MS);
            return true;
        }

    }

    class StaEnabledState extends State {

        private boolean checkAndHandleDelayDisconnectDuration() {
            int delay = Settings.Secure.getInt(mContext.getContentResolver(),
                            Settings.Secure.WIFI_DISCONNECT_DELAY_DURATION, 0);
            if (delay > 0) {
                log("DISCONNECT_DELAY_DURATION set. Delaying disconnection by: " +delay+ " seconds");
                Intent intent = new Intent(WifiManager.ACTION_WIFI_DISCONNECT_IN_PROGRESS);
                intent.addFlags(Intent.FLAG_RECEIVER_REGISTERED_ONLY_BEFORE_BOOT);
                mContext.sendBroadcastAsUser(intent, UserHandle.ALL);

                sendMessageDelayed(obtainMessage(CMD_DELAY_DISCONNECT), delay * 1000);
                transitionTo(mQcStaDisablingState);
            }

            return (delay > 0);
        }

        @Override
        public void enter() {
            log("StaEnabledState.enter()");
            mActiveModeWarden.enterClientMode();
        }

        @Override
        public boolean processMessage(Message msg) {
            switch (msg.what) {
                case CMD_WIFI_TOGGLED:
                    if (! mSettingsStore.isWifiToggleEnabled()) {
                        if (checkAndHandleDelayDisconnectDuration()) {
                            break;
                        } else if (checkScanOnlyModeAvailable()) {
                            transitionTo(mStaDisabledWithScanState);
                        } else {
                            transitionTo(mStaDisabledState);
                        }
                    }
                    break;
                case CMD_AIRPLANE_TOGGLED:
                    // airplane mode toggled on is handled in the default state
                    if (mSettingsStore.isAirplaneModeOn()) {
                        // delay airplane mode toggle in case of disconnect delay.
                        if (checkAndHandleDelayDisconnectDuration()) {
                            deferMessage(msg);
                            return HANDLED;
                        }

                        return NOT_HANDLED;
                    } else {
                        // when airplane mode is toggled off, but wifi is on, we can keep it on
                        log("airplane mode toggled - and airplane mode is off.  return handled");
                        return HANDLED;
                    }
                case CMD_STA_START_FAILURE:
                    if (!checkScanOnlyModeAvailable()) {
                        transitionTo(mStaDisabledState);
                    } else {
                        transitionTo(mStaDisabledWithScanState);
                    }
                    break;
                case CMD_SET_AP:
                    if (msg.arg1 == 1) {
                        // remember that we were enabled, but pass the command up to start softap
                        mSettingsStore.setWifiSavedState(WifiSettingsStore.WIFI_ENABLED);
                    }
                    return NOT_HANDLED;
                case CMD_AP_START_FAILURE:
                    mWifiStateMachinePrime.stopSoftAPMode();
                case CMD_AP_STOPPED:
                    // already in a wifi mode, no need to check where we should go with softap
                    // stopped
                    break;
                case CMD_STA_STOPPED:
                    // Client mode stopped.  head to Disabled to wait for next command
                    transitionTo(mStaDisabledState);
                    break;
                case CMD_RECOVERY_RESTART_WIFI:
                    final String bugTitle;
                    final String bugDetail;
                    if (msg.arg1 < SelfRecovery.REASON_STRINGS.length && msg.arg1 >= 0) {
                        bugDetail = SelfRecovery.REASON_STRINGS[msg.arg1];
                        bugTitle = "Wi-Fi BugReport: " + bugDetail;
                    } else {
                        bugDetail = "";
                        bugTitle = "Wi-Fi BugReport";
                    }
                    if (msg.arg1 != SelfRecovery.REASON_LAST_RESORT_WATCHDOG) {
                        (new Handler(mClientModeImplLooper)).post(() -> {
                            mClientModeImpl.takeBugReport(bugTitle, bugDetail);
                        });
                    }
                    // after the bug report trigger, more handling needs to be done
                    return NOT_HANDLED;
                default:
                    return NOT_HANDLED;
            }
            return HANDLED;
        }
    }

    class StaDisabledWithScanState extends State {
        private int mDeferredEnableSerialNumber = 0;
        private boolean mHaveDeferredEnable = false;
        private long mDisabledTimestamp;

        @Override
        public void enter() {
            // now trigger the actual mode switch in ActiveModeWarden
            mActiveModeWarden.enterScanOnlyMode();

            // TODO b/71559473: remove the defered enable after mode management changes are complete
            // Supplicant can't restart right away, so not the time we switched off
            mDisabledTimestamp = SystemClock.elapsedRealtime();
            mDeferredEnableSerialNumber++;
            mHaveDeferredEnable = false;
            mWifiControllerReady = true;
        }

        @Override
        public boolean processMessage(Message msg) {
            switch (msg.what) {
                case CMD_WIFI_TOGGLED:
                    if (mSettingsStore.isWifiToggleEnabled()) {
                        if (doDeferEnable(msg)) {
                            if (mHaveDeferredEnable) {
                                // have 2 toggles now, inc serial number and ignore both
                                mDeferredEnableSerialNumber++;
                            }
                            mHaveDeferredEnable = !mHaveDeferredEnable;
                            break;
                        }
                        transitionTo(mStaEnabledState);
                    }
                    break;
                case CMD_SCAN_ALWAYS_MODE_CHANGED:
                    if (!checkScanOnlyModeAvailable()) {
                        log("StaDisabledWithScanState: scan no longer available");
                        transitionTo(mStaDisabledState);
                    }
                    break;
                case CMD_SET_AP:
                    if (msg.arg1 == 1) {
                        // remember that we were disabled, but pass the command up to start softap
                        mSettingsStore.setWifiSavedState(WifiSettingsStore.WIFI_DISABLED);
                    }
                    return NOT_HANDLED;
                case CMD_DEFERRED_TOGGLE:
                    if (msg.arg1 != mDeferredEnableSerialNumber) {
                        log("DEFERRED_TOGGLE ignored due to serial mismatch");
                        break;
                    }
                    logd("DEFERRED_TOGGLE handled");
                    sendMessage((Message)(msg.obj));
                    break;
                case CMD_AP_START_FAILURE:
                    mWifiStateMachinePrime.stopSoftAPMode();
                case CMD_AP_STOPPED:
                    // already in a wifi mode, no need to check where we should go with softap
                    // stopped
                    break;
                case CMD_SCANNING_STOPPED:
                    // stopped due to interface destruction - return to disabled and wait
                    log("WifiController: SCANNING_STOPPED when in scan mode -> StaDisabled");
                    transitionTo(mStaDisabledState);
                    break;
                default:
                    return NOT_HANDLED;
            }
            return HANDLED;
        }

        private boolean doDeferEnable(Message msg) {
            long delaySoFar = SystemClock.elapsedRealtime() - mDisabledTimestamp;
            if (delaySoFar >= mReEnableDelayMillis) {
                return false;
            }

            log("WifiController msg " + msg + " deferred for " +
                    (mReEnableDelayMillis - delaySoFar) + "ms");

            // need to defer this action.
            Message deferredMsg = obtainMessage(CMD_DEFERRED_TOGGLE);
            deferredMsg.obj = Message.obtain(msg);
            deferredMsg.arg1 = ++mDeferredEnableSerialNumber;
            sendMessageDelayed(deferredMsg, mReEnableDelayMillis - delaySoFar + DEFER_MARGIN_MS);
            return true;
        }

    }

    /**
     * Determine the next state based on the current settings (e.g. saved
     * wifi state).
     */
    private State getNextWifiState() {
        if (mSettingsStore.getWifiSavedState() == WifiSettingsStore.WIFI_ENABLED) {
            return mStaEnabledState;
        }

        if (checkScanOnlyModeAvailable()) {
            return mStaDisabledWithScanState;
        }

        return mStaDisabledState;
    }

    class EcmState extends State {
        // we can enter EcmState either because an emergency call started or because
        // emergency callback mode started. This count keeps track of how many such
        // events happened; so we can exit after all are undone

        private int mEcmEntryCount;
        @Override
        public void enter() {
            mActiveModeWarden.stopSoftAPMode();
            boolean configWiFiDisableInECBM =
                    mFacade.getConfigWiFiDisableInECBM(mContext);
            log("WifiController msg getConfigWiFiDisableInECBM "
                    + configWiFiDisableInECBM);
            if (configWiFiDisableInECBM) {
                mActiveModeWarden.shutdownWifi();
            }
            mEcmEntryCount = 1;
        }

        /**
         * Handles messages received while in EcmMode.
         */
        @Override
        public boolean processMessage(Message msg) {
<<<<<<< HEAD
            switch (msg.what) {
                case CMD_EMERGENCY_CALL_STATE_CHANGED:
                    if (msg.arg1 == 1) {
                        // nothing to do - just says emergency call started
                        mEcmEntryCount++;
                    } else if (msg.arg1 == 0) {
                        // emergency call ended
                        decrementCountAndReturnToAppropriateState();
                    }
                    return HANDLED;
                case CMD_EMERGENCY_MODE_CHANGED:
                    if (msg.arg1 == 1) {
                        // Transitioned into emergency callback mode
                        mEcmEntryCount++;
                    } else if (msg.arg1 == 0) {
                        // out of emergency callback mode
                        decrementCountAndReturnToAppropriateState();
                    }
                    return HANDLED;
                case CMD_RECOVERY_RESTART_WIFI:
                case CMD_RECOVERY_DISABLE_WIFI:
                    // do not want to restart wifi if we are in emergency mode
                    return HANDLED;
                case CMD_AP_STOPPED:
                case CMD_SCANNING_STOPPED:
                case CMD_STA_STOPPED:
                    // do not want to trigger a mode switch if we are in emergency mode
                    return HANDLED;
                case CMD_SET_AP:
                case CMD_SET_DUAL_AP:
                    // do not want to start softap if we are in emergency mode
                    return HANDLED;
                default:
                    return NOT_HANDLED;
=======
            if (msg.what == CMD_EMERGENCY_CALL_STATE_CHANGED) {
                if (msg.arg1 == 1) {
                    // nothing to do - just says emergency call started
                    mEcmEntryCount++;
                } else if (msg.arg1 == 0) {
                    // emergency call ended
                    decrementCountAndReturnToAppropriateState();
                }
                return HANDLED;
            } else if (msg.what == CMD_EMERGENCY_MODE_CHANGED) {

                if (msg.arg1 == 1) {
                    // Transitioned into emergency callback mode
                    mEcmEntryCount++;
                } else if (msg.arg1 == 0) {
                    // out of emergency callback mode
                    decrementCountAndReturnToAppropriateState();
                }
                return HANDLED;
            } else if (msg.what == CMD_RECOVERY_RESTART_WIFI
                    || msg.what == CMD_RECOVERY_DISABLE_WIFI) {
                // do not want to restart wifi if we are in emergency mode
                return HANDLED;
            } else if (msg.what == CMD_AP_STOPPED || msg.what == CMD_SCANNING_STOPPED
                    || msg.what == CMD_STA_STOPPED) {
                // do not want to trigger a mode switch if we are in emergency mode
                return HANDLED;
            } else if (msg.what == CMD_SET_AP) {
                // do not want to start softap if we are in emergency mode
                return HANDLED;
            } else {
                return NOT_HANDLED;
>>>>>>> d76a8ddc
            }
        }

        private void decrementCountAndReturnToAppropriateState() {
            boolean exitEcm = false;

            if (mEcmEntryCount == 0) {
                loge("mEcmEntryCount is 0; exiting Ecm");
                exitEcm = true;
            } else if (--mEcmEntryCount == 0) {
                exitEcm = true;
            }

            if (exitEcm) {
                if (mSettingsStore.isWifiToggleEnabled()) {
                    transitionTo(mStaEnabledState);
                } else if (checkScanOnlyModeAvailable()) {
                    transitionTo(mStaDisabledWithScanState);
                } else {
                    transitionTo(mStaDisabledState);
                }
            }
        }
    }

    /**
     * QcStaDisablingState: This is to handle sta disablment for the cases where
     *                      delay is expected.
     */
    class QcStaDisablingState extends State {
        @Override
        public void enter() {
            log("QcStaDisablingState.enter()");
        }

        @Override
        public boolean processMessage(Message msg) {
            switch (msg.what) {
                case CMD_WIFI_TOGGLED:
                case CMD_AIRPLANE_TOGGLED:
                     log("In QcStaDisablingState, deferMessage");
                     deferMessage(msg);
                     break;
                case CMD_DELAY_DISCONNECT:
                    if (! mSettingsStore.isWifiToggleEnabled()) {
                        if (checkScanOnlyModeAvailable()) {
                            transitionTo(mStaDisabledWithScanState);
                        } else {
                            transitionTo(mStaDisabledState);
                        }
                    }
                    break;
                default:
                    return NOT_HANDLED;

            }
            return HANDLED;
        }
    }
}<|MERGE_RESOLUTION|>--- conflicted
+++ resolved
@@ -101,6 +101,7 @@
 
     // Vendor specific message. start from Base + 30
     static final int CMD_DELAY_DISCONNECT                       = BASE + 30;
+    static final int CMD_SET_DUAL_AP                            = BASE + 31;
 
     private DefaultState mDefaultState = new DefaultState();
     private StaEnabledState mStaEnabledState = new StaEnabledState();
@@ -293,19 +294,6 @@
                     break;
                 case CMD_SET_AP:
                     // note: CMD_SET_AP is handled/dropped in ECM mode - will not start here
-<<<<<<< HEAD
-=======
-
-                    // If request is to start dual sap, turn off sta.
-                    if (msg.arg1 == 1 && mWifiApConfigStore.getDualSapStatus())
-                        transitionTo(mStaDisabledState);
-
-                    // first make sure we aren't in airplane mode
-                    if (mSettingsStore.isAirplaneModeOn()) {
-                        log("drop softap requests when in airplane mode");
-                        break;
-                    }
->>>>>>> d76a8ddc
                     if (msg.arg1 == 1) {
                         SoftApModeConfiguration config = (SoftApModeConfiguration) msg.obj;
                         mActiveModeWarden.enterSoftAPMode((SoftApModeConfiguration) msg.obj);
@@ -334,16 +322,31 @@
                         transitionTo(mEcmState);
                     }
                     break;
-                case CMD_AP_START_FAILURE:
-                    mWifiStateMachinePrime.stopSoftAPMode();
                 case CMD_AP_STOPPED:
                     log("SoftAp mode disabled, determine next state");
+                    if (mWifiApConfigStore.getDualSapStatus()) {
+                        mWifiApConfigStore.setDualSapStatus(false);
+                    }
                     if (mSettingsStore.isWifiToggleEnabled()) {
                         transitionTo(mStaEnabledState);
                     } else if (checkScanOnlyModeAvailable()) {
                         transitionTo(mStaDisabledWithScanState);
                     }
                     // wifi should remain disabled, do not need to transition
+                    break;
+                case CMD_SET_DUAL_AP:
+                    // first make sure we aren't in airplane mode
+                    if (mSettingsStore.isAirplaneModeOn()) {
+                        log("drop softap requests when in airplane mode");
+                        break;
+                    }
+                    mWifiApConfigStore.setDualSapStatus(true);
+                    transitionTo(mStaDisabledState);
+                    break;
+                case CMD_AP_START_FAILURE:
+                    if (mWifiApConfigStore.getDualSapStatus()) {
+                        mWifiApConfigStore.setDualSapStatus(false);
+                    }
                     break;
                 default:
                     throw new RuntimeException("WifiController.handleMessage " + msg.what);
@@ -451,6 +454,17 @@
 
     class StaEnabledState extends State {
 
+        private final BroadcastReceiver br = new BroadcastReceiver() {
+            @Override
+            public void onReceive(Context context, Intent intent) {
+                 log("delayed disconnect cancelled. disconnecting...");
+                 if (hasMessages(CMD_DELAY_DISCONNECT)) {
+                     removeMessages(CMD_DELAY_DISCONNECT);
+                     sendMessage(CMD_DELAY_DISCONNECT);
+                 }
+            }
+        };
+
         private boolean checkAndHandleDelayDisconnectDuration() {
             int delay = Settings.Secure.getInt(mContext.getContentResolver(),
                             Settings.Secure.WIFI_DISCONNECT_DELAY_DURATION, 0);
@@ -458,7 +472,8 @@
                 log("DISCONNECT_DELAY_DURATION set. Delaying disconnection by: " +delay+ " seconds");
                 Intent intent = new Intent(WifiManager.ACTION_WIFI_DISCONNECT_IN_PROGRESS);
                 intent.addFlags(Intent.FLAG_RECEIVER_REGISTERED_ONLY_BEFORE_BOOT);
-                mContext.sendBroadcastAsUser(intent, UserHandle.ALL);
+                mContext.sendOrderedBroadcastAsUser(intent,
+                         UserHandle.ALL, null, br, mClientModeImpl.getHandler(), 0, null, null);
 
                 sendMessageDelayed(obtainMessage(CMD_DELAY_DISCONNECT), delay * 1000);
                 transitionTo(mQcStaDisablingState);
@@ -516,10 +531,12 @@
                     }
                     return NOT_HANDLED;
                 case CMD_AP_START_FAILURE:
-                    mWifiStateMachinePrime.stopSoftAPMode();
                 case CMD_AP_STOPPED:
                     // already in a wifi mode, no need to check where we should go with softap
                     // stopped
+                    if (mWifiApConfigStore.getDualSapStatus()) {
+                        mWifiApConfigStore.setDualSapStatus(false);
+                    }
                     break;
                 case CMD_STA_STOPPED:
                     // Client mode stopped.  head to Disabled to wait for next command
@@ -604,10 +621,12 @@
                     sendMessage((Message)(msg.obj));
                     break;
                 case CMD_AP_START_FAILURE:
-                    mWifiStateMachinePrime.stopSoftAPMode();
                 case CMD_AP_STOPPED:
                     // already in a wifi mode, no need to check where we should go with softap
                     // stopped
+                    if (mWifiApConfigStore.getDualSapStatus()) {
+                        mWifiApConfigStore.setDualSapStatus(false);
+                    }
                     break;
                 case CMD_SCANNING_STOPPED:
                     // stopped due to interface destruction - return to disabled and wait
@@ -679,7 +698,6 @@
          */
         @Override
         public boolean processMessage(Message msg) {
-<<<<<<< HEAD
             switch (msg.what) {
                 case CMD_EMERGENCY_CALL_STATE_CHANGED:
                     if (msg.arg1 == 1) {
@@ -714,40 +732,6 @@
                     return HANDLED;
                 default:
                     return NOT_HANDLED;
-=======
-            if (msg.what == CMD_EMERGENCY_CALL_STATE_CHANGED) {
-                if (msg.arg1 == 1) {
-                    // nothing to do - just says emergency call started
-                    mEcmEntryCount++;
-                } else if (msg.arg1 == 0) {
-                    // emergency call ended
-                    decrementCountAndReturnToAppropriateState();
-                }
-                return HANDLED;
-            } else if (msg.what == CMD_EMERGENCY_MODE_CHANGED) {
-
-                if (msg.arg1 == 1) {
-                    // Transitioned into emergency callback mode
-                    mEcmEntryCount++;
-                } else if (msg.arg1 == 0) {
-                    // out of emergency callback mode
-                    decrementCountAndReturnToAppropriateState();
-                }
-                return HANDLED;
-            } else if (msg.what == CMD_RECOVERY_RESTART_WIFI
-                    || msg.what == CMD_RECOVERY_DISABLE_WIFI) {
-                // do not want to restart wifi if we are in emergency mode
-                return HANDLED;
-            } else if (msg.what == CMD_AP_STOPPED || msg.what == CMD_SCANNING_STOPPED
-                    || msg.what == CMD_STA_STOPPED) {
-                // do not want to trigger a mode switch if we are in emergency mode
-                return HANDLED;
-            } else if (msg.what == CMD_SET_AP) {
-                // do not want to start softap if we are in emergency mode
-                return HANDLED;
-            } else {
-                return NOT_HANDLED;
->>>>>>> d76a8ddc
             }
         }
 
