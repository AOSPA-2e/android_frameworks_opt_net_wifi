--- conflicted
+++ resolved
@@ -71,13 +71,9 @@
 import android.net.wifi.WifiNetworkAgentSpecifier;
 import android.net.wifi.hotspot2.IProvisioningCallback;
 import android.net.wifi.hotspot2.OsuProvider;
-<<<<<<< HEAD
-import android.net.wifi.p2p.IWifiP2pManager;
+import android.net.wifi.p2p.WifiP2pManager;
 import android.net.wifi.WifiDppConfig;
 import android.net.wifi.WifiDppConfig.DppResult;
-=======
-import android.net.wifi.p2p.WifiP2pManager;
->>>>>>> e3109b5f
 import android.os.BatteryStatsManager;
 import android.os.Bundle;
 import android.os.ConditionVariable;
@@ -214,7 +210,6 @@
     private final BssidBlocklistMonitor mBssidBlocklistMonitor;
     private ConnectivityManager mCm;
     private BaseWifiDiagnostics mWifiDiagnostics;
-    private WifiP2pServiceImpl wifiP2pServiceImpl;
     private WifiTrafficPoller mTrafficPoller;
     private final boolean mP2pSupported;
     private final AtomicBoolean mP2pConnected = new AtomicBoolean(false);
@@ -1172,8 +1167,6 @@
         mCountryCode.enableVerboseLogging(verbose);
         mWifiScoreReport.enableVerboseLogging(mVerboseLoggingEnabled);
         mWifiDiagnostics.enableVerboseLogging(mVerboseLoggingEnabled);
-        if (wifiP2pServiceImpl != null)
-            wifiP2pServiceImpl.enableVerboseLogging(verbose);
         mWifiMonitor.enableVerboseLogging(verbose);
         mWifiNative.enableVerboseLogging(verbose);
         mWifiConfigManager.enableVerboseLogging(verbose);
@@ -3173,13 +3166,7 @@
     private void getAdditionalWifiServiceInterfaces() {
         // First set up Wifi Direct
         if (mP2pSupported) {
-<<<<<<< HEAD
-            IBinder s1 = mFacade.getService(Context.WIFI_P2P_SERVICE);
-            wifiP2pServiceImpl =
-                    (WifiP2pServiceImpl) IWifiP2pManager.Stub.asInterface(s1);
-=======
             WifiP2pManager wifiP2pService = mContext.getSystemService(WifiP2pManager.class);
->>>>>>> e3109b5f
 
             if (wifiP2pService != null) {
                 mWifiP2pChannel = new AsyncChannel();
@@ -5763,8 +5750,7 @@
                         //mWifiConnectivityManager.trackBssid(mLastBssid, true, reasonCode);
                         // We need to get the updated pseudonym from supplicant for EAP-SIM/AKA/AKA'
                         if (config.enterpriseConfig != null
-                                && TelephonyUtil.isSimEapMethod(
-                                        config.enterpriseConfig.getEapMethod())) {
+                                && config.enterpriseConfig.requireSimCredential()) {
                             String anonymousIdentity =
                                     mWifiNative.getEapAnonymousIdentity(mInterfaceName);
                             if (anonymousIdentity != null) {
