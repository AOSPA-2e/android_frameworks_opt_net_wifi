--- conflicted
+++ resolved
@@ -77,13 +77,9 @@
 import android.net.wifi.hotspot2.OsuProvider;
 import android.net.wifi.p2p.WifiP2pManager;
 import android.net.wifi.wificond.DeviceWiphyCapabilities;
-<<<<<<< HEAD
-import android.net.wifi.wificond.WifiCondManager;
+import android.net.wifi.wificond.WifiNl80211Manager;
 import android.net.wifi.WifiDppConfig;
 import android.net.wifi.WifiDppConfig.DppResult;
-=======
-import android.net.wifi.wificond.WifiNl80211Manager;
->>>>>>> b12035bc
 import android.os.BatteryStatsManager;
 import android.os.Bundle;
 import android.os.ConditionVariable;
@@ -1185,7 +1181,8 @@
         mMboOceController.enableVerboseLogging(mVerboseLoggingEnabled);
         mWifiScoreCard.enableVerboseLogging(mVerboseLoggingEnabled);
         mWifiHealthMonitor.enableVerboseLogging(mVerboseLoggingEnabled);
-<<<<<<< HEAD
+        mWifiInjector.getThroughputPredictor().enableVerboseLogging(mVerboseLoggingEnabled);
+        mWifiDataStall.enableVerboseLogging(mVerboseLoggingEnabled);
         if (mWifiConnectivityManager != null)
             mWifiConnectivityManager.enableVerboseLogging(verbose);
     }
@@ -1215,10 +1212,6 @@
         if (mTrafficPoller != null) {
             mTrafficPoller.setInterface(mDataInterfaceName);
         }
-=======
-        mWifiInjector.getThroughputPredictor().enableVerboseLogging(mVerboseLoggingEnabled);
-        mWifiDataStall.enableVerboseLogging(mVerboseLoggingEnabled);
->>>>>>> b12035bc
     }
 
     private boolean setRandomMacOui() {
