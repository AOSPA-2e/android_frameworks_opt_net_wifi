/*
 * Copyright (C) 2010 The Android Open Source Project
 *
 * Licensed under the Apache License, Version 2.0 (the "License");
 * you may not use this file except in compliance with the License.
 * You may obtain a copy of the License at
 *
 *      http://www.apache.org/licenses/LICENSE-2.0
 *
 * Unless required by applicable law or agreed to in writing, software
 * distributed under the License is distributed on an "AS IS" BASIS,
 * WITHOUT WARRANTIES OR CONDITIONS OF ANY KIND, either express or implied.
 * See the License for the specific language governing permissions and
 * limitations under the License.
 */

package com.android.server.wifi;

import static android.net.wifi.WifiManager.WIFI_STATE_DISABLED;
import static android.net.wifi.WifiManager.WIFI_STATE_DISABLING;
import static android.net.wifi.WifiManager.WIFI_STATE_ENABLED;
import static android.net.wifi.WifiManager.WIFI_STATE_ENABLING;
import static android.net.wifi.WifiManager.WIFI_STATE_UNKNOWN;

import android.annotation.NonNull;
import android.annotation.Nullable;
import android.app.ActivityManager;
import android.bluetooth.BluetoothAdapter;
import android.content.BroadcastReceiver;
import android.content.Context;
import android.content.Intent;
import android.content.IntentFilter;
import android.content.pm.ApplicationInfo;
import android.content.pm.PackageManager;
import android.database.ContentObserver;
import android.net.ConnectivityManager;
import android.net.DhcpResults;
import android.net.IpConfiguration;
import android.net.KeepalivePacketData;
import android.net.LinkProperties;
import android.net.MacAddress;
import android.net.MatchAllNetworkSpecifier;
import android.net.NattKeepalivePacketData;
import android.net.Network;
import android.net.NetworkAgent;
import android.net.NetworkCapabilities;
import android.net.NetworkInfo;
import android.net.NetworkInfo.DetailedState;
import android.net.NetworkMisc;
import android.net.NetworkUtils;
import android.net.RouteInfo;
import android.net.SocketKeepalive;
import android.net.SocketKeepalive.InvalidPacketException;
import android.net.StaticIpConfiguration;
import android.net.TcpKeepalivePacketData;
import android.net.ip.IIpClient;
import android.net.ip.IpClientCallbacks;
import android.net.ip.IpClientManager;
import android.net.shared.ProvisioningConfiguration;
import android.net.wifi.INetworkRequestMatchCallback;
import android.net.wifi.RssiPacketCountInfo;
import android.net.wifi.ScanResult;
import android.net.wifi.SupplicantState;
import android.net.wifi.WifiConfiguration;
import android.net.wifi.WifiEnterpriseConfig;
import android.net.wifi.WifiInfo;
import android.net.wifi.WifiManager;
import android.net.wifi.WifiManager.DeviceMobilityState;
import android.net.wifi.WifiNetworkAgentSpecifier;
import android.net.wifi.WifiSsid;
import android.net.wifi.hotspot2.IProvisioningCallback;
import android.net.wifi.hotspot2.OsuProvider;
import android.net.wifi.hotspot2.PasspointConfiguration;
import android.net.wifi.p2p.IWifiP2pManager;
import android.net.wifi.WifiDppConfig;
import android.net.wifi.WifiDppConfig.DppResult;
import android.os.BatteryStats;
import android.os.Bundle;
import android.os.ConditionVariable;
import android.os.IBinder;
import android.os.INetworkManagementService;
import android.os.Looper;
import android.os.Message;
import android.os.Messenger;
import android.os.PowerManager;
import android.os.Process;
import android.os.RemoteException;
import android.os.SystemProperties;
import android.os.UserHandle;
import android.os.UserManager;
import android.os.WorkSource;
import android.os.SystemProperties;
import android.provider.Settings;
import android.system.OsConstants;
import android.telephony.SubscriptionManager;
import android.telephony.TelephonyManager;
import android.text.TextUtils;
import android.util.Log;
import android.util.Pair;
import android.util.SparseArray;
import android.util.StatsLog;

import com.android.internal.R;
import com.android.internal.annotations.GuardedBy;
import com.android.internal.annotations.VisibleForTesting;
import com.android.internal.app.IBatteryStats;
import com.android.internal.util.AsyncChannel;
import com.android.internal.util.MessageUtils;
import com.android.internal.util.Protocol;
import com.android.internal.util.State;
import com.android.internal.util.StateMachine;
import com.android.server.wifi.hotspot2.AnqpEvent;
import com.android.server.wifi.hotspot2.IconEvent;
import com.android.server.wifi.hotspot2.NetworkDetail;
import com.android.server.wifi.hotspot2.PasspointManager;
import com.android.server.wifi.hotspot2.WnmData;
import com.android.server.wifi.nano.WifiMetricsProto;
import com.android.server.wifi.nano.WifiMetricsProto.StaEvent;
import com.android.server.wifi.nano.WifiMetricsProto.WifiIsUnusableEvent;
import com.android.server.wifi.nano.WifiMetricsProto.WifiUsabilityStats;
import com.android.server.wifi.p2p.WifiP2pServiceImpl;
import com.android.server.wifi.util.NativeUtil;
import com.android.server.wifi.util.TelephonyUtil;
import com.android.server.wifi.util.TelephonyUtil.SimAuthRequestData;
import com.android.server.wifi.util.TelephonyUtil.SimAuthResponseData;
import com.android.server.wifi.util.WifiPermissionsUtil;
import com.android.server.wifi.util.WifiPermissionsWrapper;
import com.android.server.wifi.WifiNative.WifiGenerationStatus;

import java.io.BufferedReader;
import java.io.FileDescriptor;
import java.io.FileNotFoundException;
import java.io.FileReader;
import java.io.IOException;
import java.io.PrintWriter;
import java.net.Inet4Address;
import java.net.Inet6Address;
import java.net.InetAddress;
import java.util.ArrayList;
import java.util.Arrays;
import java.util.HashMap;
import java.util.List;
import java.util.Map;
import java.util.Set;
import java.util.concurrent.atomic.AtomicBoolean;
import java.util.concurrent.atomic.AtomicInteger;
import java.nio.ByteBuffer;

/**
 * Implementation of ClientMode.  Event handling for Client mode logic is done here,
 * and all changes in connectivity state are initiated here.
 *
 * @hide
 */
public class ClientModeImpl extends StateMachine {

    private static final String NETWORKTYPE = "WIFI";
    @VisibleForTesting public static final short NUM_LOG_RECS_NORMAL = 100;
    @VisibleForTesting public static final short NUM_LOG_RECS_VERBOSE_LOW_MEMORY = 200;
    @VisibleForTesting public static final short NUM_LOG_RECS_VERBOSE = 3000;
    private static final String TAG = "WifiClientModeImpl";

    private static final int ONE_HOUR_MILLI = 1000 * 60 * 60;

    private static final String GOOGLE_OUI = "DA-A1-19";

    private static final String EXTRA_OSU_ICON_QUERY_BSSID = "BSSID";
    private static final String EXTRA_OSU_ICON_QUERY_FILENAME = "FILENAME";
    private static final String EXTRA_OSU_PROVIDER = "OsuProvider";
    private static final String EXTRA_UID = "uid";
    private static final String EXTRA_PACKAGE_NAME = "PackageName";
    private static final String EXTRA_PASSPOINT_CONFIGURATION = "PasspointConfiguration";
    private static final int IPCLIENT_TIMEOUT_MS = 10_000;

    private boolean mVerboseLoggingEnabled = false;
    private final WifiPermissionsWrapper mWifiPermissionsWrapper;

    /* debug flag, indicating if handling of ASSOCIATION_REJECT ended up blacklisting
     * the corresponding BSSID.
     */
    private boolean mDidBlackListBSSID = false;

    /**
     * Log with error attribute
     *
     * @param s is string log
     */
    @Override
    protected void loge(String s) {
        Log.e(getName(), s);
    }
    @Override
    protected void logd(String s) {
        Log.d(getName(), s);
    }
    @Override
    protected void log(String s) {
        Log.d(getName(), s);
    }
    private final WifiMetrics mWifiMetrics;
    private final WifiInjector mWifiInjector;
    private final WifiMonitor mWifiMonitor;
    private final WifiNative mWifiNative;
    private final WifiPermissionsUtil mWifiPermissionsUtil;
    private final WifiConfigManager mWifiConfigManager;
    private final WifiConnectivityManager mWifiConnectivityManager;
    private ConnectivityManager mCm;
    private BaseWifiDiagnostics mWifiDiagnostics;
    private WifiP2pServiceImpl wifiP2pServiceImpl;
    private WifiTrafficPoller mTrafficPoller;
    private final boolean mP2pSupported;
    private final AtomicBoolean mP2pConnected = new AtomicBoolean(false);
    private boolean mTemporarilyDisconnectWifi = false;
    private final Clock mClock;
    private final PropertyService mPropertyService;
    private final BuildProperties mBuildProperties;
    private final WifiCountryCode mCountryCode;
    private final WifiScoreCard mWifiScoreCard;
    private final WifiScoreReport mWifiScoreReport;
    private final SarManager mSarManager;
    private final WifiTrafficPoller mWifiTrafficPoller;
    public WifiScoreReport getWifiScoreReport() {
        return mWifiScoreReport;
    }
    private final PasspointManager mPasspointManager;
    private final WifiDataStall mWifiDataStall;
    private final LinkProbeManager mLinkProbeManager;

    private final McastLockManagerFilterController mMcastLockManagerFilterController;

    private boolean mScreenOn = false;

    private String mInterfaceName;
    /* The interface for ipClient */
    private String mDataInterfaceName;

    private int mLastSignalLevel = -1;
    private String mLastBssid;
    private int mLastNetworkId; // The network Id we successfully joined

    private boolean mIpReachabilityDisconnectEnabled = true;

    /* if set to true then disconnect due to IP Reachability lost only when obtained for the first 10 seconds of L2 connection */
    private boolean mDisconnectOnlyOnInitialIpReachability = true;
    private boolean mIpReachabilityMonitorActive = true;

    private void processRssiThreshold(byte curRssi, int reason,
            WifiNative.WifiRssiEventHandler rssiHandler) {
        if (curRssi == Byte.MAX_VALUE || curRssi == Byte.MIN_VALUE) {
            Log.wtf(TAG, "processRssiThreshold: Invalid rssi " + curRssi);
            return;
        }
        for (int i = 0; i < mRssiRanges.length; i++) {
            if (curRssi < mRssiRanges[i]) {
                // Assume sorted values(ascending order) for rssi,
                // bounded by high(127) and low(-128) at extremeties
                byte maxRssi = mRssiRanges[i];
                byte minRssi = mRssiRanges[i - 1];
                // This value of hw has to be believed as this value is averaged and has breached
                // the rssi thresholds and raised event to host. This would be eggregious if this
                // value is invalid
                mWifiInfo.setRssi(curRssi);
                updateCapabilities();
                int ret = startRssiMonitoringOffload(maxRssi, minRssi, rssiHandler);
                Log.d(TAG, "Re-program RSSI thresholds for " + getWhatToString(reason)
                        + ": [" + minRssi + ", " + maxRssi + "], curRssi=" + curRssi
                        + " ret=" + ret);
                break;
            }
        }
    }

    private boolean mEnableRssiPolling = false;
    // Accessed via Binder thread ({get,set}PollRssiIntervalMsecs), and the main Wifi thread.
    private volatile int mPollRssiIntervalMsecs = DEFAULT_POLL_RSSI_INTERVAL_MSECS;
    private int mRssiPollToken = 0;
    /* 3 operational states for STA operation: CONNECT_MODE, SCAN_ONLY_MODE, SCAN_ONLY_WIFI_OFF_MODE
    * In CONNECT_MODE, the STA can scan and connect to an access point
    * In SCAN_ONLY_MODE, the STA can only scan for access points
    * In SCAN_ONLY_WIFI_OFF_MODE, the STA can only scan for access points with wifi toggle being off
    */
    private int mOperationalMode = DISABLED_MODE;

    // variable indicating we are expecting a mode switch - do not attempt recovery for failures
    private boolean mModeChange = false;

    private ClientModeManager.Listener mClientModeCallback = null;

    private boolean mBluetoothConnectionActive = false;

    private PowerManager.WakeLock mSuspendWakeLock;

    /**
     * Interval in milliseconds between polling for RSSI and linkspeed information.
     * This is also used as the polling interval for WifiTrafficPoller, which updates
     * its data activity on every CMD_RSSI_POLL.
     */
    private static final int DEFAULT_POLL_RSSI_INTERVAL_MSECS = 3000;

    /**
     * Interval in milliseconds between receiving a disconnect event
     * while connected to a good AP, and handling the disconnect proper
     */
    private static final int LINK_FLAPPING_DEBOUNCE_MSEC = 4000;

    /**
     * Delay between supplicant restarts upon failure to establish connection
     */
    private static final int SUPPLICANT_RESTART_INTERVAL_MSECS = 5000;

    /**
     * Number of times we attempt to restart supplicant
     */
    private static final int SUPPLICANT_RESTART_TRIES = 5;

    /**
     * Value to set in wpa_supplicant "bssid" field when we don't want to restrict connection to
     * a specific AP.
     */
    public static final String SUPPLICANT_BSSID_ANY = "any";

    /**
     * The link properties of the wifi interface.
     * Do not modify this directly; use updateLinkProperties instead.
     */
    private LinkProperties mLinkProperties;

    /* Tracks sequence number on a periodic scan message */
    private int mPeriodicScanToken = 0;

    // Wakelock held during wifi start/stop and driver load/unload
    private PowerManager.WakeLock mWakeLock;

    private Context mContext;

    private final Object mDhcpResultsLock = new Object();
    private DhcpResults mDhcpResults;

    // NOTE: Do not return to clients - see syncRequestConnectionInfo()
    private final ExtendedWifiInfo mWifiInfo;
    private NetworkInfo mNetworkInfo;
    private SupplicantStateTracker mSupplicantStateTracker;

    // Indicates that framework is attempting to roam, set true on CMD_START_ROAM, set false when
    // wifi connects or fails to connect
    private boolean mIsAutoRoaming = false;

    // Roaming failure count
    private int mRoamFailCount = 0;

    // This is the BSSID we are trying to associate to, it can be set to SUPPLICANT_BSSID_ANY
    // if we havent selected a BSSID for joining.
    private String mTargetRoamBSSID = SUPPLICANT_BSSID_ANY;
    // This one is used to track the current target network ID. This is used for error
    // handling during connection setup since many error message from supplicant does not report
    // SSID Once connected, it will be set to invalid
    private int mTargetNetworkId = WifiConfiguration.INVALID_NETWORK_ID;
    private long mLastDriverRoamAttempt = 0;
    private WifiConfiguration mTargetWifiConfiguration = null;

    int getPollRssiIntervalMsecs() {
        return mPollRssiIntervalMsecs;
    }

    void setPollRssiIntervalMsecs(int newPollIntervalMsecs) {
        mPollRssiIntervalMsecs = newPollIntervalMsecs;
    }

    /**
     * Method to clear {@link #mTargetRoamBSSID} and reset the the current connected network's
     * bssid in wpa_supplicant after a roam/connect attempt.
     */
    public boolean clearTargetBssid(String dbg) {
        WifiConfiguration config = mWifiConfigManager.getConfiguredNetwork(mTargetNetworkId);
        if (config == null) {
            return false;
        }
        String bssid = SUPPLICANT_BSSID_ANY;
        if (config.BSSID != null) {
            bssid = config.BSSID;
            if (mVerboseLoggingEnabled) {
                Log.d(TAG, "force BSSID to " + bssid + "due to config");
            }
        }
        if (mVerboseLoggingEnabled) {
            logd(dbg + " clearTargetBssid " + bssid + " key=" + config.configKey());
        }
        mTargetRoamBSSID = bssid;
        return mWifiNative.setConfiguredNetworkBSSID(mInterfaceName, bssid);
    }

    /**
     * Set Config's default BSSID (for association purpose) and {@link #mTargetRoamBSSID}
     * @param config config need set BSSID
     * @param bssid  default BSSID to assocaite with when connect to this network
     * @return false -- does not change the current default BSSID of the configure
     *         true -- change the  current default BSSID of the configur
     */
    private boolean setTargetBssid(WifiConfiguration config, String bssid) {
        if (config == null || bssid == null) {
            return false;
        }
        if (config.BSSID != null) {
            bssid = config.BSSID;
            if (mVerboseLoggingEnabled) {
                Log.d(TAG, "force BSSID to " + bssid + "due to config");
            }
        }
        if (mVerboseLoggingEnabled) {
            Log.d(TAG, "setTargetBssid set to " + bssid + " key=" + config.configKey());
        }
        mTargetRoamBSSID = bssid;
        config.getNetworkSelectionStatus().setNetworkSelectionBSSID(bssid);
        return true;
    }

    private volatile IpClientManager mIpClient;
    private IpClientCallbacksImpl mIpClientCallbacks;

    // Channel for sending replies.
    private AsyncChannel mReplyChannel = new AsyncChannel();

    // Used to initiate a connection with WifiP2pService
    private AsyncChannel mWifiP2pChannel;

    private WifiNetworkFactory mNetworkFactory;
    private UntrustedWifiNetworkFactory mUntrustedNetworkFactory;
    @GuardedBy("mNetworkAgentLock")
    private WifiNetworkAgent mNetworkAgent;
    private final Object mNetworkAgentLock = new Object();

    private byte[] mRssiRanges;

    // Used to filter out requests we couldn't possibly satisfy.
    private final NetworkCapabilities mNetworkCapabilitiesFilter = new NetworkCapabilities();

    // Provide packet filter capabilities to ConnectivityService.
    private final NetworkMisc mNetworkMisc = new NetworkMisc();

    /* The base for wifi message types */
    static final int BASE = Protocol.BASE_WIFI;

    static final int CMD_BLUETOOTH_ADAPTER_STATE_CHANGE                 = BASE + 31;

    /* Supplicant commands */
    /* Add/update a network configuration */
    static final int CMD_ADD_OR_UPDATE_NETWORK                          = BASE + 52;
    /* Delete a network */
    static final int CMD_REMOVE_NETWORK                                 = BASE + 53;
    /* Enable a network. The device will attempt a connection to the given network. */
    static final int CMD_ENABLE_NETWORK                                 = BASE + 54;
    /* Get configured networks */
    static final int CMD_GET_CONFIGURED_NETWORKS                        = BASE + 59;
    /* Get adaptors */
    static final int CMD_GET_SUPPORTED_FEATURES                         = BASE + 61;
    /* Get configured networks with real preSharedKey */
    static final int CMD_GET_PRIVILEGED_CONFIGURED_NETWORKS             = BASE + 62;
    /* Get Link Layer Stats thru HAL */
    static final int CMD_GET_LINK_LAYER_STATS                           = BASE + 63;
    /* Supplicant commands after driver start*/
    /* Set operational mode. CONNECT, SCAN ONLY, SCAN_ONLY with Wi-Fi off mode */
    static final int CMD_SET_OPERATIONAL_MODE                           = BASE + 72;
    /* Disconnect from a network */
    static final int CMD_DISCONNECT                                     = BASE + 73;
    /* Reconnect to a network */
    static final int CMD_RECONNECT                                      = BASE + 74;
    /* Reassociate to a network */
    static final int CMD_REASSOCIATE                                    = BASE + 75;

    /* Controls suspend mode optimizations
     *
     * When high perf mode is enabled, suspend mode optimizations are disabled
     *
     * When high perf mode is disabled, suspend mode optimizations are enabled
     *
     * Suspend mode optimizations include:
     * - packet filtering
     * - turn off roaming
     * - DTIM wake up settings
     */
    static final int CMD_SET_HIGH_PERF_MODE                             = BASE + 77;
    /* Enables RSSI poll */
    static final int CMD_ENABLE_RSSI_POLL                               = BASE + 82;
    /* RSSI poll */
    static final int CMD_RSSI_POLL                                      = BASE + 83;
    /** Runs RSSI poll once */
    static final int CMD_ONESHOT_RSSI_POLL                              = BASE + 84;
    /* Enable suspend mode optimizations in the driver */
    static final int CMD_SET_SUSPEND_OPT_ENABLED                        = BASE + 86;

    /* Enable TDLS on a specific MAC address */
    static final int CMD_ENABLE_TDLS                                    = BASE + 92;

    /**
     * Watchdog for protecting against b/16823537
     * Leave time for 4-way handshake to succeed
     */
    static final int ROAM_GUARD_TIMER_MSEC = 15000;

    int mRoamWatchdogCount = 0;
    /* Roam state watchdog */
    static final int CMD_ROAM_WATCHDOG_TIMER                            = BASE + 94;
    /* Screen change intent handling */
    static final int CMD_SCREEN_STATE_CHANGED                           = BASE + 95;

    /* Disconnecting state watchdog */
    static final int CMD_DISCONNECTING_WATCHDOG_TIMER                   = BASE + 96;

    /* Remove a packages associated configurations */
    static final int CMD_REMOVE_APP_CONFIGURATIONS                      = BASE + 97;

    /* Disable an ephemeral network */
    static final int CMD_DISABLE_EPHEMERAL_NETWORK                      = BASE + 98;

    /* SIM is removed; reset any cached data for it */
    static final int CMD_RESET_SIM_NETWORKS                             = BASE + 101;

    /* OSU APIs */
    static final int CMD_QUERY_OSU_ICON                                 = BASE + 104;

    /* try to match a provider with current network */
    static final int CMD_MATCH_PROVIDER_NETWORK                         = BASE + 105;

    // Add or update a Passpoint configuration.
    static final int CMD_ADD_OR_UPDATE_PASSPOINT_CONFIG                 = BASE + 106;

    // Remove a Passpoint configuration.
    static final int CMD_REMOVE_PASSPOINT_CONFIG                        = BASE + 107;

    // Get the list of installed Passpoint configurations.
    static final int CMD_GET_PASSPOINT_CONFIGS                          = BASE + 108;

    // Get the list of OSU providers associated with a Passpoint network.
    static final int CMD_GET_MATCHING_OSU_PROVIDERS                     = BASE + 109;

    // Get the list of installed Passpoint configurations matched with OSU providers
    static final int CMD_GET_MATCHING_PASSPOINT_CONFIGS_FOR_OSU_PROVIDERS = BASE + 110;

    /* Commands from/to the SupplicantStateTracker */
    /* Reset the supplicant state tracker */
    static final int CMD_RESET_SUPPLICANT_STATE                         = BASE + 111;

    // Get the list of wifi configurations for installed Passpoint profiles
    static final int CMD_GET_WIFI_CONFIGS_FOR_PASSPOINT_PROFILES = BASE + 112;

    int mDisconnectingWatchdogCount = 0;
    static final int DISCONNECTING_GUARD_TIMER_MSEC = 5000;

    /**
     * Indicates the end of boot process, should be used to trigger load from config store,
     * initiate connection attempt, etc.
     * */
    static final int CMD_BOOT_COMPLETED                                 = BASE + 134;
    /**
     * Initialize ClientModeImpl. This is currently used to initialize the
     * {@link HalDeviceManager} module.
     */
    static final int CMD_INITIALIZE                                     = BASE + 135;

    /* We now have a valid IP configuration. */
    static final int CMD_IP_CONFIGURATION_SUCCESSFUL                    = BASE + 138;
    /* We no longer have a valid IP configuration. */
    static final int CMD_IP_CONFIGURATION_LOST                          = BASE + 139;
    /* Link configuration (IP address, DNS, ...) changes notified via netlink */
    static final int CMD_UPDATE_LINKPROPERTIES                          = BASE + 140;

    static final int CMD_START_CONNECT                                  = BASE + 143;

    private static final int NETWORK_STATUS_UNWANTED_DISCONNECT         = 0;
    private static final int NETWORK_STATUS_UNWANTED_VALIDATION_FAILED  = 1;
    private static final int NETWORK_STATUS_UNWANTED_DISABLE_AUTOJOIN   = 2;

    static final int CMD_UNWANTED_NETWORK                               = BASE + 144;

    static final int CMD_START_ROAM                                     = BASE + 145;

    static final int CMD_NETWORK_STATUS                                 = BASE + 148;

    /* A layer 3 neighbor on the Wi-Fi link became unreachable. */
    static final int CMD_IP_REACHABILITY_LOST                           = BASE + 149;

    /* Remove a packages associated configrations */
    static final int CMD_REMOVE_USER_CONFIGURATIONS                     = BASE + 152;

    static final int CMD_ACCEPT_UNVALIDATED                             = BASE + 153;

    /* used to offload sending IP packet */
    static final int CMD_START_IP_PACKET_OFFLOAD                        = BASE + 160;

    /* used to stop offload sending IP packet */
    static final int CMD_STOP_IP_PACKET_OFFLOAD                         = BASE + 161;

    /* used to start rssi monitoring in hw */
    static final int CMD_START_RSSI_MONITORING_OFFLOAD                  = BASE + 162;

    /* used to stop rssi moniroting in hw */
    static final int CMD_STOP_RSSI_MONITORING_OFFLOAD                   = BASE + 163;

    /* used to indicated RSSI threshold breach in hw */
    static final int CMD_RSSI_THRESHOLD_BREACHED                        = BASE + 164;

    /* Enable/Disable WifiConnectivityManager */
    static final int CMD_ENABLE_WIFI_CONNECTIVITY_MANAGER               = BASE + 166;


    /* Get FQDN list for Passpoint profiles matched with a given scanResults */
    static final int CMD_GET_ALL_MATCHING_FQDNS_FOR_SCAN_RESULTS = BASE + 168;

    /**
     * Used to handle messages bounced between ClientModeImpl and IpClient.
     */
    static final int CMD_IPV4_PROVISIONING_SUCCESS                      = BASE + 200;
    static final int CMD_IPV4_PROVISIONING_FAILURE                      = BASE + 201;

    /* Push a new APF program to the HAL */
    static final int CMD_INSTALL_PACKET_FILTER                          = BASE + 202;

    /* Enable/disable fallback packet filtering */
    static final int CMD_SET_FALLBACK_PACKET_FILTERING                  = BASE + 203;

    /* Enable/disable Neighbor Discovery offload functionality. */
    static final int CMD_CONFIG_ND_OFFLOAD                              = BASE + 204;

    /* used to indicate that the foreground user was switched */
    static final int CMD_USER_SWITCH                                    = BASE + 205;

    /* used to indicate that the foreground user was switched */
    static final int CMD_USER_UNLOCK                                    = BASE + 206;

    /* used to indicate that the foreground user was switched */
    static final int CMD_USER_STOP                                      = BASE + 207;

    /* Read the APF program & data buffer */
    static final int CMD_READ_PACKET_FILTER                             = BASE + 208;

    /** Used to add packet filter to apf. */
    static final int CMD_ADD_KEEPALIVE_PACKET_FILTER_TO_APF = BASE + 209;

    /** Used to remove packet filter from apf. */
    static final int CMD_REMOVE_KEEPALIVE_PACKET_FILTER_FROM_APF = BASE + 210;

    /* Indicates that diagnostics should time out a connection start event. */
    static final int CMD_DIAGS_CONNECT_TIMEOUT                          = BASE + 252;

    // Start subscription provisioning with a given provider
    private static final int CMD_START_SUBSCRIPTION_PROVISIONING        = BASE + 254;

    @VisibleForTesting
    static final int CMD_PRE_DHCP_ACTION                                = BASE + 255;
    private static final int CMD_PRE_DHCP_ACTION_COMPLETE               = BASE + 256;
    private static final int CMD_POST_DHCP_ACTION                       = BASE + 257;
    /* Take some GAP in numbering, start DPP commands from 301 onwards */
    /* Add bootstrap info*/
    public static final int CMD_DPP_GENERATE_BOOTSTRAP                  = BASE + 301;
    /* Generate QRCODE bootstrap info*/
    public static final int CMD_DPP_ADD_BOOTSTRAP_QRCODE                = BASE + 302;
    /* Remove bootstrap info */
    public static final int CMD_DPP_REMOVE_BOOTSTRAP                    = BASE + 303;
    /* Get bootstrap URI*/
    public static final int CMD_DPP_GET_URI                             = BASE + 304;
    /* Start DPP Listen*/
    public static final int CMD_DPP_LISTEN_START                        = BASE + 305;
    /* Stop ongoing DPP Listen*/
    public static final int CMD_DPP_LISTEN_STOP                         = BASE + 306;
    /* Add DPP Configuration */
    public static final int CMD_DPP_CONF_ADD                            = BASE + 307;
    /* Remove DPP Configuration */
    public static final int CMD_DPP_CONF_REMOVE                         = BASE + 308;
    /* Start DPP AUTH*/
    public static final int CMD_DPP_AUTH_INIT                           = BASE + 309;
    /* Get Private Key*/
    public static final int CMD_DPP_CONFIGURATOR_GET_KEY                = BASE + 310;

    /* Vendor specific cmd: To handle IP Reachability session */
    private static final int CMD_IP_REACHABILITY_SESSION_END            = BASE + 311;

    // For message logging.
    private static final Class[] sMessageClasses = {
            AsyncChannel.class, ClientModeImpl.class };
    private static final SparseArray<String> sGetWhatToString =
            MessageUtils.findMessageNames(sMessageClasses);


    /* Wifi state machine modes of operation */
    /* CONNECT_MODE - connect to any 'known' AP when it becomes available */
    public static final int CONNECT_MODE = 1;
    /* SCAN_ONLY_MODE - don't connect to any APs; scan, but only while apps hold lock */
    public static final int SCAN_ONLY_MODE = 2;
    /* SCAN_ONLY_WITH_WIFI_OFF - scan, but don't connect to any APs */
    public static final int SCAN_ONLY_WITH_WIFI_OFF_MODE = 3;
    /* DISABLED_MODE - Don't connect, don't scan, don't be an AP */
    public static final int DISABLED_MODE = 4;

    private static final int SUCCESS = 1;
    private static final int FAILURE = -1;

    /* Tracks if suspend optimizations need to be disabled by DHCP,
     * screen or due to high perf mode.
     * When any of them needs to disable it, we keep the suspend optimizations
     * disabled
     */
    private int mSuspendOptNeedsDisabled = 0;

    private static final int SUSPEND_DUE_TO_DHCP = 1;
    private static final int SUSPEND_DUE_TO_HIGH_PERF = 1 << 1;
    private static final int SUSPEND_DUE_TO_SCREEN = 1 << 2;

    /**
     * Time window in milliseconds for which we send
     * {@link NetworkAgent#explicitlySelected(boolean, boolean)}
     * after connecting to the network which the user last selected.
     */
    @VisibleForTesting
    public static final int LAST_SELECTED_NETWORK_EXPIRATION_AGE_MILLIS = 30 * 1000;

    /* Tracks if user has enabled suspend optimizations through settings */
    private AtomicBoolean mUserWantsSuspendOpt = new AtomicBoolean(true);

    /* Tracks if user has enabled Connected Mac Randomization through settings */

    /**
     * Supplicant scan interval in milliseconds.
     * Comes from {@link Settings.Global#WIFI_SUPPLICANT_SCAN_INTERVAL_MS} or
     * from the default config if the setting is not set
     */
    private long mSupplicantScanIntervalMs;

    int mRunningBeaconCount = 0;

    /* Default parent state */
    private State mDefaultState = new DefaultState();
    /* Connecting to an access point */
    private State mConnectModeState = new ConnectModeState();
    /* Connected at 802.11 (L2) level */
    private State mL2ConnectedState = new L2ConnectedState();
    /* fetching IP after connection to access point (assoc+auth complete) */
    private State mObtainingIpState = new ObtainingIpState();
    /* Connected with IP addr */
    private State mConnectedState = new ConnectedState();
    /* Roaming */
    private State mRoamingState = new RoamingState();
    /* disconnect issued, waiting for network disconnect confirmation */
    private State mDisconnectingState = new DisconnectingState();
    /* Network is not connected, supplicant assoc+auth is not complete */
    private State mDisconnectedState = new DisconnectedState();

    private State mFilsState = new FilsState();
    private boolean mIsFilsConnection = false;
    private boolean mIsIpClientStarted = false;
    private WifiConfiguration mFilsConfig;

    /**
     * One of  {@link WifiManager#WIFI_STATE_DISABLED},
     * {@link WifiManager#WIFI_STATE_DISABLING},
     * {@link WifiManager#WIFI_STATE_ENABLED},
     * {@link WifiManager#WIFI_STATE_ENABLING},
     * {@link WifiManager#WIFI_STATE_UNKNOWN}
     */
    private final AtomicInteger mWifiState = new AtomicInteger(WIFI_STATE_DISABLED);

    /**
     * Work source to use to blame usage on the WiFi service
     */
    public static final WorkSource WIFI_WORK_SOURCE = new WorkSource(Process.WIFI_UID);

    /**
     * Keep track of whether WIFI is running.
     */
    private boolean mIsRunning = false;

    /**
     * Keep track of whether we last told the battery stats we had started.
     */
    private boolean mReportedRunning = false;

    /**
     * Most recently set source of starting WIFI.
     */
    private final WorkSource mRunningWifiUids = new WorkSource();

    /**
     * The last reported UIDs that were responsible for starting WIFI.
     */
    private final WorkSource mLastRunningWifiUids = new WorkSource();

    private TelephonyManager mTelephonyManager;
    private TelephonyManager getTelephonyManager() {
        if (mTelephonyManager == null) {
            mTelephonyManager = mWifiInjector.makeTelephonyManager();
        }
        return mTelephonyManager;
    }

    private final IBatteryStats mBatteryStats;

    private final String mTcpBufferSizes;

    // Used for debug and stats gathering
    private static int sScanAlarmIntentCount = 0;

    private FrameworkFacade mFacade;
    private WifiStateTracker mWifiStateTracker;
    private final BackupManagerProxy mBackupManagerProxy;
    private final WrongPasswordNotifier mWrongPasswordNotifier;
    private WifiNetworkSuggestionsManager mWifiNetworkSuggestionsManager;
    private boolean mConnectedMacRandomzationSupported;

    public ClientModeImpl(Context context, FrameworkFacade facade, Looper looper,
                            UserManager userManager, WifiInjector wifiInjector,
                            BackupManagerProxy backupManagerProxy, WifiCountryCode countryCode,
                            WifiNative wifiNative, WrongPasswordNotifier wrongPasswordNotifier,
                            SarManager sarManager, WifiTrafficPoller wifiTrafficPoller,
                            LinkProbeManager linkProbeManager) {
        super(TAG, looper);
        mWifiInjector = wifiInjector;
        mWifiMetrics = mWifiInjector.getWifiMetrics();
        mClock = wifiInjector.getClock();
        mPropertyService = wifiInjector.getPropertyService();
        mBuildProperties = wifiInjector.getBuildProperties();
        mWifiScoreCard = wifiInjector.getWifiScoreCard();
        mContext = context;
        mFacade = facade;
        mWifiNative = wifiNative;
        mBackupManagerProxy = backupManagerProxy;
        mWrongPasswordNotifier = wrongPasswordNotifier;
        mSarManager = sarManager;
        mWifiTrafficPoller = wifiTrafficPoller;
        mLinkProbeManager = linkProbeManager;

        mNetworkInfo = new NetworkInfo(ConnectivityManager.TYPE_WIFI, 0, NETWORKTYPE, "");
        mBatteryStats = IBatteryStats.Stub.asInterface(mFacade.getService(
                BatteryStats.SERVICE_NAME));
        mWifiStateTracker = wifiInjector.getWifiStateTracker();
        IBinder b = mFacade.getService(Context.NETWORKMANAGEMENT_SERVICE);

        mP2pSupported = mContext.getPackageManager().hasSystemFeature(
                PackageManager.FEATURE_WIFI_DIRECT);

        mWifiPermissionsUtil = mWifiInjector.getWifiPermissionsUtil();
        mWifiConfigManager = mWifiInjector.getWifiConfigManager();

        mPasspointManager = mWifiInjector.getPasspointManager();

        mWifiMonitor = mWifiInjector.getWifiMonitor();
        mWifiDiagnostics = mWifiInjector.getWifiDiagnostics();
        mWifiPermissionsWrapper = mWifiInjector.getWifiPermissionsWrapper();
        mWifiDataStall = mWifiInjector.getWifiDataStall();

        mWifiInfo = new ExtendedWifiInfo();
        mSupplicantStateTracker =
                mFacade.makeSupplicantStateTracker(context, mWifiConfigManager, getHandler());
        mWifiConnectivityManager = mWifiInjector.makeWifiConnectivityManager(this);


        mLinkProperties = new LinkProperties();
        mMcastLockManagerFilterController = new McastLockManagerFilterController();

        mNetworkInfo.setIsAvailable(false);
        mLastBssid = null;
        mLastNetworkId = WifiConfiguration.INVALID_NETWORK_ID;
        mLastSignalLevel = -1;

        mCountryCode = countryCode;

        mWifiScoreReport = new WifiScoreReport(mWifiInjector.getScoringParams(), mClock);

        mNetworkCapabilitiesFilter.addTransportType(NetworkCapabilities.TRANSPORT_WIFI);
        mNetworkCapabilitiesFilter.addCapability(NetworkCapabilities.NET_CAPABILITY_INTERNET);
        mNetworkCapabilitiesFilter.addCapability(NetworkCapabilities.NET_CAPABILITY_NOT_METERED);
        mNetworkCapabilitiesFilter.addCapability(NetworkCapabilities.NET_CAPABILITY_NOT_ROAMING);
        mNetworkCapabilitiesFilter.addCapability(NetworkCapabilities.NET_CAPABILITY_NOT_CONGESTED);
        mNetworkCapabilitiesFilter.addCapability(NetworkCapabilities.NET_CAPABILITY_NOT_RESTRICTED);
        // TODO - needs to be a bit more dynamic
        mNetworkCapabilitiesFilter.setLinkUpstreamBandwidthKbps(1024 * 1024);
        mNetworkCapabilitiesFilter.setLinkDownstreamBandwidthKbps(1024 * 1024);
        mNetworkCapabilitiesFilter.setNetworkSpecifier(new MatchAllNetworkSpecifier());
        // Make the network factories.
        mNetworkFactory = mWifiInjector.makeWifiNetworkFactory(
                mNetworkCapabilitiesFilter, mWifiConnectivityManager);
        // We can't filter untrusted network in the capabilities filter because a trusted
        // network would still satisfy a request that accepts untrusted ones.
        // We need a second network factory for untrusted network requests because we need a
        // different score filter for these requests.
        mUntrustedNetworkFactory = mWifiInjector.makeUntrustedWifiNetworkFactory(
                mNetworkCapabilitiesFilter, mWifiConnectivityManager);

        mWifiNetworkSuggestionsManager = mWifiInjector.getWifiNetworkSuggestionsManager();

        IntentFilter filter = new IntentFilter();
        filter.addAction(Intent.ACTION_SCREEN_ON);
        filter.addAction(Intent.ACTION_SCREEN_OFF);
        mContext.registerReceiver(
                new BroadcastReceiver() {
                    @Override
                    public void onReceive(Context context, Intent intent) {
                        String action = intent.getAction();

                        if (action.equals(Intent.ACTION_SCREEN_ON)) {
                            sendMessage(CMD_SCREEN_STATE_CHANGED, 1);
                        } else if (action.equals(Intent.ACTION_SCREEN_OFF)) {
                            sendMessage(CMD_SCREEN_STATE_CHANGED, 0);
                        }
                    }
                }, filter);

        mFacade.registerContentObserver(mContext, Settings.Global.getUriFor(
                        Settings.Global.WIFI_SUSPEND_OPTIMIZATIONS_ENABLED), false,
                new ContentObserver(getHandler()) {
                    @Override
                    public void onChange(boolean selfChange) {
                        mUserWantsSuspendOpt.set(mFacade.getIntegerSetting(mContext,
                                Settings.Global.WIFI_SUSPEND_OPTIMIZATIONS_ENABLED, 1) == 1);
                    }
                });

        mUserWantsSuspendOpt.set(mFacade.getIntegerSetting(mContext,
                Settings.Global.WIFI_SUSPEND_OPTIMIZATIONS_ENABLED, 1) == 1);

        PowerManager powerManager = (PowerManager) mContext.getSystemService(Context.POWER_SERVICE);
        mWakeLock = powerManager.newWakeLock(PowerManager.PARTIAL_WAKE_LOCK, getName());

        mSuspendWakeLock = powerManager.newWakeLock(PowerManager.PARTIAL_WAKE_LOCK, "WifiSuspend");
        mSuspendWakeLock.setReferenceCounted(false);

        mConnectedMacRandomzationSupported = mContext.getResources()
                .getBoolean(R.bool.config_wifi_connected_mac_randomization_supported);
        mWifiInfo.setEnableConnectedMacRandomization(mConnectedMacRandomzationSupported);
        mWifiMetrics.setIsMacRandomizationOn(mConnectedMacRandomzationSupported);

        mTcpBufferSizes = mContext.getResources().getString(
                R.string.config_wifi_tcp_buffers);

        mDisconnectOnlyOnInitialIpReachability = SystemProperties
                .get("persist.vendor.wifi.enableIpReachabilityMonitorPeriod", "1")
                .equals("1");

        // CHECKSTYLE:OFF IndentationCheck
        addState(mDefaultState);
            addState(mConnectModeState, mDefaultState);
                addState(mL2ConnectedState, mConnectModeState);
                    addState(mObtainingIpState, mL2ConnectedState);
                    addState(mConnectedState, mL2ConnectedState);
                    addState(mRoamingState, mL2ConnectedState);
                addState(mDisconnectingState, mConnectModeState);
                addState(mDisconnectedState, mConnectModeState);
                addState(mFilsState, mConnectModeState);
        // CHECKSTYLE:ON IndentationCheck

        setInitialState(mDefaultState);

        setLogRecSize(NUM_LOG_RECS_NORMAL);
        setLogOnlyTransitions(false);
    }

    @Override
    public void start() {
        super.start();

        PowerManager powerManager = (PowerManager) mContext.getSystemService(Context.POWER_SERVICE);

        // Learn the initial state of whether the screen is on.
        // We update this field when we receive broadcasts from the system.
        handleScreenStateChanged(powerManager.isInteractive());
    }

    private void registerForWifiMonitorEvents()  {
        mWifiMonitor.registerHandler(mInterfaceName, WifiMonitor.TARGET_BSSID_EVENT, getHandler());
        mWifiMonitor.registerHandler(mInterfaceName, WifiMonitor.ASSOCIATED_BSSID_EVENT,
                getHandler());
        mWifiMonitor.registerHandler(mInterfaceName, WifiMonitor.ANQP_DONE_EVENT, getHandler());
        mWifiMonitor.registerHandler(mInterfaceName, WifiMonitor.ASSOCIATION_REJECTION_EVENT,
                getHandler());
        mWifiMonitor.registerHandler(mInterfaceName, WifiMonitor.AUTHENTICATION_FAILURE_EVENT,
                getHandler());
        mWifiMonitor.registerHandler(mInterfaceName, WifiMonitor.GAS_QUERY_DONE_EVENT,
                getHandler());
        mWifiMonitor.registerHandler(mInterfaceName, WifiMonitor.GAS_QUERY_START_EVENT,
                getHandler());
        mWifiMonitor.registerHandler(mInterfaceName, WifiMonitor.HS20_REMEDIATION_EVENT,
                getHandler());
        mWifiMonitor.registerHandler(mInterfaceName, WifiMonitor.NETWORK_CONNECTION_EVENT,
                getHandler());
        mWifiMonitor.registerHandler(mInterfaceName, WifiMonitor.NETWORK_DISCONNECTION_EVENT,
                getHandler());
        mWifiMonitor.registerHandler(mInterfaceName, WifiMonitor.RX_HS20_ANQP_ICON_EVENT,
                getHandler());
        mWifiMonitor.registerHandler(mInterfaceName, WifiMonitor.SUPPLICANT_STATE_CHANGE_EVENT,
                getHandler());
        mWifiMonitor.registerHandler(mInterfaceName, WifiMonitor.SUP_REQUEST_IDENTITY,
                getHandler());
        mWifiMonitor.registerHandler(mInterfaceName, WifiMonitor.SUP_REQUEST_SIM_AUTH,
                getHandler());
        mWifiMonitor.registerHandler(mInterfaceName, WifiMonitor.ASSOCIATION_REJECTION_EVENT,
                mWifiMetrics.getHandler());
        mWifiMonitor.registerHandler(mInterfaceName, WifiMonitor.AUTHENTICATION_FAILURE_EVENT,
                mWifiMetrics.getHandler());
        mWifiMonitor.registerHandler(mInterfaceName, WifiMonitor.NETWORK_CONNECTION_EVENT,
                mWifiMetrics.getHandler());
        mWifiMonitor.registerHandler(mInterfaceName, WifiMonitor.NETWORK_DISCONNECTION_EVENT,
                mWifiMetrics.getHandler());
        mWifiMonitor.registerHandler(mInterfaceName, WifiMonitor.SUPPLICANT_STATE_CHANGE_EVENT,
                mWifiMetrics.getHandler());
        mWifiMonitor.registerHandler(mInterfaceName, WifiMonitor.ASSOCIATED_BSSID_EVENT,
                mWifiMetrics.getHandler());
        mWifiMonitor.registerHandler(mInterfaceName, WifiMonitor.TARGET_BSSID_EVENT,
                mWifiMetrics.getHandler());
        mWifiMonitor.registerHandler(mInterfaceName, WifiMonitor.FILS_NETWORK_CONNECTION_EVENT,
                getHandler());
        mWifiMonitor.registerHandler(mInterfaceName, WifiMonitor.DPP_EVENT, getHandler());
        mWifiMonitor.registerHandler(mInterfaceName, WifiMonitor.NETWORK_CONNECTION_EVENT,
                mWifiInjector.getWifiLastResortWatchdog().getHandler());
        mWifiMonitor.registerHandler(mInterfaceName, WifiMonitor.ASSOCIATION_REJECTION_EVENT,
                mSupplicantStateTracker.getHandler());
        mWifiMonitor.registerHandler(mInterfaceName, WifiMonitor.AUTHENTICATION_FAILURE_EVENT,
                mSupplicantStateTracker.getHandler());
        mWifiMonitor.registerHandler(mInterfaceName, WifiMonitor.SUPPLICANT_STATE_CHANGE_EVENT,
                mSupplicantStateTracker.getHandler());
    }

    private void setMulticastFilter(boolean enabled) {
        if (mIpClient != null) {
            mIpClient.setMulticastFilter(enabled);
        }
    }

    /**
     * Class to implement the MulticastLockManager.FilterController callback.
     */
    class McastLockManagerFilterController implements WifiMulticastLockManager.FilterController {
        /**
         * Start filtering Multicast v4 packets
         */
        public void startFilteringMulticastPackets() {
            setMulticastFilter(true);
        }

        /**
         * Stop filtering Multicast v4 packets
         */
        public void stopFilteringMulticastPackets() {
            setMulticastFilter(false);
        }
    }

    class IpClientCallbacksImpl extends IpClientCallbacks {
        private final ConditionVariable mWaitForCreationCv = new ConditionVariable(false);
        private final ConditionVariable mWaitForStopCv = new ConditionVariable(false);

        @Override
        public void onIpClientCreated(IIpClient ipClient) {
            mIpClient = new IpClientManager(ipClient, getName());
            mWaitForCreationCv.open();
        }

        @Override
        public void onPreDhcpAction() {
            sendMessage(CMD_PRE_DHCP_ACTION);
        }

        @Override
        public void onPostDhcpAction() {
            sendMessage(CMD_POST_DHCP_ACTION);
        }

        @Override
        public void onNewDhcpResults(DhcpResults dhcpResults) {
            if (dhcpResults != null) {
                sendMessage(CMD_IPV4_PROVISIONING_SUCCESS, dhcpResults);
            } else {
                sendMessage(CMD_IPV4_PROVISIONING_FAILURE);
            }
        }

        @Override
        public void onProvisioningSuccess(LinkProperties newLp) {
            mWifiMetrics.logStaEvent(StaEvent.TYPE_CMD_IP_CONFIGURATION_SUCCESSFUL);
            sendMessage(CMD_UPDATE_LINKPROPERTIES, newLp);
            sendMessage(CMD_IP_CONFIGURATION_SUCCESSFUL);
        }

        @Override
        public void onProvisioningFailure(LinkProperties newLp) {
            mWifiMetrics.logStaEvent(StaEvent.TYPE_CMD_IP_CONFIGURATION_LOST);
            sendMessage(CMD_IP_CONFIGURATION_LOST);
        }

        @Override
        public void onLinkPropertiesChange(LinkProperties newLp) {
            sendMessage(CMD_UPDATE_LINKPROPERTIES, newLp);
        }

        @Override
        public void onReachabilityLost(String logMsg) {
            mWifiMetrics.logStaEvent(StaEvent.TYPE_CMD_IP_REACHABILITY_LOST);
            sendMessage(CMD_IP_REACHABILITY_LOST, logMsg);
        }

        @Override
        public void installPacketFilter(byte[] filter) {
            sendMessage(CMD_INSTALL_PACKET_FILTER, filter);
        }

        @Override
        public void startReadPacketFilter() {
            sendMessage(CMD_READ_PACKET_FILTER);
        }

        @Override
        public void setFallbackMulticastFilter(boolean enabled) {
            sendMessage(CMD_SET_FALLBACK_PACKET_FILTERING, enabled);
        }

        @Override
        public void setNeighborDiscoveryOffload(boolean enabled) {
            sendMessage(CMD_CONFIG_ND_OFFLOAD, (enabled ? 1 : 0));
        }

        @Override
        public void onQuit() {
            mWaitForStopCv.open();
        }

        boolean awaitCreation() {
            return mWaitForCreationCv.block(IPCLIENT_TIMEOUT_MS);
        }

        boolean awaitShutdown() {
            return mWaitForStopCv.block(IPCLIENT_TIMEOUT_MS);
        }
    }

    private void stopIpClient() {
        /* Restore power save and suspend optimizations */
        handlePostDhcpSetup();
        if (mIpClient != null) {
            mIpClient.stop();
            mIsIpClientStarted = false;
        }
    }

    public void setWifiDiagnostics(BaseWifiDiagnostics WifiDiagnostics) {
        mWifiDiagnostics = WifiDiagnostics;
    }

    public void setTrafficPoller(WifiTrafficPoller trafficPoller) {
        mTrafficPoller = trafficPoller;
        if (mTrafficPoller != null) {
            mTrafficPoller.setInterface(mDataInterfaceName);
        }
    }

    /**
     * Set wpa_supplicant log level using |mVerboseLoggingLevel| flag.
     */
    void setSupplicantLogLevel() {
        mWifiNative.setSupplicantLogLevel(mVerboseLoggingEnabled);
    }

    /**
     * Method to update logging level in wifi service related classes.
     *
     * @param verbose int logging level to use
     */
    public void enableVerboseLogging(int verbose) {
        if (verbose > 0) {
            mVerboseLoggingEnabled = true;
            setLogRecSize(ActivityManager.isLowRamDeviceStatic()
                    ? NUM_LOG_RECS_VERBOSE_LOW_MEMORY : NUM_LOG_RECS_VERBOSE);
        } else {
            mVerboseLoggingEnabled = false;
            setLogRecSize(NUM_LOG_RECS_NORMAL);
        }
        configureVerboseHalLogging(mVerboseLoggingEnabled);
        setSupplicantLogLevel();
        mCountryCode.enableVerboseLogging(verbose);
        mWifiScoreReport.enableVerboseLogging(mVerboseLoggingEnabled);
        mWifiDiagnostics.enableVerboseLogging(mVerboseLoggingEnabled);
        if (wifiP2pServiceImpl != null)
            wifiP2pServiceImpl.enableVerboseLogging(verbose);
        mWifiMonitor.enableVerboseLogging(verbose);
        mWifiNative.enableVerboseLogging(verbose);
        mWifiConfigManager.enableVerboseLogging(verbose);
        mSupplicantStateTracker.enableVerboseLogging(verbose);
        mPasspointManager.enableVerboseLogging(verbose);
        mNetworkFactory.enableVerboseLogging(verbose);
        mLinkProbeManager.enableVerboseLogging(mVerboseLoggingEnabled);
        if (mWifiConnectivityManager != null)
            mWifiConnectivityManager.enableVerboseLogging(verbose);
    }

    private static final String SYSTEM_PROPERTY_LOG_CONTROL_WIFIHAL = "log.tag.WifiHAL";
    private static final String LOGD_LEVEL_DEBUG = "D";
    private static final String LOGD_LEVEL_VERBOSE = "V";
    private void configureVerboseHalLogging(boolean enableVerbose) {
        if (mBuildProperties.isUserBuild()) {  // Verbose HAL logging not supported on user builds.
            return;
        }
        mPropertyService.set(SYSTEM_PROPERTY_LOG_CONTROL_WIFIHAL,
                enableVerbose ? LOGD_LEVEL_VERBOSE : LOGD_LEVEL_DEBUG);
    }

    private void updateDataInterface() {
        String dataInterfaceName = mWifiNative.getFstDataInterfaceName();
        if (TextUtils.isEmpty(dataInterfaceName)) {
            dataInterfaceName = mInterfaceName;
        }
        mDataInterfaceName = dataInterfaceName;

        if (mIpClient != null) {
            mIpClient.shutdown();
            // Block to make sure IpClient has really shut down, lest cleanup
            // race with, say, bringup code over in tethering.
            mIpClientCallbacks.awaitShutdown();
        }

        mIpClientCallbacks = new IpClientCallbacksImpl();
        mFacade.makeIpClient(mContext, mDataInterfaceName, mIpClientCallbacks);
        if (!mIpClientCallbacks.awaitCreation()) {
            loge("Timeout waiting for IpClient");
        }

        setMulticastFilter(true);

        if (mTrafficPoller != null) {
            mTrafficPoller.setInterface(mDataInterfaceName);
        }
    }

    private boolean setRandomMacOui() {
        String oui = mContext.getResources().getString(R.string.config_wifi_random_mac_oui);
        if (TextUtils.isEmpty(oui)) {
            oui = GOOGLE_OUI;
        }
        String[] ouiParts = oui.split("-");
        byte[] ouiBytes = new byte[3];
        ouiBytes[0] = (byte) (Integer.parseInt(ouiParts[0], 16) & 0xFF);
        ouiBytes[1] = (byte) (Integer.parseInt(ouiParts[1], 16) & 0xFF);
        ouiBytes[2] = (byte) (Integer.parseInt(ouiParts[2], 16) & 0xFF);

        logd("Setting OUI to " + oui);
        return mWifiNative.setScanningMacOui(mInterfaceName, ouiBytes);
    }

    /**
     * Initiates connection to a network specified by the user/app. This method checks if the
     * requesting app holds the NETWORK_SETTINGS permission.
     *
     * @param netId Id network to initiate connection.
     * @param uid UID of the app requesting the connection.
     * @param forceReconnect Whether to force a connection even if we're connected to the same
     *                       network currently.
     */
    private boolean connectToUserSelectNetwork(int netId, int uid, boolean forceReconnect) {
        logd("connectToUserSelectNetwork netId " + netId + ", uid " + uid
                + ", forceReconnect = " + forceReconnect);
        WifiConfiguration config = mWifiConfigManager.getConfiguredNetwork(netId);
        if (config == null) {
            loge("connectToUserSelectNetwork Invalid network Id=" + netId);
            return false;
        }
        if (!mWifiConfigManager.enableNetwork(netId, true, uid)
                || !mWifiConfigManager.updateLastConnectUid(netId, uid)) {
            logi("connectToUserSelectNetwork Allowing uid " + uid
                    + " with insufficient permissions to connect=" + netId);
        } else if (mWifiPermissionsUtil.checkNetworkSettingsPermission(uid)) {
            // Note user connect choice here, so that it will be considered in the next network
            // selection.
            mWifiConnectivityManager.setUserConnectChoice(netId);
        }
        if (!forceReconnect && mWifiInfo.getNetworkId() == netId) {
            // We're already connected to the user specified network, don't trigger a
            // reconnection unless it was forced.
            logi("connectToUserSelectNetwork already connecting/connected=" + netId);
        } else {
            mWifiConnectivityManager.prepareForForcedConnection(netId);
            if (uid == Process.SYSTEM_UID) {
                mWifiMetrics.setNominatorForNetwork(config.networkId,
                        WifiMetricsProto.ConnectionEvent.NOMINATOR_MANUAL);
            }
            startConnectToNetwork(netId, uid, SUPPLICANT_BSSID_ANY);
        }
        return true;
    }

    /**
     * ******************************************************
     * Methods exposed for public use
     * ******************************************************
     */

    /**
     * Retrieve a Messenger for the ClientModeImpl Handler
     *
     * @return Messenger
     */
    public Messenger getMessenger() {
        return new Messenger(getHandler());
    }

    // Last connect attempt is used to prevent scan requests:
    //  - for a period of 10 seconds after attempting to connect
    private long mLastConnectAttemptTimestamp = 0;

    // For debugging, keep track of last message status handling
    // TODO, find an equivalent mechanism as part of parent class
    private static final int MESSAGE_HANDLING_STATUS_PROCESSED = 2;
    private static final int MESSAGE_HANDLING_STATUS_OK = 1;
    private static final int MESSAGE_HANDLING_STATUS_UNKNOWN = 0;
    private static final int MESSAGE_HANDLING_STATUS_REFUSED = -1;
    private static final int MESSAGE_HANDLING_STATUS_FAIL = -2;
    private static final int MESSAGE_HANDLING_STATUS_OBSOLETE = -3;
    private static final int MESSAGE_HANDLING_STATUS_DEFERRED = -4;
    private static final int MESSAGE_HANDLING_STATUS_DISCARD = -5;
    private static final int MESSAGE_HANDLING_STATUS_LOOPED = -6;
    private static final int MESSAGE_HANDLING_STATUS_HANDLING_ERROR = -7;

    private int mMessageHandlingStatus = 0;

    private int mOnTime = 0;
    private int mTxTime = 0;
    private int mRxTime = 0;

    private int mOnTimeScreenStateChange = 0;
    private long mLastOntimeReportTimeStamp = 0;
    private long mLastScreenStateChangeTimeStamp = 0;
    private int mOnTimeLastReport = 0;
    private int mTxTimeLastReport = 0;
    private int mRxTimeLastReport = 0;

    private WifiLinkLayerStats mLastLinkLayerStats;
    private long mLastLinkLayerStatsUpdate = 0;

    String reportOnTime() {
        long now = mClock.getWallClockMillis();
        StringBuilder sb = new StringBuilder();
        // Report stats since last report
        int on = mOnTime - mOnTimeLastReport;
        mOnTimeLastReport = mOnTime;
        int tx = mTxTime - mTxTimeLastReport;
        mTxTimeLastReport = mTxTime;
        int rx = mRxTime - mRxTimeLastReport;
        mRxTimeLastReport = mRxTime;
        int period = (int) (now - mLastOntimeReportTimeStamp);
        mLastOntimeReportTimeStamp = now;
        sb.append(String.format("[on:%d tx:%d rx:%d period:%d]", on, tx, rx, period));
        // Report stats since Screen State Changed
        on = mOnTime - mOnTimeScreenStateChange;
        period = (int) (now - mLastScreenStateChangeTimeStamp);
        sb.append(String.format(" from screen [on:%d period:%d]", on, period));
        return sb.toString();
    }

    WifiLinkLayerStats getWifiLinkLayerStats() {
        if (mInterfaceName == null) {
            loge("getWifiLinkLayerStats called without an interface");
            return null;
        }
        mLastLinkLayerStatsUpdate = mClock.getWallClockMillis();
        WifiLinkLayerStats stats = mWifiNative.getWifiLinkLayerStats(mInterfaceName);
        if (stats != null) {
            mOnTime = stats.on_time;
            mTxTime = stats.tx_time;
            mRxTime = stats.rx_time;
            mRunningBeaconCount = stats.beacon_rx;
            mWifiInfo.updatePacketRates(stats, mLastLinkLayerStatsUpdate);
        } else {
            long mTxPkts = mFacade.getTxPackets(mDataInterfaceName);
            long mRxPkts = mFacade.getRxPackets(mDataInterfaceName);
            mWifiInfo.updatePacketRates(mTxPkts, mRxPkts, mLastLinkLayerStatsUpdate);
        }
        return stats;
    }

    private byte[] getDstMacForKeepalive(KeepalivePacketData packetData)
            throws InvalidPacketException {
        try {
            InetAddress gateway = RouteInfo.selectBestRoute(
                    mLinkProperties.getRoutes(), packetData.dstAddress).getGateway();
            String dstMacStr = macAddressFromRoute(gateway.getHostAddress());
            return NativeUtil.macAddressToByteArray(dstMacStr);
        } catch (NullPointerException | IllegalArgumentException e) {
            throw new InvalidPacketException(SocketKeepalive.ERROR_INVALID_IP_ADDRESS);
        }
    }

    private static int getEtherProtoForKeepalive(KeepalivePacketData packetData)
            throws InvalidPacketException {
        if (packetData.dstAddress instanceof Inet4Address) {
            return OsConstants.ETH_P_IP;
        } else if (packetData.dstAddress instanceof Inet6Address) {
            return OsConstants.ETH_P_IPV6;
        } else {
            throw new InvalidPacketException(SocketKeepalive.ERROR_INVALID_IP_ADDRESS);
        }
    }

    private int startWifiIPPacketOffload(int slot, KeepalivePacketData packetData,
            int intervalSeconds) {
        byte[] packet = null;
        byte[] dstMac = null;
        int proto = 0;

        try {
            packet = packetData.getPacket();
            dstMac = getDstMacForKeepalive(packetData);
            proto = getEtherProtoForKeepalive(packetData);
        } catch (InvalidPacketException e) {
            return e.error;
        }

        int ret = mWifiNative.startSendingOffloadedPacket(
                mInterfaceName, slot, dstMac, packet, proto, intervalSeconds * 1000);
        if (ret != 0) {
            loge("startWifiIPPacketOffload(" + slot + ", " + intervalSeconds
                    + "): hardware error " + ret);
            return SocketKeepalive.ERROR_HARDWARE_ERROR;
        } else {
            return SocketKeepalive.SUCCESS;
        }
    }

    private int stopWifiIPPacketOffload(int slot) {
        int ret = mWifiNative.stopSendingOffloadedPacket(mInterfaceName, slot);
        if (ret != 0) {
            loge("stopWifiIPPacketOffload(" + slot + "): hardware error " + ret);
            return SocketKeepalive.ERROR_HARDWARE_ERROR;
        } else {
            return SocketKeepalive.SUCCESS;
        }
    }

    private int startRssiMonitoringOffload(byte maxRssi, byte minRssi,
            WifiNative.WifiRssiEventHandler rssiHandler) {
        return mWifiNative.startRssiMonitoring(mInterfaceName, maxRssi, minRssi, rssiHandler);
    }

    private int stopRssiMonitoringOffload() {
        return mWifiNative.stopRssiMonitoring(mInterfaceName);
    }

    /**
     * Temporary method that allows the active ClientModeManager to set the wifi state that is
     * retrieved by API calls. This will be removed when WifiServiceImpl no longer directly calls
     * this class (b/31479117).
     *
     * @param newState new state to set, invalid states are ignored.
     */
    public void setWifiStateForApiCalls(int newState) {
        switch (newState) {
            case WIFI_STATE_DISABLING:
            case WIFI_STATE_DISABLED:
            case WIFI_STATE_ENABLING:
            case WIFI_STATE_ENABLED:
            case WIFI_STATE_UNKNOWN:
                if (mVerboseLoggingEnabled) {
                    Log.d(TAG, "setting wifi state to: " + newState);
                }
                mWifiState.set(newState);
                return;
            default:
                Log.d(TAG, "attempted to set an invalid state: " + newState);
                return;
        }
    }

    /**
     * Method used by WifiServiceImpl to get the current state of Wifi (in client mode) for API
     * calls.  This will be removed when WifiService no longer directly calls this class
     * (b/31479117).
     */
    public int syncGetWifiState() {
        return mWifiState.get();
    }

    /**
     * Converts the current wifi state to a printable form.
     */
    public String syncGetWifiStateByName() {
        switch (mWifiState.get()) {
            case WIFI_STATE_DISABLING:
                return "disabling";
            case WIFI_STATE_DISABLED:
                return "disabled";
            case WIFI_STATE_ENABLING:
                return "enabling";
            case WIFI_STATE_ENABLED:
                return "enabled";
            case WIFI_STATE_UNKNOWN:
                return "unknown state";
            default:
                return "[invalid state]";
        }
    }

    public boolean isConnected() {
        return getCurrentState() == mConnectedState;
    }

    public boolean isDisconnected() {
        /* Control stays in FilsState during connection with Fils networks. If connection
           attempt fails(Due to ASSOC_REJECT/AUTH_TIMEOUT), control stays in FilsState.
           If QNS kicks in during this time, it fails to go for candidate selection,
           because, WifiStateMachine is not in DisconnectedState. Since FilsState is
           equivalent to disconnected state add the conditional logic.*/
        return ((getCurrentState() == mDisconnectedState) ||
               (getCurrentState() == mFilsState));
    }

    /**
     * Method checking if supplicant is in a transient state
     *
     * @return boolean true if in transient state
     */
    public boolean isSupplicantTransientState() {
        SupplicantState supplicantState = mWifiInfo.getSupplicantState();
        if (supplicantState == SupplicantState.ASSOCIATING
                || supplicantState == SupplicantState.AUTHENTICATING
                || supplicantState == SupplicantState.FOUR_WAY_HANDSHAKE
                || supplicantState == SupplicantState.GROUP_HANDSHAKE) {

            if (mVerboseLoggingEnabled) {
                Log.d(TAG, "Supplicant is under transient state: " + supplicantState);
            }
            return true;
        } else {
            if (mVerboseLoggingEnabled) {
                Log.d(TAG, "Supplicant is under steady state: " + supplicantState);
            }
        }

        return false;
    }

    /**
     * Get status information for the current connection, if any.
     *
     * @return a {@link WifiInfo} object containing information about the current connection
     */
    public WifiInfo syncRequestConnectionInfo() {
        WifiInfo result = new WifiInfo(mWifiInfo);
        return result;
    }

    /**
     * Method to retrieve the current WifiInfo
     *
     * @returns WifiInfo
     */
    public WifiInfo getWifiInfo() {
        return mWifiInfo;
    }

    /**
     * Blocking call to get the current DHCP results
     *
     * @return DhcpResults current results
     */
    public DhcpResults syncGetDhcpResults() {
        synchronized (mDhcpResultsLock) {
            return new DhcpResults(mDhcpResults);
        }
    }

    /**
     * When the underlying interface is destroyed, we must immediately tell connectivity service to
     * mark network agent as disconnected and stop the ip client.
     */
    public void handleIfaceDestroyed() {
        handleNetworkDisconnect();
    }

    /**
     * TODO: doc
     */
    public void setOperationalMode(int mode, String ifaceName) {
        if (mVerboseLoggingEnabled) {
            log("setting operational mode to " + String.valueOf(mode) + " for iface: " + ifaceName);
        }
        mModeChange = true;
        if (mode != CONNECT_MODE) {
            // we are disabling client mode...   need to exit connect mode now
            transitionTo(mDefaultState);
        } else {
            // do a quick sanity check on the iface name, make sure it isn't null
            if (ifaceName != null) {
                mInterfaceName = ifaceName;
                transitionTo(mDisconnectedState);
            } else {
                Log.e(TAG, "supposed to enter connect mode, but iface is null -> DefaultState");
                transitionTo(mDefaultState);
            }
        }
        // use the CMD_SET_OPERATIONAL_MODE to force the transitions before other messages are
        // handled.
        sendMessageAtFrontOfQueue(CMD_SET_OPERATIONAL_MODE);
    }

    /**
     * Initiates a system-level bugreport, in a non-blocking fashion.
     */
    public void takeBugReport(String bugTitle, String bugDetail) {
        mWifiDiagnostics.takeBugReport(bugTitle, bugDetail);
    }

    /**
     * Allow tests to confirm the operational mode for ClientModeImpl for testing.
     */
    @VisibleForTesting
    protected int getOperationalModeForTest() {
        return mOperationalMode;
    }

    /**
     * Retrieve the WifiMulticastLockManager.FilterController callback for registration.
     */
    protected WifiMulticastLockManager.FilterController getMcastLockManagerFilterController() {
        return mMcastLockManagerFilterController;
    }

    /**
     * Blocking method to retrieve the passpoint icon.
     *
     * @param channel AsyncChannel for the response
     * @param bssid representation of the bssid as a long
     * @param fileName name of the file
     *
     * @return boolean returning the result of the call
     */
    public boolean syncQueryPasspointIcon(AsyncChannel channel, long bssid, String fileName) {
        Bundle bundle = new Bundle();
        bundle.putLong(EXTRA_OSU_ICON_QUERY_BSSID, bssid);
        bundle.putString(EXTRA_OSU_ICON_QUERY_FILENAME, fileName);
        Message resultMsg = channel.sendMessageSynchronously(CMD_QUERY_OSU_ICON, bundle);
        int result = resultMsg.arg1;
        resultMsg.recycle();
        return result == 1;
    }

    /**
     * Blocking method to match the provider with the current network
     *
     * @param channel AsyncChannel to use for the response
     * @param fqdn
     * @return int returns message result
     */
    public int matchProviderWithCurrentNetwork(AsyncChannel channel, String fqdn) {
        Message resultMsg = channel.sendMessageSynchronously(CMD_MATCH_PROVIDER_NETWORK, fqdn);
        int result = resultMsg.arg1;
        resultMsg.recycle();
        return result;
    }

    /**
     * Deauthenticate and set the re-authentication hold off time for the current network
     * @param holdoff hold off time in milliseconds
     * @param ess set if the hold off pertains to an ESS rather than a BSS
     */
    public void deauthenticateNetwork(AsyncChannel channel, long holdoff, boolean ess) {
        // TODO: This needs an implementation
    }

    /**
     * Method to disable an ephemeral config for an ssid
     *
     * @param ssid network name to disable
     */
    public void disableEphemeralNetwork(String ssid) {
        if (ssid != null) {
            sendMessage(CMD_DISABLE_EPHEMERAL_NETWORK, ssid);
        }
    }

    /**
     * Disconnect from Access Point
     */
    public void disconnectCommand() {
        sendMessage(CMD_DISCONNECT);
    }

    /**
     * Method to trigger a disconnect.
     *
     * @param uid UID of requesting caller
     * @param reason disconnect reason
     */
    public void disconnectCommand(int uid, int reason) {
        sendMessage(CMD_DISCONNECT, uid, reason);
    }

    /**
     * Initiate a reconnection to AP
     */
    public void reconnectCommand(WorkSource workSource) {
        sendMessage(CMD_RECONNECT, workSource);
    }

    /**
     * Initiate a re-association to AP
     */
    public void reassociateCommand() {
        sendMessage(CMD_REASSOCIATE);
    }

    /**
     * Checks for a null Message.
     *
     * This can happen with sendMessageSynchronously, for example if an
     * InterruptedException occurs. If this just happens once, silently
     * ignore it, because it is probably a side effect of shutting down.
     * If it happens a second time, generate a WTF.
     */
    private boolean messageIsNull(Message resultMsg) {
        if (resultMsg != null) return false;
        if (mNullMessageCounter.getAndIncrement() > 0) {
            Log.wtf(TAG, "Persistent null Message", new RuntimeException());
        }
        return true;
    }
    private AtomicInteger mNullMessageCounter = new AtomicInteger(0);

    /**
     * Add a network synchronously
     *
     * @return network id of the new network
     */
    public int syncAddOrUpdateNetwork(AsyncChannel channel, WifiConfiguration config) {
        Message resultMsg = channel.sendMessageSynchronously(CMD_ADD_OR_UPDATE_NETWORK, config);
        if (messageIsNull(resultMsg)) return WifiConfiguration.INVALID_NETWORK_ID;
        int result = resultMsg.arg1;
        resultMsg.recycle();
        return result;
    }

    /**
     * Get configured networks synchronously
     *
     * @param channel
     * @return
     */
    public List<WifiConfiguration> syncGetConfiguredNetworks(int uuid, AsyncChannel channel,
            int targetUid) {
        Message resultMsg = channel.sendMessageSynchronously(CMD_GET_CONFIGURED_NETWORKS, uuid,
                targetUid);
        if (messageIsNull(resultMsg)) return null;
        List<WifiConfiguration> result = (List<WifiConfiguration>) resultMsg.obj;
        resultMsg.recycle();
        return result;
    }

    /**
     * Blocking call to get the current WifiConfiguration by a privileged caller so private data,
     * like the password, is not redacted.
     *
     * @param channel AsyncChannel to use for the response
     * @return List list of configured networks configs
     */
    public List<WifiConfiguration> syncGetPrivilegedConfiguredNetwork(AsyncChannel channel) {
        Message resultMsg = channel.sendMessageSynchronously(
                CMD_GET_PRIVILEGED_CONFIGURED_NETWORKS);
        if (messageIsNull(resultMsg)) return null;
        List<WifiConfiguration> result = (List<WifiConfiguration>) resultMsg.obj;
        resultMsg.recycle();
        return result;
    }

    /**
     * Returns the list of FQDN (Fully Qualified Domain Name) to installed Passpoint configurations.
     *
     * Return the map of all matching configurations with corresponding scanResults (or an empty map
     * if none).
     *
     * @param scanResults The list of scan results
     * @return Map that consists of FQDN (Fully Qualified Domain Name) and corresponding
     * scanResults per network type({@link WifiManager#PASSPOINT_HOME_NETWORK} and {@link
     * WifiManager#PASSPOINT_ROAMING_NETWORK}).
     */
    @NonNull
    Map<String, Map<Integer, List<ScanResult>>> syncGetAllMatchingFqdnsForScanResults(
            List<ScanResult> scanResults,
            AsyncChannel channel) {
        Message resultMsg = channel.sendMessageSynchronously(
                CMD_GET_ALL_MATCHING_FQDNS_FOR_SCAN_RESULTS,
                scanResults);
        if (messageIsNull(resultMsg)) return new HashMap<>();
        Map<String, Map<Integer, List<ScanResult>>> configs =
                (Map<String, Map<Integer, List<ScanResult>>>) resultMsg.obj;
        resultMsg.recycle();
        return configs;
    }

    /**
     * Retrieve a list of {@link OsuProvider} associated with the given list of ScanResult
     * synchronously.
     *
     * @param scanResults a list of ScanResult that has Passpoint APs.
     * @param channel     Channel for communicating with the state machine
     * @return Map that consists of {@link OsuProvider} and a matching list of {@link ScanResult}.
     */
    @NonNull
    public Map<OsuProvider, List<ScanResult>> syncGetMatchingOsuProviders(
            List<ScanResult> scanResults,
            AsyncChannel channel) {
        Message resultMsg =
                channel.sendMessageSynchronously(CMD_GET_MATCHING_OSU_PROVIDERS, scanResults);
        if (messageIsNull(resultMsg)) return new HashMap<>();
        Map<OsuProvider, List<ScanResult>> providers =
                (Map<OsuProvider, List<ScanResult>>) resultMsg.obj;
        resultMsg.recycle();
        return providers;
    }

    /**
     * Returns the matching Passpoint configurations for given OSU(Online Sign-Up) Providers
     *
     * @param osuProviders a list of {@link OsuProvider}
     * @param channel  AsyncChannel to use for the response
     * @return Map that consists of {@link OsuProvider} and matching {@link PasspointConfiguration}.
     */
    @NonNull
    public Map<OsuProvider, PasspointConfiguration> syncGetMatchingPasspointConfigsForOsuProviders(
            List<OsuProvider> osuProviders, AsyncChannel channel) {
        Message resultMsg =
                channel.sendMessageSynchronously(
                        CMD_GET_MATCHING_PASSPOINT_CONFIGS_FOR_OSU_PROVIDERS, osuProviders);
        if (messageIsNull(resultMsg)) return new HashMap<>();
        Map<OsuProvider, PasspointConfiguration> result =
                (Map<OsuProvider, PasspointConfiguration>) resultMsg.obj;
        resultMsg.recycle();
        return result;
    }

    /**
     * Returns the corresponding wifi configurations for given FQDN (Fully Qualified Domain Name)
     * list.
     *
     * An empty list will be returned when no match is found.
     *
     * @param fqdnList a list of FQDN
     * @param channel  AsyncChannel to use for the response
     * @return List of {@link WifiConfiguration} converted from
     * {@link com.android.server.wifi.hotspot2.PasspointProvider}
     */
    @NonNull
    public List<WifiConfiguration> syncGetWifiConfigsForPasspointProfiles(List<String> fqdnList,
            AsyncChannel channel) {
        Message resultMsg =
                channel.sendMessageSynchronously(
                        CMD_GET_WIFI_CONFIGS_FOR_PASSPOINT_PROFILES, fqdnList);
        if (messageIsNull(resultMsg)) return new ArrayList<>();
        List<WifiConfiguration> result = (List<WifiConfiguration>) resultMsg.obj;
        resultMsg.recycle();
        return result;
    }

    /**
     * Add or update a Passpoint configuration synchronously.
     *
     * @param channel Channel for communicating with the state machine
     * @param config The configuration to add or update
     * @param packageName Package name of the app adding/updating {@code config}.
     * @return true on success
     */
    public boolean syncAddOrUpdatePasspointConfig(AsyncChannel channel,
            PasspointConfiguration config, int uid, String packageName) {
        Bundle bundle = new Bundle();
        bundle.putInt(EXTRA_UID, uid);
        bundle.putString(EXTRA_PACKAGE_NAME, packageName);
        bundle.putParcelable(EXTRA_PASSPOINT_CONFIGURATION, config);
        Message resultMsg = channel.sendMessageSynchronously(CMD_ADD_OR_UPDATE_PASSPOINT_CONFIG,
                bundle);
        if (messageIsNull(resultMsg)) return false;
        boolean result = (resultMsg.arg1 == SUCCESS);
        resultMsg.recycle();
        return result;
    }

    /**
     * Remove a Passpoint configuration synchronously.
     *
     * @param channel Channel for communicating with the state machine
     * @param fqdn The FQDN of the Passpoint configuration to remove
     * @return true on success
     */
    public boolean syncRemovePasspointConfig(AsyncChannel channel, String fqdn) {
        Message resultMsg = channel.sendMessageSynchronously(CMD_REMOVE_PASSPOINT_CONFIG,
                fqdn);
        if (messageIsNull(resultMsg)) return false;
        boolean result = (resultMsg.arg1 == SUCCESS);
        resultMsg.recycle();
        return result;
    }

    /**
     * Get the list of installed Passpoint configurations synchronously.
     *
     * @param channel Channel for communicating with the state machine
     * @return List of {@link PasspointConfiguration}
     */
    public List<PasspointConfiguration> syncGetPasspointConfigs(AsyncChannel channel) {
        Message resultMsg = channel.sendMessageSynchronously(CMD_GET_PASSPOINT_CONFIGS);
        if (messageIsNull(resultMsg)) return null;
        List<PasspointConfiguration> result = (List<PasspointConfiguration>) resultMsg.obj;
        resultMsg.recycle();
        return result;
    }

    /**
     * Start subscription provisioning synchronously
     *
     * @param provider {@link OsuProvider} the provider to provision with
     * @param callback {@link IProvisioningCallback} callback for provisioning status
     * @return boolean true indicates provisioning was started, false otherwise
     */
    public boolean syncStartSubscriptionProvisioning(int callingUid, OsuProvider provider,
            IProvisioningCallback callback, AsyncChannel channel) {
        Message msg = Message.obtain();
        msg.what = CMD_START_SUBSCRIPTION_PROVISIONING;
        msg.arg1 = callingUid;
        msg.obj = callback;
        msg.getData().putParcelable(EXTRA_OSU_PROVIDER, provider);
        Message resultMsg = channel.sendMessageSynchronously(msg);
        if (messageIsNull(resultMsg)) return false;
        boolean result = resultMsg.arg1 != 0;
        resultMsg.recycle();
        return result;
    }

    /**
     * Get the supported feature set synchronously
     */
    public long syncGetSupportedFeatures(AsyncChannel channel) {
        Message resultMsg = channel.sendMessageSynchronously(CMD_GET_SUPPORTED_FEATURES);
        if (messageIsNull(resultMsg)) return 0;
        long supportedFeatureSet = ((Long) resultMsg.obj).longValue();
        resultMsg.recycle();

        // Mask the feature set against system properties.
        boolean rttSupported = mContext.getPackageManager().hasSystemFeature(
                PackageManager.FEATURE_WIFI_RTT);
        if (!rttSupported) {
            supportedFeatureSet &=
                    ~(WifiManager.WIFI_FEATURE_D2D_RTT | WifiManager.WIFI_FEATURE_D2AP_RTT);
        }

        return supportedFeatureSet;
    }

    /**
     * Get link layers stats for adapter synchronously
     */
    public WifiLinkLayerStats syncGetLinkLayerStats(AsyncChannel channel) {
        Message resultMsg = channel.sendMessageSynchronously(CMD_GET_LINK_LAYER_STATS);
        if (messageIsNull(resultMsg)) return null;
        WifiLinkLayerStats result = (WifiLinkLayerStats) resultMsg.obj;
        resultMsg.recycle();
        return result;
    }

    /**
     * Delete a network
     *
     * @param networkId id of the network to be removed
     */
    public boolean syncRemoveNetwork(AsyncChannel channel, int networkId) {
        Message resultMsg = channel.sendMessageSynchronously(CMD_REMOVE_NETWORK, networkId);
        if (messageIsNull(resultMsg)) return false;
        boolean result = (resultMsg.arg1 != FAILURE);
        resultMsg.recycle();
        return result;
    }

    /**
     * Enable a network
     *
     * @param netId         network id of the network
     * @param disableOthers true, if all other networks have to be disabled
     * @return {@code true} if the operation succeeds, {@code false} otherwise
     */
    public boolean syncEnableNetwork(AsyncChannel channel, int netId, boolean disableOthers) {
        Message resultMsg = channel.sendMessageSynchronously(CMD_ENABLE_NETWORK, netId,
                disableOthers ? 1 : 0);
        if (messageIsNull(resultMsg)) return false;
        boolean result = (resultMsg.arg1 != FAILURE);
        resultMsg.recycle();
        return result;
    }

    /**
     * Disable a network
     *
     * @param netId network id of the network
     * @return {@code true} if the operation succeeds, {@code false} otherwise
     */
    public boolean syncDisableNetwork(AsyncChannel channel, int netId) {
        Message resultMsg = channel.sendMessageSynchronously(WifiManager.DISABLE_NETWORK, netId);
        boolean result = (resultMsg.what != WifiManager.DISABLE_NETWORK_FAILED);
        if (messageIsNull(resultMsg)) return false;
        resultMsg.recycle();
        return result;
    }

    /**
     * Method to enable/disable RSSI polling
     * @param enabled boolean idicating if polling should start
     */
    public void enableRssiPolling(boolean enabled) {
        sendMessage(CMD_ENABLE_RSSI_POLL, enabled ? 1 : 0, 0);
    }

    /**
     * Set high performance mode of operation.
     * Enabling would set active power mode and disable suspend optimizations;
     * disabling would set auto power mode and enable suspend optimizations
     *
     * @param enable true if enable, false otherwise
     */
    public void setHighPerfModeEnabled(boolean enable) {
        sendMessage(CMD_SET_HIGH_PERF_MODE, enable ? 1 : 0, 0);
    }


    /**
     * reset cached SIM credential data
     */
    public synchronized void resetSimAuthNetworks(boolean simPresent) {
        sendMessage(CMD_RESET_SIM_NETWORKS, simPresent ? 1 : 0);
    }

    /**
     * Get Network object of current wifi network
     * @return Network object of current wifi network
     */
    public Network getCurrentNetwork() {
        synchronized (mNetworkAgentLock) {
            if (mNetworkAgent != null) {
                return new Network(mNetworkAgent.netId);
            } else {
                return null;
            }
        }
    }

    /**
     * Enable TDLS for a specific MAC address
     */
    public void enableTdls(String remoteMacAddress, boolean enable) {
        int enabler = enable ? 1 : 0;
        sendMessage(CMD_ENABLE_TDLS, enabler, 0, remoteMacAddress);
    }

    /**
     * Send a message indicating bluetooth adapter connection state changed
     */
    public void sendBluetoothAdapterStateChange(int state) {
        sendMessage(CMD_BLUETOOTH_ADAPTER_STATE_CHANGE, state, 0);
    }

    /**
     * Send a message indicating a package has been uninstalled.
     */
    public void removeAppConfigs(String packageName, int uid) {
        // Build partial AppInfo manually - package may not exist in database any more
        ApplicationInfo ai = new ApplicationInfo();
        ai.packageName = packageName;
        ai.uid = uid;
        sendMessage(CMD_REMOVE_APP_CONFIGURATIONS, ai);
    }

    /**
     * Send a message indicating a user has been removed.
     */
    public void removeUserConfigs(int userId) {
        sendMessage(CMD_REMOVE_USER_CONFIGURATIONS, userId);
    }

    /**
     * Update the BatteryStats WorkSource.
     */
    public void updateBatteryWorkSource(WorkSource newSource) {
        synchronized (mRunningWifiUids) {
            try {
                if (newSource != null) {
                    mRunningWifiUids.set(newSource);
                }
                if (mIsRunning) {
                    if (mReportedRunning) {
                        // If the work source has changed since last time, need
                        // to remove old work from battery stats.
                        if (!mLastRunningWifiUids.equals(mRunningWifiUids)) {
                            mBatteryStats.noteWifiRunningChanged(mLastRunningWifiUids,
                                    mRunningWifiUids);
                            mLastRunningWifiUids.set(mRunningWifiUids);
                        }
                    } else {
                        // Now being started, report it.
                        mBatteryStats.noteWifiRunning(mRunningWifiUids);
                        mLastRunningWifiUids.set(mRunningWifiUids);
                        mReportedRunning = true;
                    }
                } else {
                    if (mReportedRunning) {
                        // Last reported we were running, time to stop.
                        mBatteryStats.noteWifiStopped(mLastRunningWifiUids);
                        mLastRunningWifiUids.clear();
                        mReportedRunning = false;
                    }
                }
                mWakeLock.setWorkSource(newSource);
            } catch (RemoteException ignore) {
            }
        }
    }

    /**
     * Trigger dump on the class IpClient object.
     */
    public void dumpIpClient(FileDescriptor fd, PrintWriter pw, String[] args) {
        if (mIpClient != null) {
            // All dumpIpClient does is print this log message.
            // TODO: consider deleting this, since it's not useful.
            pw.println("IpClient logs have moved to dumpsys network_stack");
        }
    }

    @Override
    public void dump(FileDescriptor fd, PrintWriter pw, String[] args) {
        super.dump(fd, pw, args);
        mSupplicantStateTracker.dump(fd, pw, args);
        pw.println("mLinkProperties " + mLinkProperties);
        pw.println("mWifiInfo " + mWifiInfo);
        pw.println("mDhcpResults " + mDhcpResults);
        pw.println("mNetworkInfo " + mNetworkInfo);
        pw.println("mLastSignalLevel " + mLastSignalLevel);
        pw.println("mLastBssid " + mLastBssid);
        pw.println("mLastNetworkId " + mLastNetworkId);
        pw.println("mOperationalMode " + mOperationalMode);
        pw.println("mUserWantsSuspendOpt " + mUserWantsSuspendOpt);
        pw.println("mSuspendOptNeedsDisabled " + mSuspendOptNeedsDisabled);
        mCountryCode.dump(fd, pw, args);
        mNetworkFactory.dump(fd, pw, args);
        mUntrustedNetworkFactory.dump(fd, pw, args);
        pw.println("Wlan Wake Reasons:" + mWifiNative.getWlanWakeReasonCount());
        pw.println();

        mWifiConfigManager.dump(fd, pw, args);
        pw.println();
        mPasspointManager.dump(pw);
        pw.println();
        mWifiDiagnostics.captureBugReportData(WifiDiagnostics.REPORT_REASON_USER_ACTION);
        mWifiDiagnostics.dump(fd, pw, args);
        dumpIpClient(fd, pw, args);
        mWifiConnectivityManager.dump(fd, pw, args);
        mWifiInjector.getWakeupController().dump(fd, pw, args);
        mLinkProbeManager.dump(fd, pw, args);
        mWifiInjector.getWifiLastResortWatchdog().dump(fd, pw, args);
    }

    /**
     * Trigger message to handle boot completed event.
     */
    public void handleBootCompleted() {
        sendMessage(CMD_BOOT_COMPLETED);
    }

    /**
     * Trigger message to handle user switch event.
     */
    public void handleUserSwitch(int userId) {
        sendMessage(CMD_USER_SWITCH, userId);
    }

    /**
     * Trigger message to handle user unlock event.
     */
    public void handleUserUnlock(int userId) {
        sendMessage(CMD_USER_UNLOCK, userId);
    }

    /**
     * Trigger message to handle user stop event.
     */
    public void handleUserStop(int userId) {
        sendMessage(CMD_USER_STOP, userId);
    }

    /**
     * ******************************************************
     * Internal private functions
     * ******************************************************
     */

    private void logStateAndMessage(Message message, State state) {
        mMessageHandlingStatus = 0;
        if (mVerboseLoggingEnabled) {
            logd(" " + state.getClass().getSimpleName() + " " + getLogRecString(message));
        }
    }

    @Override
    protected boolean recordLogRec(Message msg) {
        switch (msg.what) {
            case CMD_RSSI_POLL:
                return mVerboseLoggingEnabled;
            default:
                return true;
        }
    }

    /**
     * Return the additional string to be logged by LogRec, default
     *
     * @param msg that was processed
     * @return information to be logged as a String
     */
    @Override
    protected String getLogRecString(Message msg) {
        WifiConfiguration config;
        Long now;
        String report;
        String key;
        StringBuilder sb = new StringBuilder();
        sb.append("screen=").append(mScreenOn ? "on" : "off");
        if (mMessageHandlingStatus != MESSAGE_HANDLING_STATUS_UNKNOWN) {
            sb.append("(").append(mMessageHandlingStatus).append(")");
        }
        if (msg.sendingUid > 0 && msg.sendingUid != Process.WIFI_UID) {
            sb.append(" uid=" + msg.sendingUid);
        }
        switch (msg.what) {
            case WifiMonitor.SUPPLICANT_STATE_CHANGE_EVENT:
                sb.append(" ");
                sb.append(Integer.toString(msg.arg1));
                sb.append(" ");
                sb.append(Integer.toString(msg.arg2));
                StateChangeResult stateChangeResult = (StateChangeResult) msg.obj;
                if (stateChangeResult != null) {
                    sb.append(stateChangeResult.toString());
                }
                break;
            case WifiManager.SAVE_NETWORK:
                sb.append(" ");
                sb.append(Integer.toString(msg.arg1));
                sb.append(" ");
                sb.append(Integer.toString(msg.arg2));
                config = (WifiConfiguration) msg.obj;
                if (config != null) {
                    sb.append(" ").append(config.configKey());
                    sb.append(" nid=").append(config.networkId);
                    if (config.hiddenSSID) {
                        sb.append(" hidden");
                    }
                    if (config.preSharedKey != null
                            && !config.preSharedKey.equals("*")) {
                        sb.append(" hasPSK");
                    }
                    if (config.ephemeral) {
                        sb.append(" ephemeral");
                    }
                    if (config.selfAdded) {
                        sb.append(" selfAdded");
                    }
                    sb.append(" cuid=").append(config.creatorUid);
                    sb.append(" suid=").append(config.lastUpdateUid);
                }
                break;
            case WifiManager.FORGET_NETWORK:
                sb.append(" ");
                sb.append(Integer.toString(msg.arg1));
                sb.append(" ");
                sb.append(Integer.toString(msg.arg2));
                config = (WifiConfiguration) msg.obj;
                if (config != null) {
                    sb.append(" ").append(config.configKey());
                    sb.append(" nid=").append(config.networkId);
                    if (config.hiddenSSID) {
                        sb.append(" hidden");
                    }
                    if (config.preSharedKey != null) {
                        sb.append(" hasPSK");
                    }
                    if (config.ephemeral) {
                        sb.append(" ephemeral");
                    }
                    if (config.selfAdded) {
                        sb.append(" selfAdded");
                    }
                    sb.append(" cuid=").append(config.creatorUid);
                    sb.append(" suid=").append(config.lastUpdateUid);
                    WifiConfiguration.NetworkSelectionStatus netWorkSelectionStatus =
                            config.getNetworkSelectionStatus();
                    sb.append(" ajst=").append(
                            netWorkSelectionStatus.getNetworkStatusString());
                }
                break;
            case WifiMonitor.ASSOCIATION_REJECTION_EVENT:
                sb.append(" ");
                sb.append(" timedOut=" + Integer.toString(msg.arg1));
                sb.append(" ");
                sb.append(Integer.toString(msg.arg2));
                String bssid = (String) msg.obj;
                if (bssid != null && bssid.length() > 0) {
                    sb.append(" ");
                    sb.append(bssid);
                }
                sb.append(" blacklist=" + Boolean.toString(mDidBlackListBSSID));
                break;
            case WifiMonitor.FILS_NETWORK_CONNECTION_EVENT:
            case WifiMonitor.NETWORK_CONNECTION_EVENT:
                sb.append(" ");
                sb.append(Integer.toString(msg.arg1));
                sb.append(" ");
                sb.append(Integer.toString(msg.arg2));
                sb.append(" ").append(mLastBssid);
                sb.append(" nid=").append(mLastNetworkId);
                config = getCurrentWifiConfiguration();
                if (config != null) {
                    sb.append(" ").append(config.configKey());
                }
                key = mWifiConfigManager.getLastSelectedNetworkConfigKey();
                if (key != null) {
                    sb.append(" last=").append(key);
                }
                break;
            case WifiMonitor.TARGET_BSSID_EVENT:
            case WifiMonitor.ASSOCIATED_BSSID_EVENT:
                sb.append(" ");
                sb.append(Integer.toString(msg.arg1));
                sb.append(" ");
                sb.append(Integer.toString(msg.arg2));
                if (msg.obj != null) {
                    sb.append(" BSSID=").append((String) msg.obj);
                }
                if (mTargetRoamBSSID != null) {
                    sb.append(" Target=").append(mTargetRoamBSSID);
                }
                sb.append(" roam=").append(Boolean.toString(mIsAutoRoaming));
                break;
            case WifiMonitor.NETWORK_DISCONNECTION_EVENT:
                if (msg.obj != null) {
                    sb.append(" ").append((String) msg.obj);
                }
                sb.append(" nid=").append(msg.arg1);
                sb.append(" reason=").append(msg.arg2);
                if (mLastBssid != null) {
                    sb.append(" lastbssid=").append(mLastBssid);
                }
                if (mWifiInfo.getFrequency() != -1) {
                    sb.append(" freq=").append(mWifiInfo.getFrequency());
                    sb.append(" rssi=").append(mWifiInfo.getRssi());
                }
                break;
            case CMD_RSSI_POLL:
            case CMD_ONESHOT_RSSI_POLL:
            case CMD_UNWANTED_NETWORK:
            case WifiManager.RSSI_PKTCNT_FETCH:
                sb.append(" ");
                sb.append(Integer.toString(msg.arg1));
                sb.append(" ");
                sb.append(Integer.toString(msg.arg2));
                if (mWifiInfo.getSSID() != null) {
                    if (mWifiInfo.getSSID() != null) {
                        sb.append(" ").append(mWifiInfo.getSSID());
                    }
                }
                if (mWifiInfo.getBSSID() != null) {
                    sb.append(" ").append(mWifiInfo.getBSSID());
                }
                sb.append(" rssi=").append(mWifiInfo.getRssi());
                sb.append(" f=").append(mWifiInfo.getFrequency());
                sb.append(" sc=").append(mWifiInfo.score);
                sb.append(" link=").append(mWifiInfo.getLinkSpeed());
                sb.append(String.format(" tx=%.1f,", mWifiInfo.txSuccessRate));
                sb.append(String.format(" %.1f,", mWifiInfo.txRetriesRate));
                sb.append(String.format(" %.1f ", mWifiInfo.txBadRate));
                sb.append(String.format(" rx=%.1f", mWifiInfo.rxSuccessRate));
                sb.append(String.format(" bcn=%d", mRunningBeaconCount));
                report = reportOnTime();
                if (report != null) {
                    sb.append(" ").append(report);
                }
                sb.append(String.format(" score=%d", mWifiInfo.score));
                break;
            case CMD_START_CONNECT:
            case WifiManager.CONNECT_NETWORK:
                sb.append(" ");
                sb.append(Integer.toString(msg.arg1));
                sb.append(" ");
                sb.append(Integer.toString(msg.arg2));
                config = mWifiConfigManager.getConfiguredNetwork(msg.arg1);
                if (config != null) {
                    sb.append(" ").append(config.configKey());
                }
                if (mTargetRoamBSSID != null) {
                    sb.append(" ").append(mTargetRoamBSSID);
                }
                sb.append(" roam=").append(Boolean.toString(mIsAutoRoaming));
                config = getCurrentWifiConfiguration();
                if (config != null) {
                    sb.append(config.configKey());
                }
                break;
            case CMD_START_ROAM:
                sb.append(" ");
                sb.append(Integer.toString(msg.arg1));
                sb.append(" ");
                sb.append(Integer.toString(msg.arg2));
                ScanResult result = (ScanResult) msg.obj;
                if (result != null) {
                    now = mClock.getWallClockMillis();
                    sb.append(" bssid=").append(result.BSSID);
                    sb.append(" rssi=").append(result.level);
                    sb.append(" freq=").append(result.frequency);
                    if (result.seen > 0 && result.seen < now) {
                        sb.append(" seen=").append(now - result.seen);
                    } else {
                        // Somehow the timestamp for this scan result is inconsistent
                        sb.append(" !seen=").append(result.seen);
                    }
                }
                if (mTargetRoamBSSID != null) {
                    sb.append(" ").append(mTargetRoamBSSID);
                }
                sb.append(" roam=").append(Boolean.toString(mIsAutoRoaming));
                sb.append(" fail count=").append(Integer.toString(mRoamFailCount));
                break;
            case CMD_ADD_OR_UPDATE_NETWORK:
                sb.append(" ");
                sb.append(Integer.toString(msg.arg1));
                sb.append(" ");
                sb.append(Integer.toString(msg.arg2));
                if (msg.obj != null) {
                    config = (WifiConfiguration) msg.obj;
                    sb.append(" ").append(config.configKey());
                    sb.append(" prio=").append(config.priority);
                    sb.append(" status=").append(config.status);
                    if (config.BSSID != null) {
                        sb.append(" ").append(config.BSSID);
                    }
                    WifiConfiguration curConfig = getCurrentWifiConfiguration();
                    if (curConfig != null) {
                        if (curConfig.configKey().equals(config.configKey())) {
                            sb.append(" is current");
                        } else {
                            sb.append(" current=").append(curConfig.configKey());
                            sb.append(" prio=").append(curConfig.priority);
                            sb.append(" status=").append(curConfig.status);
                        }
                    }
                }
                break;
            case WifiManager.DISABLE_NETWORK:
            case CMD_ENABLE_NETWORK:
                sb.append(" ");
                sb.append(Integer.toString(msg.arg1));
                sb.append(" ");
                sb.append(Integer.toString(msg.arg2));
                key = mWifiConfigManager.getLastSelectedNetworkConfigKey();
                if (key != null) {
                    sb.append(" last=").append(key);
                }
                config = mWifiConfigManager.getConfiguredNetwork(msg.arg1);
                if (config != null && (key == null || !config.configKey().equals(key))) {
                    sb.append(" target=").append(key);
                }
                break;
            case CMD_GET_CONFIGURED_NETWORKS:
                sb.append(" ");
                sb.append(Integer.toString(msg.arg1));
                sb.append(" ");
                sb.append(Integer.toString(msg.arg2));
                sb.append(" num=").append(mWifiConfigManager.getConfiguredNetworks().size());
                break;
            case CMD_PRE_DHCP_ACTION:
                sb.append(" ");
                sb.append(Integer.toString(msg.arg1));
                sb.append(" ");
                sb.append(Integer.toString(msg.arg2));
                sb.append(" txpkts=").append(mWifiInfo.txSuccess);
                sb.append(",").append(mWifiInfo.txBad);
                sb.append(",").append(mWifiInfo.txRetries);
                break;
            case CMD_POST_DHCP_ACTION:
                if (mLinkProperties != null) {
                    sb.append(" ");
                    sb.append(getLinkPropertiesSummary(mLinkProperties));
                }
                break;
            case WifiP2pServiceImpl.P2P_CONNECTION_CHANGED:
                sb.append(" ");
                sb.append(Integer.toString(msg.arg1));
                sb.append(" ");
                sb.append(Integer.toString(msg.arg2));
                if (msg.obj != null) {
                    NetworkInfo info = (NetworkInfo) msg.obj;
                    NetworkInfo.State state = info.getState();
                    NetworkInfo.DetailedState detailedState = info.getDetailedState();
                    if (state != null) {
                        sb.append(" st=").append(state);
                    }
                    if (detailedState != null) {
                        sb.append("/").append(detailedState);
                    }
                }
                break;
            case CMD_IP_CONFIGURATION_LOST:
                int count = -1;
                WifiConfiguration c = getCurrentWifiConfiguration();
                if (c != null) {
                    count = c.getNetworkSelectionStatus().getDisableReasonCounter(
                            WifiConfiguration.NetworkSelectionStatus.DISABLED_DHCP_FAILURE);
                }
                sb.append(" ");
                sb.append(Integer.toString(msg.arg1));
                sb.append(" ");
                sb.append(Integer.toString(msg.arg2));
                sb.append(" failures: ");
                sb.append(Integer.toString(count));
                sb.append("/");
                sb.append(Integer.toString(mFacade.getIntegerSetting(
                        mContext, Settings.Global.WIFI_MAX_DHCP_RETRY_COUNT, 0)));
                if (mWifiInfo.getBSSID() != null) {
                    sb.append(" ").append(mWifiInfo.getBSSID());
                }
                sb.append(String.format(" bcn=%d", mRunningBeaconCount));
                break;
            case CMD_UPDATE_LINKPROPERTIES:
                sb.append(" ");
                sb.append(Integer.toString(msg.arg1));
                sb.append(" ");
                sb.append(Integer.toString(msg.arg2));
                if (mLinkProperties != null) {
                    sb.append(" ");
                    sb.append(getLinkPropertiesSummary(mLinkProperties));
                }
                break;
            case CMD_IP_REACHABILITY_LOST:
                if (msg.obj != null) {
                    sb.append(" ").append((String) msg.obj);
                }
                break;
            case CMD_INSTALL_PACKET_FILTER:
                sb.append(" len=" + ((byte[]) msg.obj).length);
                break;
            case CMD_SET_FALLBACK_PACKET_FILTERING:
                sb.append(" enabled=" + (boolean) msg.obj);
                break;
            case CMD_ROAM_WATCHDOG_TIMER:
                sb.append(" ");
                sb.append(Integer.toString(msg.arg1));
                sb.append(" ");
                sb.append(Integer.toString(msg.arg2));
                sb.append(" cur=").append(mRoamWatchdogCount);
                break;
            case CMD_DISCONNECTING_WATCHDOG_TIMER:
                sb.append(" ");
                sb.append(Integer.toString(msg.arg1));
                sb.append(" ");
                sb.append(Integer.toString(msg.arg2));
                sb.append(" cur=").append(mDisconnectingWatchdogCount);
                break;
            case CMD_START_RSSI_MONITORING_OFFLOAD:
            case CMD_STOP_RSSI_MONITORING_OFFLOAD:
            case CMD_RSSI_THRESHOLD_BREACHED:
                sb.append(" rssi=");
                sb.append(Integer.toString(msg.arg1));
                sb.append(" thresholds=");
                sb.append(Arrays.toString(mRssiRanges));
                break;
            case CMD_USER_SWITCH:
                sb.append(" userId=");
                sb.append(Integer.toString(msg.arg1));
                break;
            case CMD_IPV4_PROVISIONING_SUCCESS:
                sb.append(" ");
                sb.append(/* DhcpResults */ msg.obj);
                break;
            case WifiMonitor.DPP_EVENT:
                sb.append(" type=");
                sb.append(msg.arg1);
                break;
            case CMD_IP_REACHABILITY_SESSION_END:
                if (msg.obj != null) {
                    sb.append(" ").append((String) msg.obj);
                }
                break;
            default:
                sb.append(" ");
                sb.append(Integer.toString(msg.arg1));
                sb.append(" ");
                sb.append(Integer.toString(msg.arg2));
                break;
        }

        return sb.toString();
    }

    @Override
    protected String getWhatToString(int what) {
        String s = sGetWhatToString.get(what);
        if (s != null) {
            return s;
        }
        switch (what) {
            case AsyncChannel.CMD_CHANNEL_HALF_CONNECTED:
                s = "CMD_CHANNEL_HALF_CONNECTED";
                break;
            case AsyncChannel.CMD_CHANNEL_DISCONNECTED:
                s = "CMD_CHANNEL_DISCONNECTED";
                break;
            case WifiManager.DISABLE_NETWORK:
                s = "DISABLE_NETWORK";
                break;
            case WifiManager.CONNECT_NETWORK:
                s = "CONNECT_NETWORK";
                break;
            case WifiManager.SAVE_NETWORK:
                s = "SAVE_NETWORK";
                break;
            case WifiManager.FORGET_NETWORK:
                s = "FORGET_NETWORK";
                break;
            case WifiMonitor.SUPPLICANT_STATE_CHANGE_EVENT:
                s = "SUPPLICANT_STATE_CHANGE_EVENT";
                break;
            case WifiMonitor.AUTHENTICATION_FAILURE_EVENT:
                s = "AUTHENTICATION_FAILURE_EVENT";
                break;
            case WifiMonitor.SUP_REQUEST_IDENTITY:
                s = "SUP_REQUEST_IDENTITY";
                break;
            case WifiMonitor.NETWORK_CONNECTION_EVENT:
                s = "NETWORK_CONNECTION_EVENT";
                break;
            case WifiMonitor.NETWORK_DISCONNECTION_EVENT:
                s = "NETWORK_DISCONNECTION_EVENT";
                break;
            case WifiMonitor.ASSOCIATION_REJECTION_EVENT:
                s = "ASSOCIATION_REJECTION_EVENT";
                break;
            case WifiMonitor.ANQP_DONE_EVENT:
                s = "ANQP_DONE_EVENT";
                break;
            case WifiMonitor.RX_HS20_ANQP_ICON_EVENT:
                s = "RX_HS20_ANQP_ICON_EVENT";
                break;
            case WifiMonitor.GAS_QUERY_DONE_EVENT:
                s = "GAS_QUERY_DONE_EVENT";
                break;
            case WifiMonitor.HS20_REMEDIATION_EVENT:
                s = "HS20_REMEDIATION_EVENT";
                break;
            case WifiMonitor.GAS_QUERY_START_EVENT:
                s = "GAS_QUERY_START_EVENT";
                break;
            case WifiP2pServiceImpl.GROUP_CREATING_TIMED_OUT:
                s = "GROUP_CREATING_TIMED_OUT";
                break;
            case WifiP2pServiceImpl.P2P_CONNECTION_CHANGED:
                s = "P2P_CONNECTION_CHANGED";
                break;
            case WifiP2pServiceImpl.DISCONNECT_WIFI_REQUEST:
                s = "DISCONNECT_WIFI_REQUEST";
                break;
            case WifiP2pServiceImpl.DISCONNECT_WIFI_RESPONSE:
                s = "DISCONNECT_WIFI_RESPONSE";
                break;
            case WifiP2pServiceImpl.SET_MIRACAST_MODE:
                s = "SET_MIRACAST_MODE";
                break;
            case WifiP2pServiceImpl.BLOCK_DISCOVERY:
                s = "BLOCK_DISCOVERY";
                break;
            case WifiManager.RSSI_PKTCNT_FETCH:
                s = "RSSI_PKTCNT_FETCH";
                break;
            default:
                s = "what:" + Integer.toString(what);
                break;
        }
        return s;
    }

    private void handleScreenStateChanged(boolean screenOn) {
        mScreenOn = screenOn;
        if (mVerboseLoggingEnabled) {
            logd(" handleScreenStateChanged Enter: screenOn=" + screenOn
                    + " mUserWantsSuspendOpt=" + mUserWantsSuspendOpt
                    + " state " + getCurrentState().getName());
        }
        enableRssiPolling(screenOn);
        if (mUserWantsSuspendOpt.get()) {
            int shouldReleaseWakeLock = 0;
            if (screenOn) {
                sendMessage(CMD_SET_SUSPEND_OPT_ENABLED, 0, shouldReleaseWakeLock);
            } else {
                if (isConnected()) {
                    // Allow 2s for suspend optimizations to be set
                    mSuspendWakeLock.acquire(2000);
                    shouldReleaseWakeLock = 1;
                }
                sendMessage(CMD_SET_SUSPEND_OPT_ENABLED, 1, shouldReleaseWakeLock);
            }
        }

        getWifiLinkLayerStats();
        mOnTimeScreenStateChange = mOnTime;
        mLastScreenStateChangeTimeStamp = mLastLinkLayerStatsUpdate;

        mWifiMetrics.setScreenState(screenOn);

        mWifiConnectivityManager.handleScreenStateChanged(screenOn);
        mNetworkFactory.handleScreenStateChanged(screenOn);

        WifiLockManager wifiLockManager = mWifiInjector.getWifiLockManager();
        if (wifiLockManager == null) {
            Log.w(TAG, "WifiLockManager not initialized, skipping screen state notification");
        } else {
            wifiLockManager.handleScreenStateChanged(screenOn);
        }

        mSarManager.handleScreenStateChanged(screenOn);

        if (mVerboseLoggingEnabled) log("handleScreenStateChanged Exit: " + screenOn);
    }

    private boolean checkAndSetConnectivityInstance() {
        if (mCm == null) {
            mCm = (ConnectivityManager) mContext.getSystemService(Context.CONNECTIVITY_SERVICE);
        }
        if (mCm == null) {
            Log.e(TAG, "Cannot retrieve connectivity service");
            return false;
        }
        return true;
    }

    private void setSuspendOptimizationsNative(int reason, boolean enabled) {
        if (mVerboseLoggingEnabled) {
            log("setSuspendOptimizationsNative: " + reason + " " + enabled
                    + " -want " + mUserWantsSuspendOpt.get()
                    + " stack:" + Thread.currentThread().getStackTrace()[2].getMethodName()
                    + " - " + Thread.currentThread().getStackTrace()[3].getMethodName()
                    + " - " + Thread.currentThread().getStackTrace()[4].getMethodName()
                    + " - " + Thread.currentThread().getStackTrace()[5].getMethodName());
        }
        //mWifiNative.setSuspendOptimizations(enabled);

        if (enabled) {
            mSuspendOptNeedsDisabled &= ~reason;
            /* None of dhcp, screen or highperf need it disabled and user wants it enabled */
            if (mSuspendOptNeedsDisabled == 0 && mUserWantsSuspendOpt.get()) {
                if (mVerboseLoggingEnabled) {
                    log("setSuspendOptimizationsNative do it " + reason + " " + enabled
                            + " stack:" + Thread.currentThread().getStackTrace()[2].getMethodName()
                            + " - " + Thread.currentThread().getStackTrace()[3].getMethodName()
                            + " - " + Thread.currentThread().getStackTrace()[4].getMethodName()
                            + " - " + Thread.currentThread().getStackTrace()[5].getMethodName());
                }
                mWifiNative.setSuspendOptimizations(mInterfaceName, true);
            }
        } else {
            mSuspendOptNeedsDisabled |= reason;
            mWifiNative.setSuspendOptimizations(mInterfaceName, false);
        }
    }

    /**
     * Makes a record of the user intent about suspend optimizations.
     */
    private void setSuspendOptimizations(int reason, boolean enabled) {
        if (mVerboseLoggingEnabled) log("setSuspendOptimizations: " + reason + " " + enabled);
        if (enabled) {
            mSuspendOptNeedsDisabled &= ~reason;
        } else {
            mSuspendOptNeedsDisabled |= reason;
        }
        if (mVerboseLoggingEnabled) log("mSuspendOptNeedsDisabled " + mSuspendOptNeedsDisabled);
    }

    /*
     * Fetch RSSI, linkspeed, and frequency on current connection
     */
    private void fetchRssiLinkSpeedAndFrequencyNative() {
        WifiNative.SignalPollResult pollResult = mWifiNative.signalPoll(mInterfaceName);
        if (pollResult == null) {
            return;
        }

        int newRssi = pollResult.currentRssi;
        int newTxLinkSpeed = pollResult.txBitrate;
        int newFrequency = pollResult.associationFrequency;
        int newRxLinkSpeed = pollResult.rxBitrate;

        if (mVerboseLoggingEnabled) {
            logd("fetchRssiLinkSpeedAndFrequencyNative rssi=" + newRssi
                    + " TxLinkspeed=" + newTxLinkSpeed + " freq=" + newFrequency
                    + " RxLinkSpeed=" + newRxLinkSpeed);
        }

        if (newRssi > WifiInfo.INVALID_RSSI && newRssi < WifiInfo.MAX_RSSI) {
            // screen out invalid values
            /* some implementations avoid negative values by adding 256
             * so we need to adjust for that here.
             */
            if (newRssi > 0) {
                Log.wtf(TAG, "Error! +ve value RSSI: " + newRssi);
                newRssi -= 256;
            }
            mWifiInfo.setRssi(newRssi);
            /*
             * Rather then sending the raw RSSI out every time it
             * changes, we precalculate the signal level that would
             * be displayed in the status bar, and only send the
             * broadcast if that much more coarse-grained number
             * changes. This cuts down greatly on the number of
             * broadcasts, at the cost of not informing others
             * interested in RSSI of all the changes in signal
             * level.
             */
            int newSignalLevel = WifiManager.calculateSignalLevel(newRssi, WifiManager.RSSI_LEVELS);
            if (newSignalLevel != mLastSignalLevel) {
                updateCapabilities();
                sendRssiChangeBroadcast(newRssi);
            }
            mLastSignalLevel = newSignalLevel;
        } else {
            mWifiInfo.setRssi(WifiInfo.INVALID_RSSI);
            updateCapabilities();
        }
        /*
         * set Tx link speed only if it is valid
         */
        if (newTxLinkSpeed > 0) {
            mWifiInfo.setLinkSpeed(newTxLinkSpeed);
            mWifiInfo.setTxLinkSpeedMbps(newTxLinkSpeed);
        }
        /*
         * set Rx link speed only if it is valid
         */
        if (newRxLinkSpeed > 0) {
            mWifiInfo.setRxLinkSpeedMbps(newRxLinkSpeed);
        }
        if (newFrequency > 0) {
            mWifiInfo.setFrequency(newFrequency);
        }
        mWifiConfigManager.updateScanDetailCacheFromWifiInfo(mWifiInfo);
        /*
         * Increment various performance metrics
         */
        mWifiMetrics.handlePollResult(mWifiInfo);
    }

    // Polling has completed, hence we won't have a score anymore
    private void cleanWifiScore() {
        mWifiInfo.txBadRate = 0;
        mWifiInfo.txSuccessRate = 0;
        mWifiInfo.txRetriesRate = 0;
        mWifiInfo.rxSuccessRate = 0;
        mWifiScoreReport.reset();
        mLastLinkLayerStats = null;
    }

    private void updateLinkProperties(LinkProperties newLp) {
        if (mVerboseLoggingEnabled) {
            log("Link configuration changed for netId: " + mLastNetworkId
                    + " old: " + mLinkProperties + " new: " + newLp);
        }
        // We own this instance of LinkProperties because IpClient passes us a copy.
        mLinkProperties = newLp;
        if (mNetworkAgent != null) {
            mNetworkAgent.sendLinkProperties(mLinkProperties);
        }

        if (getNetworkDetailedState() == DetailedState.CONNECTED) {
            // If anything has changed and we're already connected, send out a notification.
            // TODO: Update all callers to use NetworkCallbacks and delete this.
            sendLinkConfigurationChangedBroadcast();
        }

        if (mVerboseLoggingEnabled) {
            StringBuilder sb = new StringBuilder();
            sb.append("updateLinkProperties nid: " + mLastNetworkId);
            sb.append(" state: " + getNetworkDetailedState());

            if (mLinkProperties != null) {
                sb.append(" ");
                sb.append(getLinkPropertiesSummary(mLinkProperties));
            }
            logd(sb.toString());
        }
    }

    /**
     * Clears all our link properties.
     */
    private void clearLinkProperties() {
        // Clear the link properties obtained from DHCP. The only caller of this
        // function has already called IpClient#stop(), which clears its state.
        synchronized (mDhcpResultsLock) {
            if (mDhcpResults != null) {
                mDhcpResults.clear();
            }
        }

        // Now clear the merged link properties.
        mLinkProperties.clear();
        if (mNetworkAgent != null) mNetworkAgent.sendLinkProperties(mLinkProperties);
    }

    private void sendRssiChangeBroadcast(final int newRssi) {
        try {
            mBatteryStats.noteWifiRssiChanged(newRssi);
        } catch (RemoteException e) {
            // Won't happen.
        }
        StatsLog.write(StatsLog.WIFI_SIGNAL_STRENGTH_CHANGED,
                WifiManager.calculateSignalLevel(newRssi, WifiManager.RSSI_LEVELS));

        Intent intent = new Intent(WifiManager.RSSI_CHANGED_ACTION);
        intent.addFlags(Intent.FLAG_RECEIVER_REGISTERED_ONLY_BEFORE_BOOT);
        intent.putExtra(WifiManager.EXTRA_NEW_RSSI, newRssi);
        mContext.sendBroadcastAsUser(intent, UserHandle.ALL,
                android.Manifest.permission.ACCESS_WIFI_STATE);
    }

    private void sendNetworkStateChangeBroadcast(String bssid) {
        Intent intent = new Intent(WifiManager.NETWORK_STATE_CHANGED_ACTION);
        intent.addFlags(Intent.FLAG_RECEIVER_REGISTERED_ONLY_BEFORE_BOOT);
        NetworkInfo networkInfo = new NetworkInfo(mNetworkInfo);
        networkInfo.setExtraInfo(null);
        intent.putExtra(WifiManager.EXTRA_NETWORK_INFO, networkInfo);
        //TODO(b/69974497) This should be non-sticky, but settings needs fixing first.
        mContext.sendStickyBroadcastAsUser(intent, UserHandle.ALL);
    }

    private void sendLinkConfigurationChangedBroadcast() {
        Intent intent = new Intent(WifiManager.LINK_CONFIGURATION_CHANGED_ACTION);
        intent.addFlags(Intent.FLAG_RECEIVER_REGISTERED_ONLY_BEFORE_BOOT);
        intent.putExtra(WifiManager.EXTRA_LINK_PROPERTIES, new LinkProperties(mLinkProperties));
        mContext.sendBroadcastAsUser(intent, UserHandle.ALL);
    }

    /**
     * Helper method used to send state about supplicant - This is NOT information about the current
     * wifi connection state.
     *
     * TODO: b/79504296 This broadcast has been deprecated and should be removed
     */
    private void sendSupplicantConnectionChangedBroadcast(boolean connected) {
        Intent intent = new Intent(WifiManager.SUPPLICANT_CONNECTION_CHANGE_ACTION);
        intent.addFlags(Intent.FLAG_RECEIVER_REGISTERED_ONLY_BEFORE_BOOT);
        intent.putExtra(WifiManager.EXTRA_SUPPLICANT_CONNECTED, connected);
        mContext.sendBroadcastAsUser(intent, UserHandle.ALL);
    }

    private void sendDppEventBroadcast(int dppEventType, DppResult result) {
        WifiDppConfig config = new WifiDppConfig();
        config.setDppResult(result);
        Intent intent = new Intent(WifiManager.DPP_EVENT_ACTION);
        intent.addFlags(Intent.FLAG_RECEIVER_REGISTERED_ONLY_BEFORE_BOOT);
        intent.putExtra(WifiManager.EXTRA_DPP_EVENT_TYPE, dppEventType);
        intent.putExtra(WifiManager.EXTRA_DPP_EVENT_DATA, config);
        mContext.sendBroadcastAsUser(intent, UserHandle.ALL);
    }

    /**
     * Record the detailed state of a network.
     *
     * @param state the new {@code DetailedState}
     */
    private boolean setNetworkDetailedState(NetworkInfo.DetailedState state) {
        boolean hidden = false;

        if (mIsAutoRoaming) {
            // There is generally a confusion in the system about colluding
            // WiFi Layer 2 state (as reported by supplicant) and the Network state
            // which leads to multiple confusion.
            //
            // If link is roaming, we already have an IP address
            // as well we were connected and are doing L2 cycles of
            // reconnecting or renewing IP address to check that we still have it
            // This L2 link flapping should ne be reflected into the Network state
            // which is the state of the WiFi Network visible to Layer 3 and applications
            // Note that once roaming is completed, we will
            // set the Network state to where it should be, or leave it as unchanged
            //
            hidden = true;
        }
        if (mVerboseLoggingEnabled) {
            log("setDetailed state, old ="
                    + mNetworkInfo.getDetailedState() + " and new state=" + state
                    + " hidden=" + hidden);
        }
        if (hidden) {
            return false;
        }

        if (state != mNetworkInfo.getDetailedState()) {
            mNetworkInfo.setDetailedState(state, null, null);
            if (mNetworkAgent != null) {
                mNetworkAgent.sendNetworkInfo(mNetworkInfo);
            }
            sendNetworkStateChangeBroadcast(null);
            return true;
        }
        return false;
    }

    private DetailedState getNetworkDetailedState() {
        return mNetworkInfo.getDetailedState();
    }

    private SupplicantState handleSupplicantStateChange(Message message) {
        StateChangeResult stateChangeResult = (StateChangeResult) message.obj;
        SupplicantState state = stateChangeResult.state;
        mWifiScoreCard.noteSupplicantStateChanging(mWifiInfo, state);
        // Supplicant state change
        // [31-13] Reserved for future use
        // [8 - 0] Supplicant state (as defined in SupplicantState.java)
        // 50023 supplicant_state_changed (custom|1|5)
        mWifiInfo.setSupplicantState(state);
        // Network id and SSID are only valid when we start connecting
        if (SupplicantState.isConnecting(state)) {
            mWifiInfo.setNetworkId(stateChangeResult.networkId);
            mWifiInfo.setBSSID(stateChangeResult.BSSID);
            mWifiInfo.setSSID(stateChangeResult.wifiSsid);
        } else {
            // Reset parameters according to WifiInfo.reset()
            mWifiInfo.setNetworkId(WifiConfiguration.INVALID_NETWORK_ID);
            mWifiInfo.setBSSID(null);
            mWifiInfo.setSSID(null);
        }
        updateL2KeyAndGroupHint();
        // SSID might have been updated, so call updateCapabilities
        updateCapabilities();

        final WifiConfiguration config = getCurrentWifiConfiguration();
        if (config != null) {
            mWifiInfo.setEphemeral(config.ephemeral);
            mWifiInfo.setTrusted(config.trusted);
            mWifiInfo.setOsuAp(config.osu);
            if (config.fromWifiNetworkSpecifier || config.fromWifiNetworkSuggestion) {
                mWifiInfo.setNetworkSuggestionOrSpecifierPackageName(config.creatorName);
            }

            // Set meteredHint if scan result says network is expensive
            ScanDetailCache scanDetailCache = mWifiConfigManager.getScanDetailCacheForNetwork(
                    config.networkId);
            if (scanDetailCache != null) {
                ScanDetail scanDetail = scanDetailCache.getScanDetail(stateChangeResult.BSSID);
                if (scanDetail != null) {
                    mWifiInfo.setFrequency(scanDetail.getScanResult().frequency);
                    NetworkDetail networkDetail = scanDetail.getNetworkDetail();
                    if (networkDetail != null
                            && networkDetail.getAnt() == NetworkDetail.Ant.ChargeablePublic) {
                        mWifiInfo.setMeteredHint(true);
                    }
                }
            }
        }
        mWifiScoreCard.noteSupplicantStateChanged(mWifiInfo);
        return state;
    }

    public ScanResult getScanResultForBssid(String bssid) {
      ArrayList<ScanDetail> scanResults = mWifiNative.getScanResults(mInterfaceName);
      ScanResult scanRes;
          for (ScanDetail result : scanResults) {
              scanRes = result.getScanResult();
              Log.e(TAG, "getScanResults scanRes.BSSID = " + scanRes.BSSID);
              if (scanRes.BSSID.equals(bssid))
                  return scanRes;
          }
          return null;
    }

    /**
     * Tells IpClient what L2Key and GroupHint to use for IpMemoryStore.
     */
    private void updateL2KeyAndGroupHint() {
        if (mIpClient != null) {
            Pair<String, String> p = mWifiScoreCard.getL2KeyAndGroupHint(mWifiInfo);
            if (!p.equals(mLastL2KeyAndGroupHint)) {
                if (mIpClient.setL2KeyAndGroupHint(p.first, p.second)) {
                    mLastL2KeyAndGroupHint = p;
                } else {
                    mLastL2KeyAndGroupHint = null;
                }
            }
        }
    }
    private @Nullable Pair<String, String> mLastL2KeyAndGroupHint = null;

    /**
     * Resets the Wi-Fi Connections by clearing any state, resetting any sockets
     * using the interface, stopping DHCP & disabling interface
     */
    private void handleNetworkDisconnect() {
        handleNetworkDisconnect(false);
    }

    private void handleNetworkDisconnect(boolean connectionInProgress) {
        if (mVerboseLoggingEnabled) {
            log("handleNetworkDisconnect: Stopping DHCP and clearing IP"
                    + " stack:" + Thread.currentThread().getStackTrace()[2].getMethodName()
                    + " - " + Thread.currentThread().getStackTrace()[3].getMethodName()
                    + " - " + Thread.currentThread().getStackTrace()[4].getMethodName()
                    + " - " + Thread.currentThread().getStackTrace()[5].getMethodName());
        }

        WifiConfiguration wifiConfig = getCurrentWifiConfiguration();
        if (wifiConfig != null) {
            ScanResultMatchInfo matchInfo = ScanResultMatchInfo.fromWifiConfiguration(wifiConfig);
            mWifiInjector.getWakeupController().setLastDisconnectInfo(matchInfo);
            mWifiNetworkSuggestionsManager.handleDisconnect(wifiConfig, getCurrentBSSID());
        }

        stopRssiMonitoringOffload();

        clearTargetBssid("handleNetworkDisconnect");

        if (getCurrentState() != mFilsState || !connectionInProgress)
            stopIpClient();

        /* Reset data structures */
        mWifiScoreReport.reset();
        mWifiInfo.reset();
        /* Reset roaming parameters */
        mIsAutoRoaming = false;

        setNetworkDetailedState(DetailedState.DISCONNECTED);
        synchronized (mNetworkAgentLock) {
            if (mNetworkAgent != null) {
                mNetworkAgent.sendNetworkInfo(mNetworkInfo);
                mNetworkAgent = null;
            }
        }

        /* Clear network properties */
        clearLinkProperties();

        /* Cend event to CM & network change broadcast */
        sendNetworkStateChangeBroadcast(mLastBssid);

        mLastBssid = null;
        mLastLinkLayerStats = null;
        registerDisconnected();
        mLastNetworkId = WifiConfiguration.INVALID_NETWORK_ID;
        mWifiScoreCard.resetConnectionState();
        updateL2KeyAndGroupHint();
    }

    void handlePreDhcpSetup() {
        // Disable the coexistence mode
        mWifiNative.setBluetoothCoexistenceMode(
            mInterfaceName, WifiNative.BLUETOOTH_COEXISTENCE_MODE_DISABLED);

        // Disable power save and suspend optimizations during DHCP
        // Note: The order here is important for now. Brcm driver changes
        // power settings when we control suspend mode optimizations.
        // TODO: Remove this comment when the driver is fixed.
        setSuspendOptimizationsNative(SUSPEND_DUE_TO_DHCP, false);
        setPowerSave(false);

        // Update link layer stats
        getWifiLinkLayerStats();

        if (mWifiP2pChannel != null) {
            /* P2p discovery breaks dhcp, shut it down in order to get through this */
            Message msg = new Message();
            msg.what = WifiP2pServiceImpl.BLOCK_DISCOVERY;
            msg.arg1 = WifiP2pServiceImpl.ENABLED;
            msg.arg2 = CMD_PRE_DHCP_ACTION_COMPLETE;
            msg.obj = ClientModeImpl.this;
            mWifiP2pChannel.sendMessage(msg);
        } else {
            // If the p2p service is not running, we can proceed directly.
            sendMessage(CMD_PRE_DHCP_ACTION_COMPLETE);
        }
    }

    void buildDiscoverWithRapidCommitPacket() {
        // TODO(b/124083198): IIpClient does not define buildDiscoverWithRapidCommitPacket.
        ByteBuffer mDiscoverPacket = null; // = mIpClient.buildDiscoverWithRapidCommitPacket();
        if (mDiscoverPacket != null) {
            byte [] bytes = mDiscoverPacket.array();
            StringBuilder dst = new StringBuilder();
            for(int i = 0; i < 5; i++) {
                dst.append(String.format("%02x:", bytes[i]));
            }
            dst.append(String.format("%02x", bytes[5]));
            StringBuilder sb = new StringBuilder();
            for(int i = 12; i < mDiscoverPacket.limit(); i++) {
                sb.append(String.format("%02x", bytes[i]));
            }
            String mDiscoverPacketBytes = sb.toString();
            mWifiNative.flushAllHlp(mInterfaceName);
            mWifiNative.addHlpReq(mInterfaceName, dst.toString(), mDiscoverPacketBytes);
        }
    }

    /* Pre DHCP operations are similar to normal pre DHCP. But if we
       set the power save driver shall reject the connection attempt(With
       FILS conenction DHCP starts first then connection request to
       driver made later). Hence seperated the pre DHCP operations into
       two parts handlePreFilsDhcpSetup and setPowerSaveForFilsDhcp.
       In case if AP is not responed with rapid commit then we should go
       for normal DHCP handshake. Hence use setPowerSaveForFilsDhcp.
    */
    void handlePreFilsDhcpSetup() {
        if (mWifiP2pChannel != null) {
            /* P2p discovery breaks dhcp, shut it down in order to get through this */
            Message msg = new Message();
            msg.what = WifiP2pServiceImpl.BLOCK_DISCOVERY;
            msg.arg1 = WifiP2pServiceImpl.ENABLED;
            msg.arg2 = CMD_PRE_DHCP_ACTION_COMPLETE;
            msg.obj = ClientModeImpl.this;
            mWifiP2pChannel.sendMessage(msg);
        } else {
            // If the p2p service is not running, we can proceed directly.
            sendMessage(CMD_PRE_DHCP_ACTION_COMPLETE);
        }
    }

    void setPowerSaveForFilsDhcp() {
        mWifiNative.setBluetoothCoexistenceMode(
               mInterfaceName, mWifiNative.BLUETOOTH_COEXISTENCE_MODE_DISABLED);
        setSuspendOptimizationsNative(SUSPEND_DUE_TO_DHCP, false);
        mWifiNative.setPowerSave(mInterfaceName, false);
    }

    void handlePostDhcpSetup() {
        /* Restore power save and suspend optimizations */
        setSuspendOptimizationsNative(SUSPEND_DUE_TO_DHCP, true);
        setPowerSave(true);

        p2pSendMessage(WifiP2pServiceImpl.BLOCK_DISCOVERY, WifiP2pServiceImpl.DISABLED);

        // Set the coexistence mode back to its default value
        mWifiNative.setBluetoothCoexistenceMode(
                mInterfaceName, WifiNative.BLUETOOTH_COEXISTENCE_MODE_SENSE);
    }

    public boolean is5GhzBandSupported() {
        return mWifiNative.is5GhzBandSupported();
    }

    public String getCapabilities(String capaType) {

        return mWifiNative.getCapabilities(mInterfaceName, capaType);
    }

    /**
     * Set power save mode
     *
     * @param ps true to enable power save (default behavior)
     *           false to disable power save.
     * @return true for success, false for failure
     */
    public boolean setPowerSave(boolean ps) {
        if (mInterfaceName != null) {
            if (mVerboseLoggingEnabled) {
                Log.d(TAG, "Setting power save for: " + mInterfaceName + " to: " + ps);
            }
            mWifiNative.setPowerSave(mInterfaceName, ps);
        } else {
            Log.e(TAG, "Failed to setPowerSave, interfaceName is null");
            return false;
        }
        return true;
    }

    /**
     * Set low latency mode
     *
     * @param enabled true to enable low latency
     *                false to disable low latency (default behavior).
     * @return true for success, false for failure
     */
    public boolean setLowLatencyMode(boolean enabled) {
        if (mVerboseLoggingEnabled) {
            Log.d(TAG, "Setting low latency mode to " + enabled);
        }
        if (!mWifiNative.setLowLatencyMode(enabled)) {
            Log.e(TAG, "Failed to setLowLatencyMode");
            return false;
        }
        return true;
    }

    @VisibleForTesting
    public static final long DIAGS_CONNECT_TIMEOUT_MILLIS = 60 * 1000;

    private WifiGenerationStatus getWifiGenerationStatus() {
         if (mInterfaceName == null)
             return null;

        return mWifiNative.getWifiGenerationStatus(mInterfaceName);
    }

    private void updateWifiGenerationInfo() {
        WifiGenerationStatus wifiGenerationStatus = getWifiGenerationStatus();

        if (wifiGenerationStatus != null) {
            mWifiInfo.setWifiGeneration(wifiGenerationStatus.generation);
            mWifiInfo.setVhtMax8SpatialStreamsSupport(wifiGenerationStatus.vhtMax8SpatialStreamsSupport);
            mWifiInfo.setTwtSupport(wifiGenerationStatus.twtSupport);
        } else {
            mWifiInfo.setWifiGeneration(0);
            mWifiInfo.setVhtMax8SpatialStreamsSupport(false);
            mWifiInfo.setTwtSupport(false);
        }
    }

    /**
     * Inform other components that a new connection attempt is starting.
     */
    private void reportConnectionAttemptStart(
            WifiConfiguration config, String targetBSSID, int roamType) {
        mWifiMetrics.startConnectionEvent(config, targetBSSID, roamType);
        mWifiDiagnostics.reportConnectionEvent(WifiDiagnostics.CONNECTION_EVENT_STARTED);
        mWrongPasswordNotifier.onNewConnectionAttempt();
        removeMessages(CMD_DIAGS_CONNECT_TIMEOUT);
        sendMessageDelayed(CMD_DIAGS_CONNECT_TIMEOUT, DIAGS_CONNECT_TIMEOUT_MILLIS);
    }

    private void handleConnectionAttemptEndForDiagnostics(int level2FailureCode) {
        switch (level2FailureCode) {
            case WifiMetrics.ConnectionEvent.FAILURE_NONE:
                break;
            case WifiMetrics.ConnectionEvent.FAILURE_CONNECT_NETWORK_FAILED:
                // WifiDiagnostics doesn't care about pre-empted connections, or cases
                // where we failed to initiate a connection attempt with supplicant.
                break;
            default:
                removeMessages(CMD_DIAGS_CONNECT_TIMEOUT);
                mWifiDiagnostics.reportConnectionEvent(WifiDiagnostics.CONNECTION_EVENT_FAILED);
        }
    }

    /**
     * Inform other components (WifiMetrics, WifiDiagnostics, WifiConnectivityManager, etc.) that
     * the current connection attempt has concluded.
     */
    private void reportConnectionAttemptEnd(int level2FailureCode, int connectivityFailureCode,
            int level2FailureReason) {
        if (level2FailureCode != WifiMetrics.ConnectionEvent.FAILURE_NONE) {
            mWifiScoreCard.noteConnectionFailure(mWifiInfo,
                    level2FailureCode, connectivityFailureCode);
        }
        // if connected, this should be non-null.
        WifiConfiguration configuration = getCurrentWifiConfiguration();
        if (configuration == null) {
            // If not connected, this should be non-null.
            configuration = getTargetWifiConfiguration();
        }
        mWifiMetrics.endConnectionEvent(level2FailureCode, connectivityFailureCode,
                level2FailureReason);
        mWifiConnectivityManager.handleConnectionAttemptEnded(level2FailureCode);
        if (configuration != null) {
            mNetworkFactory.handleConnectionAttemptEnded(level2FailureCode, configuration);
            mWifiNetworkSuggestionsManager.handleConnectionAttemptEnded(
                    level2FailureCode, configuration, getCurrentBSSID());
        }
        handleConnectionAttemptEndForDiagnostics(level2FailureCode);
    }

    private void handleIPv4Success(DhcpResults dhcpResults) {
        if (mVerboseLoggingEnabled) {
            logd("handleIPv4Success <" + dhcpResults.toString() + ">");
            logd("link address " + dhcpResults.ipAddress);
        }

        Inet4Address addr;
        synchronized (mDhcpResultsLock) {
            mDhcpResults = dhcpResults;
            addr = (Inet4Address) dhcpResults.ipAddress.getAddress();
        }

        if (mIsAutoRoaming) {
            int previousAddress = mWifiInfo.getIpAddress();
            int newAddress = NetworkUtils.inetAddressToInt(addr);
            if (previousAddress != newAddress) {
                logd("handleIPv4Success, roaming and address changed"
                        + mWifiInfo + " got: " + addr);
            }
        }

        mWifiInfo.setInetAddress(addr);

        final WifiConfiguration config = getCurrentWifiConfiguration();
        if (config != null) {
            mWifiInfo.setEphemeral(config.ephemeral);
            mWifiInfo.setTrusted(config.trusted);
        }

        // Set meteredHint if DHCP result says network is metered
        if (dhcpResults.hasMeteredHint()) {
            mWifiInfo.setMeteredHint(true);
        }

        updateCapabilities(config);
    }

    private void handleSuccessfulIpConfiguration() {
        mLastSignalLevel = -1; // Force update of signal strength
        WifiConfiguration c = getCurrentWifiConfiguration();
        if (c != null) {
            // Reset IP failure tracking
            c.getNetworkSelectionStatus().clearDisableReasonCounter(
                    WifiConfiguration.NetworkSelectionStatus.DISABLED_DHCP_FAILURE);

            // Tell the framework whether the newly connected network is trusted or untrusted.
            updateCapabilities(c);
        }
        mWifiScoreCard.noteIpConfiguration(mWifiInfo);
    }

    private void handleIPv4Failure() {
        // TODO: Move this to provisioning failure, not DHCP failure.
        // DHCPv4 failure is expected on an IPv6-only network.
        mWifiDiagnostics.captureBugReportData(WifiDiagnostics.REPORT_REASON_DHCP_FAILURE);
        if (mVerboseLoggingEnabled) {
            int count = -1;
            WifiConfiguration config = getCurrentWifiConfiguration();
            if (config != null) {
                count = config.getNetworkSelectionStatus().getDisableReasonCounter(
                        WifiConfiguration.NetworkSelectionStatus.DISABLED_DHCP_FAILURE);
            }
            log("DHCP failure count=" + count);
        }
        reportConnectionAttemptEnd(
                WifiMetrics.ConnectionEvent.FAILURE_DHCP,
                WifiMetricsProto.ConnectionEvent.HLF_DHCP,
                WifiMetricsProto.ConnectionEvent.FAILURE_REASON_UNKNOWN);
        synchronized (mDhcpResultsLock) {
            if (mDhcpResults != null) {
                mDhcpResults.clear();
            }
        }
        if (mVerboseLoggingEnabled) {
            logd("handleIPv4Failure");
        }
    }

    private void handleIpConfigurationLost() {
        mWifiInfo.setInetAddress(null);
        mWifiInfo.setMeteredHint(false);

        mWifiConfigManager.updateNetworkSelectionStatus(mLastNetworkId,
                WifiConfiguration.NetworkSelectionStatus.DISABLED_DHCP_FAILURE);

        /* DHCP times out after about 30 seconds, we do a
         * disconnect thru supplicant, we will let autojoin retry connecting to the network
         */
        mWifiNative.disconnect(mInterfaceName);
    }

    private void handleIpReachabilityLost() {
        mWifiScoreCard.noteIpReachabilityLost(mWifiInfo);
        mWifiInfo.setInetAddress(null);
        mWifiInfo.setMeteredHint(false);

        // Disconnect via supplicant, and let autojoin retry connecting to the network.
        mWifiNative.disconnect(mInterfaceName);
    }

    /*
     * Read a MAC address in /proc/arp/table, used by ClientModeImpl
     * so as to record MAC address of default gateway.
     **/
    private String macAddressFromRoute(String ipAddress) {
        String macAddress = null;
        BufferedReader reader = null;
        try {
            reader = new BufferedReader(new FileReader("/proc/net/arp"));

            // Skip over the line bearing column titles
            String line = reader.readLine();

            while ((line = reader.readLine()) != null) {
                String[] tokens = line.split("[ ]+");
                if (tokens.length < 6) {
                    continue;
                }

                // ARP column format is
                // Address HWType HWAddress Flags Mask IFace
                String ip = tokens[0];
                String mac = tokens[3];

                if (ipAddress.equals(ip)) {
                    macAddress = mac;
                    break;
                }
            }

            if (macAddress == null) {
                loge("Did not find remoteAddress {" + ipAddress + "} in /proc/net/arp");
            }

        } catch (FileNotFoundException e) {
            loge("Could not open /proc/net/arp to lookup mac address");
        } catch (IOException e) {
            loge("Could not read /proc/net/arp to lookup mac address");
        } finally {
            try {
                if (reader != null) {
                    reader.close();
                }
            } catch (IOException e) {
                // Do nothing
            }
        }
        return macAddress;

    }

    /**
     * Determine if the specified auth failure is considered to be a permanent wrong password
     * failure. The criteria for such failure is when wrong password error is detected
     * and the network had never been connected before.
     *
     * For networks that have previously connected successfully, we consider wrong password
     * failures to be temporary, to be on the conservative side.  Since this might be the
     * case where we are trying to connect to a wrong network (e.g. A network with same SSID
     * but different password).
     */
    private boolean isPermanentWrongPasswordFailure(int networkId, int reasonCode) {
        if (reasonCode != WifiManager.ERROR_AUTH_FAILURE_WRONG_PSWD) {
            return false;
        }
        WifiConfiguration network = mWifiConfigManager.getConfiguredNetwork(networkId);
        if (network != null && network.getNetworkSelectionStatus().getHasEverConnected()) {
            return false;
        }
        return true;
    }

    void registerNetworkFactory() {
        if (!checkAndSetConnectivityInstance()) return;
        mNetworkFactory.register();
        mUntrustedNetworkFactory.register();
    }

    /**
     * ClientModeImpl needs to enable/disable other services when wifi is in client mode.  This
     * method allows ClientModeImpl to get these additional system services.
     *
     * At this time, this method is used to setup variables for P2P service and Wifi Aware.
     */
    private void getAdditionalWifiServiceInterfaces() {
        // First set up Wifi Direct
        if (mP2pSupported) {
            IBinder s1 = mFacade.getService(Context.WIFI_P2P_SERVICE);
            wifiP2pServiceImpl =
                    (WifiP2pServiceImpl) IWifiP2pManager.Stub.asInterface(s1);

            if (wifiP2pServiceImpl != null) {
                mWifiP2pChannel = new AsyncChannel();
                mWifiP2pChannel.connect(mContext, getHandler(),
                        wifiP2pServiceImpl.getP2pStateMachineMessenger());
            }
        }
    }

     /**
     * Dynamically change the MAC address to use the locally randomized
     * MAC address generated for each network.
     * @param config WifiConfiguration with mRandomizedMacAddress to change into. If the address
     * is masked out or not set, it will generate a new random MAC address.
     */
    private void configureRandomizedMacAddress(WifiConfiguration config) {
        if (config == null) {
            Log.e(TAG, "No config to change MAC address to");
            return;
        }
<<<<<<< HEAD

        try {
            considerUpdateAggressiveMac();
            MacAddress currentMac = MacAddress.fromString(mWifiNative.getMacAddress(mInterfaceName));
            MacAddress newMac = mWifiConfigManager.shouldUseAggressiveMode(config) ? mAggressiveMac
                    : config.getRandomizedMacAddress();
            if (!WifiConfiguration.isValidMacAddressForRandomization(newMac)) {
                Log.wtf(TAG, "Config generated an invalid MAC address");
            } else if (currentMac.equals(newMac)) {
                Log.d(TAG, "No changes in MAC address");
            } else {
                mWifiMetrics.logStaEvent(StaEvent.TYPE_MAC_CHANGE, config);
                boolean setMacSuccess =
                        mWifiNative.setMacAddress(mInterfaceName, newMac);
                Log.d(TAG, "ConnectedMacRandomization SSID(" + config.getPrintableSsid()
                        + "). setMacAddress(" + newMac.toString() + ") from "
                        + currentMac.toString() + " = " + setMacSuccess);
            }
        } catch (NullPointerException | IllegalArgumentException e) {
            Log.e(TAG, "Exception in configureRandomizedMacAddress: " + e.toString());
=======
        String currentMacString = mWifiNative.getMacAddress(mInterfaceName);
        MacAddress currentMac = currentMacString == null ? null :
                MacAddress.fromString(currentMacString);
        MacAddress newMac = mWifiConfigManager.getRandomizedMacAndUpdateIfNeeded(config);
        if (!WifiConfiguration.isValidMacAddressForRandomization(newMac)) {
            Log.wtf(TAG, "Config generated an invalid MAC address");
        } else if (newMac.equals(currentMac)) {
            Log.d(TAG, "No changes in MAC address");
        } else {
            mWifiMetrics.logStaEvent(StaEvent.TYPE_MAC_CHANGE, config);
            boolean setMacSuccess =
                    mWifiNative.setMacAddress(mInterfaceName, newMac);
            Log.d(TAG, "ConnectedMacRandomization SSID(" + config.getPrintableSsid()
                    + "). setMacAddress(" + newMac.toString() + ") from "
                    + currentMacString + " = " + setMacSuccess);
>>>>>>> 0c2733fe
        }
    }

    /**
     * Sets the current MAC to the factory MAC address.
     */
    private void setCurrentMacToFactoryMac(WifiConfiguration config) {
        MacAddress factoryMac = mWifiNative.getFactoryMacAddress(mInterfaceName);
        if (factoryMac == null) {
            Log.e(TAG, "Fail to set factory MAC address. Factory MAC is null.");
            return;
        }
        String currentMacStr = mWifiNative.getMacAddress(mInterfaceName);
        if (!TextUtils.equals(currentMacStr, factoryMac.toString())) {
            if (mWifiNative.setMacAddress(mInterfaceName, factoryMac)) {
                mWifiMetrics.logStaEvent(StaEvent.TYPE_MAC_CHANGE, config);
            } else {
                Log.e(TAG, "Failed to set MAC address to " + "'" + factoryMac.toString() + "'");
            }
        }
    }

    /**
     * Helper method to check if Connected MAC Randomization is supported - onDown events are
     * skipped if this feature is enabled (b/72459123).
     *
     * @return boolean true if Connected MAC randomization is supported, false otherwise
     */
    public boolean isConnectedMacRandomizationEnabled() {
        return mConnectedMacRandomzationSupported;
    }

    /**
     * Helper method allowing ClientModeManager to report an error (interface went down) and trigger
     * recovery.
     *
     * @param reason int indicating the SelfRecovery failure type.
     */
    public void failureDetected(int reason) {
        // report a failure
        mWifiInjector.getSelfRecovery().trigger(SelfRecovery.REASON_STA_IFACE_DOWN);
    }

    /********************************************************
     * HSM states
     *******************************************************/

    class DefaultState extends State {

        @Override
        public boolean processMessage(Message message) {
            boolean handleStatus = HANDLED;

            switch (message.what) {
                case AsyncChannel.CMD_CHANNEL_HALF_CONNECTED: {
                    AsyncChannel ac = (AsyncChannel) message.obj;
                    if (ac == mWifiP2pChannel) {
                        if (message.arg1 == AsyncChannel.STATUS_SUCCESSFUL) {
                            p2pSendMessage(AsyncChannel.CMD_CHANNEL_FULL_CONNECTION);
                        } else {
                            // TODO: We should probably do some cleanup or attempt a retry
                            // b/34283611
                            loge("WifiP2pService connection failure, error=" + message.arg1);
                        }
                    } else {
                        loge("got HALF_CONNECTED for unknown channel");
                    }
                    break;
                }
                case AsyncChannel.CMD_CHANNEL_DISCONNECTED: {
                    AsyncChannel ac = (AsyncChannel) message.obj;
                    if (ac == mWifiP2pChannel) {
                        loge("WifiP2pService channel lost, message.arg1 =" + message.arg1);
                        //TODO: Re-establish connection to state machine after a delay (b/34283611)
                        // mWifiP2pChannel.connect(mContext, getHandler(),
                        // mWifiP2pManager.getMessenger());
                    }
                    break;
                }
                case CMD_BLUETOOTH_ADAPTER_STATE_CHANGE:
                    mBluetoothConnectionActive =
                            (message.arg1 != BluetoothAdapter.STATE_DISCONNECTED);
                    break;
                case CMD_ENABLE_NETWORK:
                    boolean disableOthers = message.arg2 == 1;
                    int netId = message.arg1;
                    boolean ok = mWifiConfigManager.enableNetwork(
                            netId, disableOthers, message.sendingUid);
                    if (!ok) {
                        mMessageHandlingStatus = MESSAGE_HANDLING_STATUS_FAIL;
                    }
                    replyToMessage(message, message.what, ok ? SUCCESS : FAILURE);
                    break;
                case CMD_ADD_OR_UPDATE_NETWORK:
                    WifiConfiguration config = (WifiConfiguration) message.obj;
                    NetworkUpdateResult result =
                            mWifiConfigManager.addOrUpdateNetwork(config, message.sendingUid);
                    if (!result.isSuccess()) {
                        mMessageHandlingStatus = MESSAGE_HANDLING_STATUS_FAIL;
                    }
                    replyToMessage(message, message.what, result.getNetworkId());
                    break;
                case CMD_REMOVE_NETWORK:
                    deleteNetworkConfigAndSendReply(message, false);
                    break;
                case CMD_GET_CONFIGURED_NETWORKS:
                    replyToMessage(message, message.what,
                            mWifiConfigManager.getSavedNetworks(message.arg2));
                    break;
                case CMD_GET_PRIVILEGED_CONFIGURED_NETWORKS:
                    replyToMessage(message, message.what,
                            mWifiConfigManager.getConfiguredNetworksWithPasswords());
                    break;
                case CMD_ENABLE_RSSI_POLL:
                    mEnableRssiPolling = (message.arg1 == 1);
                    break;
                case CMD_SET_HIGH_PERF_MODE:
                    if (message.arg1 == 1) {
                        setSuspendOptimizations(SUSPEND_DUE_TO_HIGH_PERF, false);
                    } else {
                        setSuspendOptimizations(SUSPEND_DUE_TO_HIGH_PERF, true);
                    }
                    break;
                case CMD_INITIALIZE:
                    ok = mWifiNative.initialize();
                    replyToMessage(message, message.what, ok ? SUCCESS : FAILURE);
                    break;
                case CMD_BOOT_COMPLETED:
                    // get other services that we need to manage
                    getAdditionalWifiServiceInterfaces();
                    new MemoryStoreImpl(mContext, mWifiInjector, mWifiScoreCard).start();
                    if (!mWifiConfigManager.loadFromStore()) {
                        Log.e(TAG, "Failed to load from config store");
                    }
                    mPasspointManager.initializeProvisioner(
                            mWifiInjector.getPasspointProvisionerHandlerThread().getLooper());
                    registerNetworkFactory();
                    break;
                case CMD_SCREEN_STATE_CHANGED:
                    handleScreenStateChanged(message.arg1 != 0);
                    break;
                case CMD_DISCONNECT:
                case CMD_RECONNECT:
                case CMD_REASSOCIATE:
                case WifiMonitor.NETWORK_CONNECTION_EVENT:
                case WifiMonitor.FILS_NETWORK_CONNECTION_EVENT:
                case WifiMonitor.NETWORK_DISCONNECTION_EVENT:
                case WifiMonitor.SUPPLICANT_STATE_CHANGE_EVENT:
                case WifiMonitor.AUTHENTICATION_FAILURE_EVENT:
                case WifiMonitor.ASSOCIATION_REJECTION_EVENT:
                case CMD_RSSI_POLL:
                case CMD_ONESHOT_RSSI_POLL:
                case CMD_PRE_DHCP_ACTION:
                case CMD_PRE_DHCP_ACTION_COMPLETE:
                case CMD_POST_DHCP_ACTION:
                case WifiMonitor.SUP_REQUEST_IDENTITY:
                case WifiMonitor.SUP_REQUEST_SIM_AUTH:
                case WifiMonitor.TARGET_BSSID_EVENT:
                case CMD_START_CONNECT:
                case CMD_START_ROAM:
                case WifiMonitor.ASSOCIATED_BSSID_EVENT:
                case CMD_UNWANTED_NETWORK:
                case CMD_DISCONNECTING_WATCHDOG_TIMER:
                case CMD_ROAM_WATCHDOG_TIMER:
                case CMD_DISABLE_EPHEMERAL_NETWORK:
                case WifiMonitor.DPP_EVENT:
                case CMD_IP_REACHABILITY_SESSION_END:
                    mMessageHandlingStatus = MESSAGE_HANDLING_STATUS_DISCARD;
                    break;
                case CMD_SET_OPERATIONAL_MODE:
                    // using the CMD_SET_OPERATIONAL_MODE (sent at front of queue) to trigger the
                    // state transitions performed in setOperationalMode.
                    break;
                case CMD_SET_SUSPEND_OPT_ENABLED:
                    if (message.arg1 == 1) {
                        if (message.arg2 == 1) {
                            mSuspendWakeLock.release();
                        }
                        setSuspendOptimizations(SUSPEND_DUE_TO_SCREEN, true);
                    } else {
                        setSuspendOptimizations(SUSPEND_DUE_TO_SCREEN, false);
                    }
                    break;
                case WifiManager.CONNECT_NETWORK:
                    replyToMessage(message, WifiManager.CONNECT_NETWORK_FAILED,
                            WifiManager.BUSY);
                    break;
                case WifiManager.FORGET_NETWORK:
                    deleteNetworkConfigAndSendReply(message, true);
                    break;
                case WifiManager.SAVE_NETWORK:
                    saveNetworkConfigAndSendReply(message);
                    break;
                case WifiManager.DISABLE_NETWORK:
                    replyToMessage(message, WifiManager.DISABLE_NETWORK_FAILED,
                            WifiManager.BUSY);
                    break;
                case WifiManager.RSSI_PKTCNT_FETCH:
                    replyToMessage(message, WifiManager.RSSI_PKTCNT_FETCH_FAILED,
                            WifiManager.BUSY);
                    break;
                case CMD_GET_SUPPORTED_FEATURES:
                    long featureSet = (mWifiNative.getSupportedFeatureSet(mInterfaceName));
                    replyToMessage(message, message.what, Long.valueOf(featureSet));
                    break;
                case CMD_GET_LINK_LAYER_STATS:
                    // Not supported hence reply with error message
                    replyToMessage(message, message.what, null);
                    break;
                case WifiP2pServiceImpl.P2P_CONNECTION_CHANGED:
                    NetworkInfo info = (NetworkInfo) message.obj;
                    mP2pConnected.set(info.isConnected());
                    break;
                case WifiP2pServiceImpl.DISCONNECT_WIFI_REQUEST:
                    mTemporarilyDisconnectWifi = (message.arg1 == 1);
                    replyToMessage(message, WifiP2pServiceImpl.DISCONNECT_WIFI_RESPONSE);
                    break;
                case WifiP2pServiceImpl.SET_MIRACAST_MODE:
                    if (mVerboseLoggingEnabled) logd("SET_MIRACAST_MODE: " + (int)message.arg1);
                    mWifiConnectivityManager.saveMiracastMode((int)message.arg1);
                    break;
                /* Link configuration (IP address, DNS, ...) changes notified via netlink */
                case CMD_UPDATE_LINKPROPERTIES:
                    updateLinkProperties((LinkProperties) message.obj);
                    break;
                case CMD_GET_MATCHING_OSU_PROVIDERS:
                    replyToMessage(message, message.what, new HashMap<>());
                    break;
                case CMD_GET_MATCHING_PASSPOINT_CONFIGS_FOR_OSU_PROVIDERS:
                    replyToMessage(message, message.what,
                            new HashMap<OsuProvider, PasspointConfiguration>());
                    break;
                case CMD_GET_WIFI_CONFIGS_FOR_PASSPOINT_PROFILES:
                    replyToMessage(message, message.what, new ArrayList<>());
                    break;
                case CMD_START_SUBSCRIPTION_PROVISIONING:
                    replyToMessage(message, message.what, 0);
                    break;
                case CMD_IP_CONFIGURATION_SUCCESSFUL:
                case CMD_IP_CONFIGURATION_LOST:
                case CMD_IP_REACHABILITY_LOST:
                    mMessageHandlingStatus = MESSAGE_HANDLING_STATUS_DISCARD;
                    break;
                case CMD_REMOVE_APP_CONFIGURATIONS:
                    deferMessage(message);
                    break;
                case CMD_REMOVE_USER_CONFIGURATIONS:
                    deferMessage(message);
                    break;
                case CMD_START_IP_PACKET_OFFLOAD:
                    /* fall-through */
                case CMD_STOP_IP_PACKET_OFFLOAD:
                case CMD_ADD_KEEPALIVE_PACKET_FILTER_TO_APF:
                case CMD_REMOVE_KEEPALIVE_PACKET_FILTER_FROM_APF:
                    if (mNetworkAgent != null) {
                        mNetworkAgent.onSocketKeepaliveEvent(message.arg1,
                                SocketKeepalive.ERROR_INVALID_NETWORK);
                    }
                    break;
                case CMD_START_RSSI_MONITORING_OFFLOAD:
                    mMessageHandlingStatus = MESSAGE_HANDLING_STATUS_DISCARD;
                    break;
                case CMD_STOP_RSSI_MONITORING_OFFLOAD:
                    mMessageHandlingStatus = MESSAGE_HANDLING_STATUS_DISCARD;
                    break;
                case CMD_USER_SWITCH:
                    Set<Integer> removedNetworkIds =
                            mWifiConfigManager.handleUserSwitch(message.arg1);
                    if (removedNetworkIds.contains(mTargetNetworkId)
                            || removedNetworkIds.contains(mLastNetworkId)) {
                        // Disconnect and let autojoin reselect a new network
                        sendMessage(CMD_DISCONNECT);
                    }
                    break;
                case CMD_USER_UNLOCK:
                    mWifiConfigManager.handleUserUnlock(message.arg1);
                    break;
                case CMD_USER_STOP:
                    mWifiConfigManager.handleUserStop(message.arg1);
                    break;
                case CMD_QUERY_OSU_ICON:
                case CMD_MATCH_PROVIDER_NETWORK:
                    /* reply with arg1 = 0 - it returns API failure to the calling app
                     * (message.what is not looked at)
                     */
                    replyToMessage(message, message.what);
                    break;
                case CMD_ADD_OR_UPDATE_PASSPOINT_CONFIG:
                    Bundle bundle = (Bundle) message.obj;
                    int addResult = mPasspointManager.addOrUpdateProvider(bundle.getParcelable(
                            EXTRA_PASSPOINT_CONFIGURATION),
                            bundle.getInt(EXTRA_UID),
                            bundle.getString(EXTRA_PACKAGE_NAME))
                            ? SUCCESS : FAILURE;
                    replyToMessage(message, message.what, addResult);
                    break;
                case CMD_REMOVE_PASSPOINT_CONFIG:
                    int removeResult = mPasspointManager.removeProvider(
                            (String) message.obj) ? SUCCESS : FAILURE;
                    replyToMessage(message, message.what, removeResult);
                    break;
                case CMD_GET_PASSPOINT_CONFIGS:
                    replyToMessage(message, message.what, mPasspointManager.getProviderConfigs());
                    break;
                case CMD_RESET_SIM_NETWORKS:
                    /* Defer this message until supplicant is started. */
                    mMessageHandlingStatus = MESSAGE_HANDLING_STATUS_DEFERRED;
                    deferMessage(message);
                    break;
                case CMD_INSTALL_PACKET_FILTER:
                    mWifiNative.installPacketFilter(mInterfaceName, (byte[]) message.obj);
                    break;
                case CMD_READ_PACKET_FILTER:
                    byte[] data = mWifiNative.readPacketFilter(mInterfaceName);
                    if (mIpClient != null) {
                        mIpClient.readPacketFilterComplete(data);
                    }
                    break;
                case CMD_SET_FALLBACK_PACKET_FILTERING:
                    if ((boolean) message.obj) {
                        mWifiNative.startFilteringMulticastV4Packets(mInterfaceName);
                    } else {
                        mWifiNative.stopFilteringMulticastV4Packets(mInterfaceName);
                    }
                    break;
                case CMD_DIAGS_CONNECT_TIMEOUT:
                    mWifiDiagnostics.reportConnectionEvent(
                            BaseWifiDiagnostics.CONNECTION_EVENT_TIMEOUT);
                    break;
                case CMD_GET_ALL_MATCHING_FQDNS_FOR_SCAN_RESULTS:
                    replyToMessage(message, message.what, new HashMap<>());
                    break;
                case CMD_DPP_GENERATE_BOOTSTRAP:
                case CMD_DPP_ADD_BOOTSTRAP_QRCODE:
                case CMD_DPP_REMOVE_BOOTSTRAP:
                case CMD_DPP_LISTEN_START:
                case CMD_DPP_CONF_ADD:
                case CMD_DPP_CONF_REMOVE:
                case CMD_DPP_AUTH_INIT:
                    replyToMessage(message, message.what, FAILURE);
                    break;
                case CMD_DPP_GET_URI:
                case CMD_DPP_CONFIGURATOR_GET_KEY:
                    replyToMessage(message, message.what, "Supplicant Not Started!!");
                    break;
                case CMD_DPP_LISTEN_STOP:
                    mMessageHandlingStatus = MESSAGE_HANDLING_STATUS_DISCARD;
                    break;
                case 0:
                    // We want to notice any empty messages (with what == 0) that might crop up.
                    // For example, we may have recycled a message sent to multiple handlers.
                    Log.wtf(TAG, "Error! empty message encountered");
                    break;
                default:
                    loge("Error! unhandled message" + message);
                    break;
            }

            if (handleStatus == HANDLED) {
                logStateAndMessage(message, this);
            }

            return handleStatus;
        }
    }

    /**
     * Helper method to start other services and get state ready for client mode
     */
    private void setupClientMode() {
        Log.d(TAG, "setupClientMode() ifacename = " + mInterfaceName);

        setHighPerfModeEnabled(false);

        mWifiStateTracker.updateState(WifiStateTracker.INVALID);

        updateDataInterface();
        registerForWifiMonitorEvents();
        mWifiInjector.getWifiLastResortWatchdog().clearAllFailureCounts();
        setSupplicantLogLevel();

        // reset state related to supplicant starting
        mSupplicantStateTracker.sendMessage(CMD_RESET_SUPPLICANT_STATE);
        // Initialize data structures
        mLastBssid = null;
        mLastNetworkId = WifiConfiguration.INVALID_NETWORK_ID;
        mLastSignalLevel = -1;
        mWifiInfo.setMacAddress(mWifiNative.getMacAddress(mInterfaceName));
        // TODO: b/79504296 This broadcast has been deprecated and should be removed
        sendSupplicantConnectionChangedBroadcast(true);

        mWifiNative.setExternalSim(mInterfaceName, true);

        setRandomMacOui();
        mCountryCode.setReadyForChange(true);

        mWifiDiagnostics.startPktFateMonitoring(mInterfaceName);
        mWifiDiagnostics.startLogging(mInterfaceName);

        mIsRunning = true;
        updateBatteryWorkSource(null);

        /**
         * Enable bluetooth coexistence scan mode when bluetooth connection is active.
         * When this mode is on, some of the low-level scan parameters used by the
         * driver are changed to reduce interference with bluetooth
         */
        mWifiNative.setBluetoothCoexistenceScanMode(mInterfaceName, mBluetoothConnectionActive);

        // initialize network state
        setNetworkDetailedState(DetailedState.DISCONNECTED);

        // Disable legacy multicast filtering, which on some chipsets defaults to enabled.
        // Legacy IPv6 multicast filtering blocks ICMPv6 router advertisements which breaks IPv6
        // provisioning. Legacy IPv4 multicast filtering may be re-enabled later via
        // IpClient.Callback.setFallbackMulticastFilter()
        mWifiNative.stopFilteringMulticastV4Packets(mInterfaceName);
        mWifiNative.stopFilteringMulticastV6Packets(mInterfaceName);

        // Set the right suspend mode settings
        mWifiNative.setSuspendOptimizations(mInterfaceName, mSuspendOptNeedsDisabled == 0
                && mUserWantsSuspendOpt.get());

        setPowerSave(true);

        // Disable wpa_supplicant from auto reconnecting.
        mWifiNative.enableStaAutoReconnect(mInterfaceName, false);
        // STA has higher priority over P2P
        mWifiNative.setConcurrencyPriority(true);
    }

    /**
     * Helper method to stop external services and clean up state from client mode.
     */
    private void stopClientMode() {
        // exiting supplicant started state is now only applicable to client mode
        mWifiDiagnostics.stopLogging(mInterfaceName);

        mIsRunning = false;
        updateBatteryWorkSource(null);

        if (mIpClient != null && mIpClient.shutdown()) {
            // Block to make sure IpClient has really shut down, lest cleanup
            // race with, say, bringup code over in tethering.
            mIpClientCallbacks.awaitShutdown();
        }
        mNetworkInfo.setIsAvailable(false);
        if (mNetworkAgent != null) mNetworkAgent.sendNetworkInfo(mNetworkInfo);
        mCountryCode.setReadyForChange(false);
        mInterfaceName = null;
        mDataInterfaceName = null;
        // TODO: b/79504296 This broadcast has been deprecated and should be removed
        sendSupplicantConnectionChangedBroadcast(false);

        // Let's remove any ephemeral or passpoint networks.
        mWifiConfigManager.removeAllEphemeralOrPasspointConfiguredNetworks();
    }

    void registerConnected() {
        if (mLastNetworkId != WifiConfiguration.INVALID_NETWORK_ID) {
            mWifiConfigManager.updateNetworkAfterConnect(mLastNetworkId);
            // Notify PasspointManager of Passpoint network connected event.
            WifiConfiguration currentNetwork = getCurrentWifiConfiguration();
            if (currentNetwork != null && currentNetwork.isPasspoint()) {
                mPasspointManager.onPasspointNetworkConnected(currentNetwork.FQDN);
            }
        }
    }

    void registerDisconnected() {
        if (mLastNetworkId != WifiConfiguration.INVALID_NETWORK_ID) {
            mWifiConfigManager.updateNetworkAfterDisconnect(mLastNetworkId);
        }
    }

    /**
     * Returns WifiConfiguration object corresponding to the currently connected network, null if
     * not connected.
     */
    public WifiConfiguration getCurrentWifiConfiguration() {
        if (mLastNetworkId == WifiConfiguration.INVALID_NETWORK_ID) {
            return null;
        }
        return mWifiConfigManager.getConfiguredNetwork(mLastNetworkId);
    }

    private WifiConfiguration getTargetWifiConfiguration() {
        if (mTargetNetworkId == WifiConfiguration.INVALID_NETWORK_ID) {
            return null;
        }
        return mWifiConfigManager.getConfiguredNetwork(mTargetNetworkId);
    }

    ScanResult getCurrentScanResult() {
        WifiConfiguration config = getCurrentWifiConfiguration();
        if (config == null) {
            return null;
        }
        String bssid = mWifiInfo.getBSSID();
        if (bssid == null) {
            bssid = mTargetRoamBSSID;
        }
        ScanDetailCache scanDetailCache =
                mWifiConfigManager.getScanDetailCacheForNetwork(config.networkId);

        if (scanDetailCache == null) {
            return null;
        }

        return scanDetailCache.getScanResult(bssid);
    }

    String getCurrentBSSID() {
        return mLastBssid;
    }

    class ConnectModeState extends State {

        @Override
        public void enter() {
            Log.d(TAG, "entering ConnectModeState: ifaceName = " + mInterfaceName);
            mOperationalMode = CONNECT_MODE;
            setupClientMode();
            if (!mWifiNative.removeAllNetworks(mInterfaceName)) {
                loge("Failed to remove networks on entering connect mode");
            }
            mWifiInfo.reset();
            mWifiInfo.setSupplicantState(SupplicantState.DISCONNECTED);

            mWifiInjector.getWakeupController().reset();

            mNetworkInfo.setIsAvailable(true);
            if (mNetworkAgent != null) mNetworkAgent.sendNetworkInfo(mNetworkInfo);

            // initialize network state
            setNetworkDetailedState(DetailedState.DISCONNECTED);

            // Inform WifiConnectivityManager that Wifi is enabled
            mWifiConnectivityManager.setWifiEnabled(true);
            mWifiConnectivityManager.enableVerboseLogging(mVerboseLoggingEnabled ? 1 : 0);
            mNetworkFactory.setWifiState(true);
            // Inform metrics that Wifi is Enabled (but not yet connected)
            mWifiMetrics.setWifiState(WifiMetricsProto.WifiLog.WIFI_DISCONNECTED);
            mWifiMetrics.logStaEvent(StaEvent.TYPE_WIFI_ENABLED);
            // Inform sar manager that wifi is Enabled
            mSarManager.setClientWifiState(WifiManager.WIFI_STATE_ENABLED);
            mWifiScoreCard.noteSupplicantStateChanged(mWifiInfo);
        }

        @Override
        public void exit() {
            mOperationalMode = DISABLED_MODE;
            // Let the system know that wifi is not available since we are exiting client mode.
            mNetworkInfo.setIsAvailable(false);
            if (mNetworkAgent != null) mNetworkAgent.sendNetworkInfo(mNetworkInfo);

            // Inform WifiConnectivityManager that Wifi is disabled
            mWifiConnectivityManager.setWifiEnabled(false);
            mNetworkFactory.setWifiState(false);
            // Inform metrics that Wifi is being disabled (Toggled, airplane enabled, etc)
            mWifiMetrics.setWifiState(WifiMetricsProto.WifiLog.WIFI_DISABLED);
            mWifiMetrics.logStaEvent(StaEvent.TYPE_WIFI_DISABLED);
            // Inform scorecard that wifi is being disabled
            mWifiScoreCard.noteWifiDisabled(mWifiInfo);
            // Inform sar manager that wifi is being disabled
            mSarManager.setClientWifiState(WifiManager.WIFI_STATE_DISABLED);

            if (!mWifiNative.removeAllNetworks(mInterfaceName)) {
                loge("Failed to remove networks on exiting connect mode");
            }
            mWifiInfo.reset();
            mWifiInfo.setSupplicantState(SupplicantState.DISCONNECTED);
            mWifiScoreCard.noteSupplicantStateChanged(mWifiInfo);
            stopClientMode();
        }

        @Override
        public boolean processMessage(Message message) {
            WifiConfiguration config;
            int netId;
            boolean ok;
            boolean didDisconnect;
            String bssid;
            String ssid;
            NetworkUpdateResult result;
            Set<Integer> removedNetworkIds;
            int reasonCode;
            boolean timedOut;
            boolean handleStatus = HANDLED;
            String device_capability;

            switch (message.what) {
                case WifiMonitor.ASSOCIATION_REJECTION_EVENT:
                    mWifiDiagnostics.captureBugReportData(
                            WifiDiagnostics.REPORT_REASON_ASSOC_FAILURE);
                    mDidBlackListBSSID = false;
                    bssid = (String) message.obj;
                    timedOut = message.arg1 > 0;
                    reasonCode = message.arg2;
                    Log.d(TAG, "Association Rejection event: bssid=" + bssid + " reason code="
                            + reasonCode + " timedOut=" + Boolean.toString(timedOut));
                    if (bssid == null || TextUtils.isEmpty(bssid)) {
                        // If BSSID is null, use the target roam BSSID
                        bssid = mTargetRoamBSSID;
                    }
                    if (bssid != null) {
                        // If we have a BSSID, tell configStore to black list it
                        mDidBlackListBSSID = mWifiConnectivityManager.trackBssid(bssid, false,
                            reasonCode);
                    }
                    mWifiConfigManager.updateNetworkSelectionStatus(mTargetNetworkId,
                            WifiConfiguration.NetworkSelectionStatus
                            .DISABLED_ASSOCIATION_REJECTION);
                    mWifiConfigManager.setRecentFailureAssociationStatus(mTargetNetworkId,
                            reasonCode);
                    // If rejection occurred while Metrics is tracking a ConnnectionEvent, end it.
                    reportConnectionAttemptEnd(
                            timedOut
                                    ? WifiMetrics.ConnectionEvent.FAILURE_ASSOCIATION_TIMED_OUT
                                    : WifiMetrics.ConnectionEvent.FAILURE_ASSOCIATION_REJECTION,
                            WifiMetricsProto.ConnectionEvent.HLF_NONE,
                            WifiMetricsProto.ConnectionEvent.FAILURE_REASON_UNKNOWN);
                    mWifiInjector.getWifiLastResortWatchdog()
                            .noteConnectionFailureAndTriggerIfNeeded(
                                    getTargetSsid(), bssid,
                                    WifiLastResortWatchdog.FAILURE_CODE_ASSOCIATION);
                    break;
                case WifiMonitor.AUTHENTICATION_FAILURE_EVENT:
                    mWifiDiagnostics.captureBugReportData(
                            WifiDiagnostics.REPORT_REASON_AUTH_FAILURE);
                    int disableReason = WifiConfiguration.NetworkSelectionStatus
                            .DISABLED_AUTHENTICATION_FAILURE;
                    reasonCode = message.arg1;
                    // Check if this is a permanent wrong password failure.
                    if (isPermanentWrongPasswordFailure(mTargetNetworkId, reasonCode)) {
                        disableReason = WifiConfiguration.NetworkSelectionStatus
                                .DISABLED_BY_WRONG_PASSWORD;
                        WifiConfiguration targetedNetwork =
                                mWifiConfigManager.getConfiguredNetwork(mTargetNetworkId);
                        if (targetedNetwork != null) {
                            mWrongPasswordNotifier.onWrongPasswordError(
                                    targetedNetwork.SSID);
                        }
                    } else if (reasonCode == WifiManager.ERROR_AUTH_FAILURE_EAP_FAILURE) {
                        int errorCode = message.arg2;
                        handleEapAuthFailure(mTargetNetworkId, errorCode);
                        if (errorCode == WifiNative.EAP_SIM_NOT_SUBSCRIBED) {
                            disableReason = WifiConfiguration.NetworkSelectionStatus
                                .DISABLED_AUTHENTICATION_NO_SUBSCRIPTION;
                        }
                    }
                    mWifiConfigManager.updateNetworkSelectionStatus(
                            mTargetNetworkId, disableReason);
                    mWifiConfigManager.clearRecentFailureReason(mTargetNetworkId);

                    //If failure occurred while Metrics is tracking a ConnnectionEvent, end it.
                    int level2FailureReason;
                    switch (reasonCode) {
                        case WifiManager.ERROR_AUTH_FAILURE_NONE:
                            level2FailureReason =
                                    WifiMetricsProto.ConnectionEvent.AUTH_FAILURE_NONE;
                            break;
                        case WifiManager.ERROR_AUTH_FAILURE_TIMEOUT:
                            level2FailureReason =
                                    WifiMetricsProto.ConnectionEvent.AUTH_FAILURE_TIMEOUT;
                            break;
                        case WifiManager.ERROR_AUTH_FAILURE_WRONG_PSWD:
                            level2FailureReason =
                                    WifiMetricsProto.ConnectionEvent.AUTH_FAILURE_WRONG_PSWD;
                            break;
                        case WifiManager.ERROR_AUTH_FAILURE_EAP_FAILURE:
                            level2FailureReason =
                                    WifiMetricsProto.ConnectionEvent.AUTH_FAILURE_EAP_FAILURE;
                            break;
                        default:
                            level2FailureReason =
                                    WifiMetricsProto.ConnectionEvent.FAILURE_REASON_UNKNOWN;
                            break;
                    }
                    reportConnectionAttemptEnd(
                            WifiMetrics.ConnectionEvent.FAILURE_AUTHENTICATION_FAILURE,
                            WifiMetricsProto.ConnectionEvent.HLF_NONE,
                            level2FailureReason);
                    if (reasonCode != WifiManager.ERROR_AUTH_FAILURE_WRONG_PSWD) {
                        mWifiInjector.getWifiLastResortWatchdog()
                                .noteConnectionFailureAndTriggerIfNeeded(
                                        getTargetSsid(),
                                        (mLastBssid == null) ? mTargetRoamBSSID : mLastBssid,
                                        WifiLastResortWatchdog.FAILURE_CODE_AUTHENTICATION);
                    }
                    break;
                case WifiMonitor.SUPPLICANT_STATE_CHANGE_EVENT:
                    SupplicantState state = handleSupplicantStateChange(message);

                    // Supplicant can fail to report a NETWORK_DISCONNECTION_EVENT
                    // when authentication times out after a successful connection,
                    // we can figure this from the supplicant state. If supplicant
                    // state is DISCONNECTED, but the mNetworkInfo says we are not
                    // disconnected, we need to handle a disconnection
                    if (state == SupplicantState.DISCONNECTED
                            && mNetworkInfo.getState() != NetworkInfo.State.DISCONNECTED) {
                        if (mVerboseLoggingEnabled) {
                            log("Missed CTRL-EVENT-DISCONNECTED, disconnect");
                        }
                        handleNetworkDisconnect();
                        transitionTo(mDisconnectedState);
                    }

                    // If we have COMPLETED a connection to a BSSID, start doing
                    // DNAv4/DNAv6 -style probing for on-link neighbors of
                    // interest (e.g. routers); harmless if none are configured.
                    if (state == SupplicantState.COMPLETED) {
                        if (mIpClient != null) {
                            mIpClient.confirmConfiguration();
                        }
                        mWifiScoreReport.noteIpCheck();
                    }
                    break;
                case WifiP2pServiceImpl.DISCONNECT_WIFI_REQUEST:
                    if (message.arg1 == 1) {
                        mWifiMetrics.logStaEvent(StaEvent.TYPE_FRAMEWORK_DISCONNECT,
                                StaEvent.DISCONNECT_P2P_DISCONNECT_WIFI_REQUEST);
                        mWifiNative.disconnect(mInterfaceName);
                        mTemporarilyDisconnectWifi = true;
                    } else {
                        mWifiNative.reconnect(mInterfaceName);
                        mTemporarilyDisconnectWifi = false;
                    }
                    break;
                case CMD_REMOVE_NETWORK:
                    if (!deleteNetworkConfigAndSendReply(message, false)) {
                        // failed to remove the config and caller was notified
                        mMessageHandlingStatus = MESSAGE_HANDLING_STATUS_FAIL;
                        break;
                    }
                    //  we successfully deleted the network config
                    netId = message.arg1;
                    if (netId == mTargetNetworkId || netId == mLastNetworkId) {
                        // Disconnect and let autojoin reselect a new network
                        sendMessage(CMD_DISCONNECT);
                    }
                    break;
                case CMD_ENABLE_NETWORK:
                    boolean disableOthers = message.arg2 == 1;
                    netId = message.arg1;
                    if (disableOthers) {
                        // If the app has all the necessary permissions, this will trigger a connect
                        // attempt.
                        ok = connectToUserSelectNetwork(netId, message.sendingUid, false);
                    } else {
                        ok = mWifiConfigManager.enableNetwork(netId, false, message.sendingUid);
                    }
                    if (!ok) {
                        mMessageHandlingStatus = MESSAGE_HANDLING_STATUS_FAIL;
                    }
                    replyToMessage(message, message.what, ok ? SUCCESS : FAILURE);
                    break;
                case WifiManager.DISABLE_NETWORK:
                    netId = message.arg1;
                    if (mWifiConfigManager.disableNetwork(netId, message.sendingUid)) {
                        replyToMessage(message, WifiManager.DISABLE_NETWORK_SUCCEEDED);
                        if (netId == mTargetNetworkId || netId == mLastNetworkId) {
                            // Disconnect and let autojoin reselect a new network
                            sendMessage(CMD_DISCONNECT);
                        }
                    } else {
                        loge("Failed to disable network");
                        mMessageHandlingStatus = MESSAGE_HANDLING_STATUS_FAIL;
                        replyToMessage(message, WifiManager.DISABLE_NETWORK_FAILED,
                                WifiManager.ERROR);
                    }
                    break;
                case CMD_DISABLE_EPHEMERAL_NETWORK:
                    config = mWifiConfigManager.disableEphemeralNetwork((String) message.obj);
                    if (config != null) {
                        if (config.networkId == mTargetNetworkId
                                || config.networkId == mLastNetworkId) {
                            // Disconnect and let autojoin reselect a new network
                            sendMessage(CMD_DISCONNECT);
                        }
                    }
                    break;
                case WifiMonitor.SUP_REQUEST_IDENTITY:
                    netId = message.arg2;
                    boolean identitySent = false;
                    // For SIM & AKA/AKA' EAP method Only, get identity from ICC
                    if (mTargetWifiConfiguration != null
                            && mTargetWifiConfiguration.networkId == netId
                            && TelephonyUtil.isSimConfig(mTargetWifiConfiguration)) {
                        // Pair<identity, encrypted identity>
                        Pair<String, String> identityPair =
                                TelephonyUtil.getSimIdentity(getTelephonyManager(),
                                        new TelephonyUtil(), mTargetWifiConfiguration,
                                        mWifiInjector.getCarrierNetworkConfig());
                        Log.i(TAG, "SUP_REQUEST_IDENTITY: identityPair=" + identityPair);
                        if (identityPair != null && identityPair.first != null) {
                            mWifiNative.simIdentityResponse(mInterfaceName, identityPair.first,
                                    identityPair.second);
                            identitySent = true;
                        } else {
                            Log.e(TAG, "Unable to retrieve identity from Telephony");
                        }
                    }

                    if (!identitySent) {
                        // Supplicant lacks credentials to connect to that network, hence black list
                        ssid = (String) message.obj;
                        if (mTargetWifiConfiguration != null && ssid != null
                                && mTargetWifiConfiguration.SSID != null
                                && mTargetWifiConfiguration.SSID.equals("\"" + ssid + "\"")) {
                            mWifiConfigManager.updateNetworkSelectionStatus(
                                    mTargetWifiConfiguration.networkId,
                                    WifiConfiguration.NetworkSelectionStatus
                                            .DISABLED_AUTHENTICATION_NO_CREDENTIALS);
                        }
                        mWifiMetrics.logStaEvent(StaEvent.TYPE_FRAMEWORK_DISCONNECT,
                                StaEvent.DISCONNECT_GENERIC);
                        mWifiNative.disconnect(mInterfaceName);
                    }
                    break;
                case WifiMonitor.SUP_REQUEST_SIM_AUTH:
                    logd("Received SUP_REQUEST_SIM_AUTH");
                    SimAuthRequestData requestData = (SimAuthRequestData) message.obj;
                    if (requestData != null) {
                        if (requestData.protocol == WifiEnterpriseConfig.Eap.SIM) {
                            handleGsmAuthRequest(requestData);
                        } else if (requestData.protocol == WifiEnterpriseConfig.Eap.AKA
                                || requestData.protocol == WifiEnterpriseConfig.Eap.AKA_PRIME) {
                            handle3GAuthRequest(requestData);
                        }
                    } else {
                        loge("Invalid SIM auth request");
                    }
                    break;
                case CMD_GET_MATCHING_OSU_PROVIDERS:
                    replyToMessage(message, message.what,
                            mPasspointManager.getMatchingOsuProviders(
                                    (List<ScanResult>) message.obj));
                    break;
                case CMD_GET_MATCHING_PASSPOINT_CONFIGS_FOR_OSU_PROVIDERS:
                    replyToMessage(message, message.what,
                            mPasspointManager.getMatchingPasspointConfigsForOsuProviders(
                                    (List<OsuProvider>) message.obj));
                    break;
                case CMD_GET_WIFI_CONFIGS_FOR_PASSPOINT_PROFILES:
                    replyToMessage(message, message.what,
                            mPasspointManager.getWifiConfigsForPasspointProfiles(
                                    (List<String>) message.obj));

                    break;
                case CMD_START_SUBSCRIPTION_PROVISIONING:
                    IProvisioningCallback callback = (IProvisioningCallback) message.obj;
                    OsuProvider provider =
                            (OsuProvider) message.getData().getParcelable(EXTRA_OSU_PROVIDER);
                    int res = mPasspointManager.startSubscriptionProvisioning(
                                    message.arg1, provider, callback) ? 1 : 0;
                    replyToMessage(message, message.what, res);
                    break;
                case CMD_RECONNECT:
                    WorkSource workSource = (WorkSource) message.obj;
                    mWifiConnectivityManager.forceConnectivityScan(workSource);
                    break;
                case CMD_REASSOCIATE:
                    mLastConnectAttemptTimestamp = mClock.getWallClockMillis();
                    mWifiNative.reassociate(mInterfaceName);
                    break;
                case CMD_START_ROAM:
                    mMessageHandlingStatus = MESSAGE_HANDLING_STATUS_DISCARD;
                    break;
                case CMD_START_CONNECT:
                    mIsFilsConnection = false;
                    /* connect command coming from auto-join */
                    netId = message.arg1;
                    int uid = message.arg2;
                    bssid = (String) message.obj;

                    if (!hasConnectionRequests()) {
                        if (mNetworkAgent == null) {
                            loge("CMD_START_CONNECT but no requests and not connected,"
                                    + " bailing");
                            break;
                        } else if (!mWifiPermissionsUtil.checkNetworkSettingsPermission(uid)) {
                            loge("CMD_START_CONNECT but no requests and connected, but app "
                                    + "does not have sufficient permissions, bailing");
                            break;
                        }
                    }
                    config = mWifiConfigManager.getConfiguredNetworkWithoutMasking(netId);
                    logd("CMD_START_CONNECT "
                            + " my state " + getCurrentState().getName()
                            + " nid=" + Integer.toString(netId)
                            + " roam=" + Boolean.toString(mIsAutoRoaming));
                    if (config == null) {
                        loge("CMD_START_CONNECT and no config, bail out...");
                        break;
                    }
                    // Update scorecard while there is still state from existing connection
                    mWifiScoreCard.noteConnectionAttempt(mWifiInfo);
                    mTargetNetworkId = netId;
                    setTargetBssid(config, bssid);

                    reportConnectionAttemptStart(config, mTargetRoamBSSID,
                            WifiMetricsProto.ConnectionEvent.ROAM_UNRELATED);
                    if (config.macRandomizationSetting
                            == WifiConfiguration.RANDOMIZATION_PERSISTENT
                            && mConnectedMacRandomzationSupported) {
                        configureRandomizedMacAddress(config);
                    } else {
                        setCurrentMacToFactoryMac(config);
                    }

                    String currentMacAddress = mWifiNative.getMacAddress(mInterfaceName);
                    mWifiInfo.setMacAddress(currentMacAddress);
                    Log.i(TAG, "Connecting with " + currentMacAddress + " as the mac address");
                    if (config.allowedKeyManagement.get(WifiConfiguration.KeyMgmt.FILS_SHA256) ||
                         config.allowedKeyManagement.get(WifiConfiguration.KeyMgmt.FILS_SHA384)) {
                        device_capability = getCapabilities("key_mgmt");
                        if (!device_capability.contains("FILS-SHA256")) {
                             Log.d(TAG, "FILS_SHA256 not supported, device capability: " +
                                                                             device_capability);
                             config.allowedKeyManagement.clear(WifiConfiguration.KeyMgmt.FILS_SHA256);
                        }
                        if (!device_capability.contains("FILS-SHA384")) {
                             Log.d(TAG, "FILS_SHA384 not supported, device capability: " +
                                                                             device_capability);
                             config.allowedKeyManagement.clear(WifiConfiguration.KeyMgmt.FILS_SHA384);
                        }
                    }
                    if (config.allowedKeyManagement.get(WifiConfiguration.KeyMgmt.FILS_SHA256) ||
                         config.allowedKeyManagement.get(WifiConfiguration.KeyMgmt.FILS_SHA384)) {
                        /*
                         * Config object is required in Fils state to issue
                         * conenction to supplicant, hence saving in global
                         * variable.
                         */
                        mFilsConfig = config;
                        transitionTo(mFilsState);
                        break;
                    }

                    if (config.enterpriseConfig != null
                            && TelephonyUtil.isSimEapMethod(config.enterpriseConfig.getEapMethod())
                            && mWifiInjector.getCarrierNetworkConfig()
                                    .isCarrierEncryptionInfoAvailable()
                            && TextUtils.isEmpty(config.enterpriseConfig.getAnonymousIdentity())) {
                        String anonAtRealm = TelephonyUtil.getAnonymousIdentityWith3GppRealm(
                                getTelephonyManager());
                        // Use anonymous@<realm> when pseudonym is not available
                        config.enterpriseConfig.setAnonymousIdentity(anonAtRealm);
                    }

                    if (mWifiNative.connectToNetwork(mInterfaceName, config)) {
                        mWifiInjector.getWifiLastResortWatchdog().noteStartConnectTime();
                        mWifiMetrics.logStaEvent(StaEvent.TYPE_CMD_START_CONNECT, config);
                        mLastConnectAttemptTimestamp = mClock.getWallClockMillis();
                        mTargetWifiConfiguration = config;
                        mIsAutoRoaming = false;
                        if (getCurrentState() != mDisconnectedState) {
                            transitionTo(mDisconnectingState);
                        }
                    } else {
                        loge("CMD_START_CONNECT Failed to start connection to network " + config);
                        reportConnectionAttemptEnd(
                                WifiMetrics.ConnectionEvent.FAILURE_CONNECT_NETWORK_FAILED,
                                WifiMetricsProto.ConnectionEvent.HLF_NONE,
                                WifiMetricsProto.ConnectionEvent.FAILURE_REASON_UNKNOWN);
                        replyToMessage(message, WifiManager.CONNECT_NETWORK_FAILED,
                                WifiManager.ERROR);
                        break;
                    }
                    break;
                case CMD_REMOVE_APP_CONFIGURATIONS:
                    removedNetworkIds =
                            mWifiConfigManager.removeNetworksForApp((ApplicationInfo) message.obj);
                    if (removedNetworkIds.contains(mTargetNetworkId)
                            || removedNetworkIds.contains(mLastNetworkId)) {
                        // Disconnect and let autojoin reselect a new network.
                        sendMessage(CMD_DISCONNECT);
                    }
                    break;
                case CMD_REMOVE_USER_CONFIGURATIONS:
                    removedNetworkIds =
                            mWifiConfigManager.removeNetworksForUser((Integer) message.arg1);
                    if (removedNetworkIds.contains(mTargetNetworkId)
                            || removedNetworkIds.contains(mLastNetworkId)) {
                        // Disconnect and let autojoin reselect a new network.
                        sendMessage(CMD_DISCONNECT);
                    }
                    break;
                case WifiManager.CONNECT_NETWORK:
                    /**
                     * The connect message can contain a network id passed as arg1 on message or
                     * or a config passed as obj on message.
                     * For a new network, a config is passed to create and connect.
                     * For an existing network, a network id is passed
                     */
                    netId = message.arg1;
                    config = (WifiConfiguration) message.obj;
                    boolean hasCredentialChanged = false;
                    // New network addition.
                    if (config != null) {
                        result = mWifiConfigManager.addOrUpdateNetwork(config, message.sendingUid);
                        if (!result.isSuccess()) {
                            loge("CONNECT_NETWORK adding/updating config=" + config + " failed");
                            mMessageHandlingStatus = MESSAGE_HANDLING_STATUS_FAIL;
                            replyToMessage(message, WifiManager.CONNECT_NETWORK_FAILED,
                                    WifiManager.ERROR);
                            break;
                        }
                        netId = result.getNetworkId();
                        hasCredentialChanged = result.hasCredentialChanged();
                    }
                    if (!connectToUserSelectNetwork(
                            netId, message.sendingUid, hasCredentialChanged)) {
                        mMessageHandlingStatus = MESSAGE_HANDLING_STATUS_FAIL;
                        replyToMessage(message, WifiManager.CONNECT_NETWORK_FAILED,
                                WifiManager.NOT_AUTHORIZED);
                        break;
                    }
                    mWifiMetrics.logStaEvent(StaEvent.TYPE_CONNECT_NETWORK, config);
                    broadcastWifiCredentialChanged(WifiManager.WIFI_CREDENTIAL_SAVED, config);
                    replyToMessage(message, WifiManager.CONNECT_NETWORK_SUCCEEDED);
                    break;
                case WifiManager.SAVE_NETWORK:
                    result = saveNetworkConfigAndSendReply(message);
                    netId = result.getNetworkId();
                    if (result.isSuccess() && mWifiInfo.getNetworkId() == netId) {
                        if (result.hasCredentialChanged()) {
                            config = (WifiConfiguration) message.obj;
                            // The network credentials changed and we're connected to this network,
                            // start a new connection with the updated credentials.
                            logi("SAVE_NETWORK credential changed for config=" + config.configKey()
                                    + ", Reconnecting.");
                            startConnectToNetwork(netId, message.sendingUid, SUPPLICANT_BSSID_ANY);
                        } else {
                            if (result.hasProxyChanged()) {
                                if (mIpClient != null) {
                                    log("Reconfiguring proxy on connection");
                                    mIpClient.setHttpProxy(
                                            getCurrentWifiConfiguration().getHttpProxy());
                                }
                            }
                            if (result.hasIpChanged()) {
                                // The current connection configuration was changed
                                // We switched from DHCP to static or from static to DHCP, or the
                                // static IP address has changed.
                                log("Reconfiguring IP on connection");
<<<<<<< HEAD
                                // TODO(b/36576642): clear addresses and disable IPv6
                                // to simplify obtainingIpState.
                                mWifiNative.disconnect(mInterfaceName);
                                transitionTo(mDisconnectingState);
                                // reconnect to the same network
                                if (mWifiNative.reconnect(mInterfaceName)) {
                                    log("Reconnecting after IP reconfiguration");
                                } else {
                                    loge("Failed to reconnect after IP reconfiguration");
                                    // we will transition to disconnected state by previous code
                                }
=======
                                transitionTo(mObtainingIpState);
>>>>>>> 0c2733fe
                            }
                        }
                    }
                    break;
                case WifiManager.FORGET_NETWORK:
                    if (!deleteNetworkConfigAndSendReply(message, true)) {
                        // Caller was notified of failure, nothing else to do
                        break;
                    }
                    // the network was deleted
                    netId = message.arg1;
                    if (netId == mTargetNetworkId || netId == mLastNetworkId) {
                        // Disconnect and let autojoin reselect a new network
                        sendMessage(CMD_DISCONNECT);
                    }
                    break;
                case WifiMonitor.ASSOCIATED_BSSID_EVENT:
                    // This is where we can confirm the connection BSSID. Use it to find the
                    // right ScanDetail to populate metrics.
                    String someBssid = (String) message.obj;
                    if (someBssid != null) {
                        // Get the ScanDetail associated with this BSSID.
                        ScanDetailCache scanDetailCache =
                                mWifiConfigManager.getScanDetailCacheForNetwork(mTargetNetworkId);
                        if (scanDetailCache != null) {
                            mWifiMetrics.setConnectionScanDetail(scanDetailCache.getScanDetail(
                                    someBssid));
                        }
                        // Update last associated BSSID
                        mLastBssid = someBssid;
                    }
                    handleStatus = NOT_HANDLED;
                    break;
                case WifiMonitor.FILS_NETWORK_CONNECTION_EVENT:
                case WifiMonitor.NETWORK_CONNECTION_EVENT:
                    if (mVerboseLoggingEnabled) log("Network connection established");
                    mLastNetworkId = message.arg1;
                    mWifiConfigManager.clearRecentFailureReason(mLastNetworkId);
                    mLastBssid = (String) message.obj;
                    reasonCode = message.arg2;
                    // TODO: This check should not be needed after ClientModeImpl refactor.
                    // Currently, the last connected network configuration is left in
                    // wpa_supplicant, this may result in wpa_supplicant initiating connection
                    // to it after a config store reload. Hence the old network Id lookups may not
                    // work, so disconnect the network and let network selector reselect a new
                    // network.
                    config = getCurrentWifiConfiguration();
                    if (config != null) {
                        mWifiInfo.setBSSID(mLastBssid);
                        mWifiInfo.setNetworkId(mLastNetworkId);
                        mWifiInfo.setMacAddress(mWifiNative.getMacAddress(mInterfaceName));
                        updateWifiGenerationInfo();

                        ScanDetailCache scanDetailCache =
                                mWifiConfigManager.getScanDetailCacheForNetwork(config.networkId);
                        if (scanDetailCache != null && mLastBssid != null) {
                            ScanResult scanResult = scanDetailCache.getScanResult(mLastBssid);
                            if (scanResult != null) {
                                mWifiInfo.setFrequency(scanResult.frequency);
                            }
                        }
                        mWifiConnectivityManager.trackBssid(mLastBssid, true, reasonCode);

                        // We need to get the updated pseudonym from supplicant for EAP-SIM/AKA/AKA'
                        if (config.enterpriseConfig != null
                                && TelephonyUtil.isSimEapMethod(
                                        config.enterpriseConfig.getEapMethod())) {
                            String anonymousIdentity =
                                    mWifiNative.getEapAnonymousIdentity(mInterfaceName);
                            if (mVerboseLoggingEnabled) {
                                log("EAP Pseudonym: " + anonymousIdentity);
                            }
                            if (!TelephonyUtil.isAnonymousAtRealmIdentity(anonymousIdentity)) {
                                // Save the pseudonym only if it is a real one
                                config.enterpriseConfig.setAnonymousIdentity(anonymousIdentity);
                                mWifiConfigManager.addOrUpdateNetwork(config, Process.WIFI_UID);
                            }
                        }
                        sendNetworkStateChangeBroadcast(mLastBssid);
                        mIpReachabilityMonitorActive = true;
                        transitionTo(mObtainingIpState);
                    } else {
                        logw("Connected to unknown networkId " + mLastNetworkId
                                + ", disconnecting...");
                        sendMessage(CMD_DISCONNECT);
                    }
                    break;
                case WifiMonitor.NETWORK_DISCONNECTION_EVENT:
                    // Calling handleNetworkDisconnect here is redundant because we might already
                    // have called it when leaving L2ConnectedState to go to disconnecting state
                    // or thru other path
                    // We should normally check the mWifiInfo or mLastNetworkId so as to check
                    // if they are valid, and only in this case call handleNEtworkDisconnect,
                    // TODO: this should be fixed for a L MR release
                    // The side effect of calling handleNetworkDisconnect twice is that a bunch of
                    // idempotent commands are executed twice (stopping Dhcp, enabling the SPS mode
                    // at the chip etc...
                    if (mVerboseLoggingEnabled) log("ConnectModeState: Network connection lost ");
                    mLastNetworkId = message.arg1;
                    mWifiConfigManager.clearRecentFailureReason(mLastNetworkId);
                    mLastBssid = (String) message.obj;
                    // TODO: This check should not be needed after WifiStateMachinePrime refactor.
                    // Currently, the last connected network configuration is left in
                    // wpa_supplicant, this may result in wpa_supplicant initiating connection
                    // to it after a config store reload. Hence the old network Id lookups may not
                    // work, so disconnect the network and let network selector reselect a new
                    // network.

                    ScanResult scanResult = getScanResultForBssid(mLastBssid);
                    boolean mConnectionInProgress =
                        (mTargetWifiConfiguration != null) && (scanResult != null) &&
                        !mTargetWifiConfiguration.SSID.equals("\""+scanResult.SSID+"\"");
                    handleNetworkDisconnect(mConnectionInProgress);
                    if (getCurrentState() != mFilsState || !mConnectionInProgress)
                        transitionTo(mDisconnectedState);
                    break;
                case CMD_QUERY_OSU_ICON:
                    mPasspointManager.queryPasspointIcon(
                            ((Bundle) message.obj).getLong(EXTRA_OSU_ICON_QUERY_BSSID),
                            ((Bundle) message.obj).getString(EXTRA_OSU_ICON_QUERY_FILENAME));
                    break;
                case CMD_MATCH_PROVIDER_NETWORK:
                    // TODO(b/31065385): Passpoint config management.
                    replyToMessage(message, message.what, 0);
                    break;
                case CMD_ADD_OR_UPDATE_PASSPOINT_CONFIG:
                    Bundle bundle = (Bundle) message.obj;
                    PasspointConfiguration passpointConfig = bundle.getParcelable(
                            EXTRA_PASSPOINT_CONFIGURATION);
                    if (mPasspointManager.addOrUpdateProvider(passpointConfig,
                            bundle.getInt(EXTRA_UID),
                            bundle.getString(EXTRA_PACKAGE_NAME))) {
                        String fqdn = passpointConfig.getHomeSp().getFqdn();
                        if (isProviderOwnedNetwork(mTargetNetworkId, fqdn)
                                || isProviderOwnedNetwork(mLastNetworkId, fqdn)) {
                            logd("Disconnect from current network since its provider is updated");
                            sendMessage(CMD_DISCONNECT);
                        }
                        replyToMessage(message, message.what, SUCCESS);
                    } else {
                        replyToMessage(message, message.what, FAILURE);
                    }
                    break;
                case CMD_REMOVE_PASSPOINT_CONFIG:
                    String fqdn = (String) message.obj;
                    if (mPasspointManager.removeProvider(fqdn)) {
                        if (isProviderOwnedNetwork(mTargetNetworkId, fqdn)
                                || isProviderOwnedNetwork(mLastNetworkId, fqdn)) {
                            logd("Disconnect from current network since its provider is removed");
                            sendMessage(CMD_DISCONNECT);
                        }
                        mWifiConfigManager.removePasspointConfiguredNetwork(fqdn);
                        replyToMessage(message, message.what, SUCCESS);
                    } else {
                        replyToMessage(message, message.what, FAILURE);
                    }
                    break;
                case CMD_GET_ALL_MATCHING_FQDNS_FOR_SCAN_RESULTS:
                    replyToMessage(message, message.what,
                            mPasspointManager.getAllMatchingFqdnsForScanResults(
                                    (List<ScanResult>) message.obj));
                    break;
                case WifiMonitor.TARGET_BSSID_EVENT:
                    // Trying to associate to this BSSID
                    if (message.obj != null) {
                        mTargetRoamBSSID = (String) message.obj;
                    }
                    break;
                case CMD_GET_LINK_LAYER_STATS:
                    WifiLinkLayerStats stats = getWifiLinkLayerStats();
                    replyToMessage(message, message.what, stats);
                    break;
                case CMD_RESET_SIM_NETWORKS:
                    log("resetting EAP-SIM/AKA/AKA' networks since SIM was changed");
                    boolean simPresent = message.arg1 == 1;
                    if (!simPresent) {
                        mPasspointManager.removeEphemeralProviders();
                        mWifiConfigManager.resetSimNetworks();
                    }
                    break;
                case CMD_BLUETOOTH_ADAPTER_STATE_CHANGE:
                    mBluetoothConnectionActive = (message.arg1
                            != BluetoothAdapter.STATE_DISCONNECTED);
                    mWifiNative.setBluetoothCoexistenceScanMode(
                            mInterfaceName, mBluetoothConnectionActive);
                    break;
                case CMD_SET_SUSPEND_OPT_ENABLED:
                    if (message.arg1 == 1) {
                        setSuspendOptimizationsNative(SUSPEND_DUE_TO_SCREEN, true);
                        if (message.arg2 == 1) {
                            mSuspendWakeLock.release();
                        }
                    } else {
                        setSuspendOptimizationsNative(SUSPEND_DUE_TO_SCREEN, false);
                    }
                    break;
                case CMD_SET_HIGH_PERF_MODE:
                    if (message.arg1 == 1) {
                        setSuspendOptimizationsNative(SUSPEND_DUE_TO_HIGH_PERF, false);
                    } else {
                        setSuspendOptimizationsNative(SUSPEND_DUE_TO_HIGH_PERF, true);
                    }
                    break;
                case CMD_ENABLE_TDLS:
                    if (message.obj != null) {
                        String remoteAddress = (String) message.obj;
                        boolean enable = (message.arg1 == 1);
                        mWifiNative.startTdls(mInterfaceName, remoteAddress, enable);
                    }
                    break;
                case WifiMonitor.ANQP_DONE_EVENT:
                    // TODO(zqiu): remove this when switch over to wificond for ANQP requests.
                    mPasspointManager.notifyANQPDone((AnqpEvent) message.obj);
                    break;
                case CMD_STOP_IP_PACKET_OFFLOAD: {
                    int slot = message.arg1;
                    int ret = stopWifiIPPacketOffload(slot);
                    if (mNetworkAgent != null) {
                        mNetworkAgent.onSocketKeepaliveEvent(slot, ret);
                    }
                    break;
                }
                case WifiMonitor.RX_HS20_ANQP_ICON_EVENT:
                    // TODO(zqiu): remove this when switch over to wificond for icon requests.
                    mPasspointManager.notifyIconDone((IconEvent) message.obj);
                    break;
                case WifiMonitor.HS20_REMEDIATION_EVENT:
                    // TODO(zqiu): remove this when switch over to wificond for WNM frames
                    // monitoring.
                    mPasspointManager.receivedWnmFrame((WnmData) message.obj);
                    break;
                case CMD_CONFIG_ND_OFFLOAD:
                    final boolean enabled = (message.arg1 > 0);
                    mWifiNative.configureNeighborDiscoveryOffload(mInterfaceName, enabled);
                    break;
                case CMD_ENABLE_WIFI_CONNECTIVITY_MANAGER:
                    mWifiConnectivityManager.enable(message.arg1 == 1 ? true : false);
                    break;
                case CMD_DPP_GENERATE_BOOTSTRAP:
                    int id = mWifiNative.dppBootstrapGenerate(mInterfaceName, (WifiDppConfig)message.obj);
                    replyToMessage(message, message.what, id);
                    break;
                case CMD_DPP_ADD_BOOTSTRAP_QRCODE:
                    int qrcode_hdl = mWifiNative.dppAddBootstrapQrCode(mInterfaceName, (String) message.obj);
                    replyToMessage(message, message.what, qrcode_hdl);
                    break;
                case CMD_DPP_REMOVE_BOOTSTRAP:
                    int bootstrap_status = mWifiNative.dppBootstrapRemove(mInterfaceName, message.arg1);
                    replyToMessage(message, message.what, bootstrap_status);
                    break;
                case CMD_DPP_GET_URI:
                    String uri = mWifiNative.dppGetUri(mInterfaceName, message.arg1);
                    replyToMessage(message, message.what, uri);
                    break;
                case CMD_DPP_LISTEN_START:
                    int listen_status = mWifiNative.dppListen(mInterfaceName,
                            ((Bundle) message.obj).getString("freq"),
                            ((Bundle) message.obj).getInt("dppRole"),
                            ((Bundle) message.obj).getBoolean("mutual"),
                            ((Bundle) message.obj).getBoolean("netRoleAp"));
                    replyToMessage(message, message.what, listen_status);
                    break;
                case CMD_DPP_LISTEN_STOP:
                    mWifiNative.dppStopListen(mInterfaceName);
                    break;
                case CMD_DPP_CONF_ADD:
                    int cfg_add_status = mWifiNative.dppConfiguratorAdd(mInterfaceName,
                            ((Bundle) message.obj).getString("curve"),
                            ((Bundle) message.obj).getString("key"),
                             message.arg1);
                    replyToMessage(message, message.what, cfg_add_status);
                    break;
                case CMD_DPP_CONF_REMOVE:
                    int cfg_remove_status = mWifiNative.dppConfiguratorRemove(mInterfaceName, message.arg1);
                    replyToMessage(message, message.what, cfg_remove_status);
                    break;
                case CMD_DPP_AUTH_INIT:
                    int auth_init_status = mWifiNative.dppStartAuth(mInterfaceName, (WifiDppConfig)message.obj);
                    replyToMessage(message, message.what, auth_init_status);
                    break;
                case CMD_DPP_CONFIGURATOR_GET_KEY:
                    String key = mWifiNative.dppConfiguratorGetKey(mInterfaceName, (int) message.obj);
                    replyToMessage(message, message.what, key);
                    break;
                case WifiMonitor.DPP_EVENT:
                    Log.d(TAG, "DPP Event received. Type = " + message.arg1);
                    sendDppEventBroadcast(message.arg1, (DppResult) message.obj);
                    break;
                default:
                    handleStatus = NOT_HANDLED;
                    break;
            }

            if (handleStatus == HANDLED) {
                logStateAndMessage(message, this);
            }

            return handleStatus;
        }
    }

    private WifiNetworkAgentSpecifier createNetworkAgentSpecifier(
            @NonNull WifiConfiguration currentWifiConfiguration, @Nullable String currentBssid,
            int specificRequestUid, @NonNull String specificRequestPackageName) {
        currentWifiConfiguration.BSSID = currentBssid;
        WifiNetworkAgentSpecifier wns =
                new WifiNetworkAgentSpecifier(currentWifiConfiguration, specificRequestUid,
                        specificRequestPackageName);
        return wns;
    }

    private NetworkCapabilities getCapabilities(WifiConfiguration currentWifiConfiguration) {
        final NetworkCapabilities result = new NetworkCapabilities(mNetworkCapabilitiesFilter);
        // MatchAllNetworkSpecifier set in the mNetworkCapabilitiesFilter should never be set in the
        // agent's specifier.
        result.setNetworkSpecifier(null);
        if (currentWifiConfiguration == null) {
            return result;
        }

        if (!mWifiInfo.isTrusted()) {
            result.removeCapability(NetworkCapabilities.NET_CAPABILITY_TRUSTED);
        } else {
            result.addCapability(NetworkCapabilities.NET_CAPABILITY_TRUSTED);
        }

        if (!WifiConfiguration.isMetered(currentWifiConfiguration, mWifiInfo)) {
            result.addCapability(NetworkCapabilities.NET_CAPABILITY_NOT_METERED);
        } else {
            result.removeCapability(NetworkCapabilities.NET_CAPABILITY_NOT_METERED);
        }

        if (mWifiInfo.getRssi() != WifiInfo.INVALID_RSSI) {
            result.setSignalStrength(mWifiInfo.getRssi());
        } else {
            result.setSignalStrength(NetworkCapabilities.SIGNAL_STRENGTH_UNSPECIFIED);
        }

        if (currentWifiConfiguration.osu) {
            result.removeCapability(NetworkCapabilities.NET_CAPABILITY_INTERNET);
        }

        if (!mWifiInfo.getSSID().equals(WifiSsid.NONE)) {
            result.setSSID(mWifiInfo.getSSID());
        } else {
            result.setSSID(null);
        }
        Pair<Integer, String> specificRequestUidAndPackageName =
                mNetworkFactory.getSpecificNetworkRequestUidAndPackageName(
                        currentWifiConfiguration);
        // There is an active specific request.
        if (specificRequestUidAndPackageName.first != Process.INVALID_UID) {
            // Remove internet capability.
            result.removeCapability(NetworkCapabilities.NET_CAPABILITY_INTERNET);
        }
        // Fill up the network agent specifier for this connection.
        result.setNetworkSpecifier(
                createNetworkAgentSpecifier(
                        currentWifiConfiguration, getCurrentBSSID(),
                        specificRequestUidAndPackageName.first,
                        specificRequestUidAndPackageName.second));
        return result;
    }

    /**
     * Method to update network capabilities from the current WifiConfiguration.
     */
    public void updateCapabilities() {
        updateCapabilities(getCurrentWifiConfiguration());
    }

    private void updateCapabilities(WifiConfiguration currentWifiConfiguration) {
        if (mNetworkAgent == null) {
            return;
        }
        mNetworkAgent.sendNetworkCapabilities(getCapabilities(currentWifiConfiguration));
    }

    /**
     * Checks if the given network |networkdId| is provided by the given Passpoint provider with
     * |providerFqdn|.
     *
     * @param networkId The ID of the network to check
     * @param providerFqdn The FQDN of the Passpoint provider
     * @return true if the given network is provided by the given Passpoint provider
     */
    private boolean isProviderOwnedNetwork(int networkId, String providerFqdn) {
        if (networkId == WifiConfiguration.INVALID_NETWORK_ID) {
            return false;
        }
        WifiConfiguration config = mWifiConfigManager.getConfiguredNetwork(networkId);
        if (config == null) {
            return false;
        }
        return TextUtils.equals(config.FQDN, providerFqdn);
    }

    private void handleEapAuthFailure(int networkId, int errorCode) {
        WifiConfiguration targetedNetwork =
                mWifiConfigManager.getConfiguredNetwork(mTargetNetworkId);
        if (targetedNetwork != null) {
            switch (targetedNetwork.enterpriseConfig.getEapMethod()) {
                case WifiEnterpriseConfig.Eap.SIM:
                case WifiEnterpriseConfig.Eap.AKA:
                case WifiEnterpriseConfig.Eap.AKA_PRIME:
                    if (errorCode == WifiNative.EAP_SIM_VENDOR_SPECIFIC_CERT_EXPIRED) {
                        getTelephonyManager()
                                .createForSubscriptionId(
                                        SubscriptionManager.getDefaultDataSubscriptionId())
                                .resetCarrierKeysForImsiEncryption();
                    }
                    break;
                default:
                    // Do Nothing
            }
        }
    }

    private class WifiNetworkAgent extends NetworkAgent {
        WifiNetworkAgent(Looper l, Context c, String tag, NetworkInfo ni,
                NetworkCapabilities nc, LinkProperties lp, int score, NetworkMisc misc) {
            super(l, c, tag, ni, nc, lp, score, misc);
        }
        private int mLastNetworkStatus = -1; // To detect when the status really changes

        @Override
        protected void unwanted() {
            // Ignore if we're not the current networkAgent.
            if (this != mNetworkAgent) return;
            if (mVerboseLoggingEnabled) {
                log("WifiNetworkAgent -> Wifi unwanted score " + Integer.toString(mWifiInfo.score));
            }
            unwantedNetwork(NETWORK_STATUS_UNWANTED_DISCONNECT);
        }

        @Override
        protected void networkStatus(int status, String redirectUrl) {
            if (this != mNetworkAgent) return;
            if (status == mLastNetworkStatus) return;
            mLastNetworkStatus = status;
            if (status == NetworkAgent.INVALID_NETWORK) {
                if (mVerboseLoggingEnabled) {
                    log("WifiNetworkAgent -> Wifi networkStatus invalid, score="
                            + Integer.toString(mWifiInfo.score));
                }
                unwantedNetwork(NETWORK_STATUS_UNWANTED_VALIDATION_FAILED);
            } else if (status == NetworkAgent.VALID_NETWORK) {
                if (mVerboseLoggingEnabled) {
                    log("WifiNetworkAgent -> Wifi networkStatus valid, score= "
                            + Integer.toString(mWifiInfo.score));
                }
                mWifiMetrics.logStaEvent(StaEvent.TYPE_NETWORK_AGENT_VALID_NETWORK);
                doNetworkStatus(status);
            }
        }

        @Override
        protected void saveAcceptUnvalidated(boolean accept) {
            if (this != mNetworkAgent) return;
            ClientModeImpl.this.sendMessage(CMD_ACCEPT_UNVALIDATED, accept ? 1 : 0);
        }

        @Override
        protected void startSocketKeepalive(Message msg) {
            ClientModeImpl.this.sendMessage(
                    CMD_START_IP_PACKET_OFFLOAD, msg.arg1, msg.arg2, msg.obj);
        }

        @Override
        protected void stopSocketKeepalive(Message msg) {
            ClientModeImpl.this.sendMessage(
                    CMD_STOP_IP_PACKET_OFFLOAD, msg.arg1, msg.arg2, msg.obj);
        }

        @Override
        protected void addKeepalivePacketFilter(Message msg) {
            ClientModeImpl.this.sendMessage(
                    CMD_ADD_KEEPALIVE_PACKET_FILTER_TO_APF, msg.arg1, msg.arg2, msg.obj);
        }

        @Override
        protected void removeKeepalivePacketFilter(Message msg) {
            ClientModeImpl.this.sendMessage(
                    CMD_REMOVE_KEEPALIVE_PACKET_FILTER_FROM_APF, msg.arg1, msg.arg2, msg.obj);
        }

        @Override
        protected void setSignalStrengthThresholds(int[] thresholds) {
            // 0. If there are no thresholds, or if the thresholds are invalid,
            //    stop RSSI monitoring.
            // 1. Tell the hardware to start RSSI monitoring here, possibly adding MIN_VALUE and
            //    MAX_VALUE at the start/end of the thresholds array if necessary.
            // 2. Ensure that when the hardware event fires, we fetch the RSSI from the hardware
            //    event, call mWifiInfo.setRssi() with it, and call updateCapabilities(), and then
            //    re-arm the hardware event. This needs to be done on the state machine thread to
            //    avoid race conditions. The RSSI used to re-arm the event (and perhaps also the one
            //    sent in the NetworkCapabilities) must be the one received from the hardware event
            //    received, or we might skip callbacks.
            // 3. Ensure that when we disconnect, RSSI monitoring is stopped.
            log("Received signal strength thresholds: " + Arrays.toString(thresholds));
            if (thresholds.length == 0) {
                ClientModeImpl.this.sendMessage(CMD_STOP_RSSI_MONITORING_OFFLOAD,
                        mWifiInfo.getRssi());
                return;
            }
            int [] rssiVals = Arrays.copyOf(thresholds, thresholds.length + 2);
            rssiVals[rssiVals.length - 2] = Byte.MIN_VALUE;
            rssiVals[rssiVals.length - 1] = Byte.MAX_VALUE;
            Arrays.sort(rssiVals);
            byte[] rssiRange = new byte[rssiVals.length];
            for (int i = 0; i < rssiVals.length; i++) {
                int val = rssiVals[i];
                if (val <= Byte.MAX_VALUE && val >= Byte.MIN_VALUE) {
                    rssiRange[i] = (byte) val;
                } else {
                    Log.e(TAG, "Illegal value " + val + " for RSSI thresholds: "
                            + Arrays.toString(rssiVals));
                    ClientModeImpl.this.sendMessage(CMD_STOP_RSSI_MONITORING_OFFLOAD,
                            mWifiInfo.getRssi());
                    return;
                }
            }
            // TODO: Do we quash rssi values in this sorted array which are very close?
            mRssiRanges = rssiRange;
            ClientModeImpl.this.sendMessage(CMD_START_RSSI_MONITORING_OFFLOAD,
                    mWifiInfo.getRssi());
        }

        @Override
        protected void preventAutomaticReconnect() {
            if (this != mNetworkAgent) return;
            unwantedNetwork(NETWORK_STATUS_UNWANTED_DISABLE_AUTOJOIN);
        }
    }

    void unwantedNetwork(int reason) {
        sendMessage(CMD_UNWANTED_NETWORK, reason);
    }

    void doNetworkStatus(int status) {
        sendMessage(CMD_NETWORK_STATUS, status);
    }

    class L2ConnectedState extends State {
        class RssiEventHandler implements WifiNative.WifiRssiEventHandler {
            @Override
            public void onRssiThresholdBreached(byte curRssi) {
                if (mVerboseLoggingEnabled) {
                    Log.e(TAG, "onRssiThresholdBreach event. Cur Rssi = " + curRssi);
                }
                sendMessage(CMD_RSSI_THRESHOLD_BREACHED, curRssi);
            }
        }

        RssiEventHandler mRssiEventHandler = new RssiEventHandler();

        @Override
        public void enter() {
            mRssiPollToken++;
            if (mEnableRssiPolling) {
                mLinkProbeManager.resetOnNewConnection();
                sendMessage(CMD_RSSI_POLL, mRssiPollToken, 0);
            }
            if (mNetworkAgent != null) {
                loge("Have NetworkAgent when entering L2Connected");
                setNetworkDetailedState(DetailedState.DISCONNECTED);
            }
            setNetworkDetailedState(DetailedState.CONNECTING);

            final NetworkCapabilities nc = getCapabilities(getCurrentWifiConfiguration());
            synchronized (mNetworkAgentLock) {
                mNetworkAgent = new WifiNetworkAgent(getHandler().getLooper(), mContext,
                    "WifiNetworkAgent", mNetworkInfo, nc, mLinkProperties, 60, mNetworkMisc);
            }

            // We must clear the config BSSID, as the wifi chipset may decide to roam
            // from this point on and having the BSSID specified in the network block would
            // cause the roam to faile and the device to disconnect
            clearTargetBssid("L2ConnectedState");
            mCountryCode.setReadyForChange(false);
            mWifiMetrics.setWifiState(WifiMetricsProto.WifiLog.WIFI_ASSOCIATED);
            mWifiScoreCard.noteNetworkAgentCreated(mWifiInfo, mNetworkAgent.netId);
        }

        @Override
        public void exit() {
            if (mIpClient != null) {
                mIpClient.stop();
                mIsIpClientStarted = false;
            }

            // This is handled by receiving a NETWORK_DISCONNECTION_EVENT in ConnectModeState
            // Bug: 15347363
            // For paranoia's sake, call handleNetworkDisconnect
            // only if BSSID is null or last networkId
            // is not invalid.
            if (mVerboseLoggingEnabled) {
                StringBuilder sb = new StringBuilder();
                sb.append("leaving L2ConnectedState state nid=" + Integer.toString(mLastNetworkId));
                if (mLastBssid != null) {
                    sb.append(" ").append(mLastBssid);
                }
            }
            if (mLastBssid != null || mLastNetworkId != WifiConfiguration.INVALID_NETWORK_ID) {
                handleNetworkDisconnect();
            }
            mCountryCode.setReadyForChange(true);
            mWifiMetrics.setWifiState(WifiMetricsProto.WifiLog.WIFI_DISCONNECTED);
            mWifiStateTracker.updateState(WifiStateTracker.DISCONNECTED);
            //Inform WifiLockManager
            WifiLockManager wifiLockManager = mWifiInjector.getWifiLockManager();
            wifiLockManager.updateWifiClientConnected(false);
        }

        @Override
        public boolean processMessage(Message message) {
            boolean handleStatus = HANDLED;

            switch (message.what) {
                case CMD_PRE_DHCP_ACTION:
                    handlePreDhcpSetup();
                    break;
                case CMD_PRE_DHCP_ACTION_COMPLETE:
                    if (mIpClient != null) {
                        mIpClient.completedPreDhcpAction();
                    }
                    break;
                case CMD_POST_DHCP_ACTION:
                    handlePostDhcpSetup();
                    // We advance to mConnectedState because IpClient will also send a
                    // CMD_IPV4_PROVISIONING_SUCCESS message, which calls handleIPv4Success(),
                    // which calls updateLinkProperties, which then sends
                    // CMD_IP_CONFIGURATION_SUCCESSFUL.
                    //
                    // In the event of failure, we transition to mDisconnectingState
                    // similarly--via messages sent back from IpClient.
                    break;
                case CMD_IPV4_PROVISIONING_SUCCESS: {
                    handleIPv4Success((DhcpResults) message.obj);
                    sendNetworkStateChangeBroadcast(mLastBssid);
                    break;
                }
                case CMD_IPV4_PROVISIONING_FAILURE: {
                    handleIPv4Failure();
                    mWifiInjector.getWifiLastResortWatchdog()
                            .noteConnectionFailureAndTriggerIfNeeded(
                                    getTargetSsid(),
                                    (mLastBssid == null) ? mTargetRoamBSSID : mLastBssid,
                                    WifiLastResortWatchdog.FAILURE_CODE_DHCP);
                    break;
                }
                case CMD_IP_CONFIGURATION_SUCCESSFUL:
                    if (getCurrentWifiConfiguration() == null) {
                        // The current config may have been removed while we were connecting,
                        // trigger a disconnect to clear up state.
                        reportConnectionAttemptEnd(
                                WifiMetrics.ConnectionEvent.FAILURE_NETWORK_DISCONNECTION,
                                WifiMetricsProto.ConnectionEvent.HLF_NONE,
                                WifiMetricsProto.ConnectionEvent.FAILURE_REASON_UNKNOWN);
                        mWifiNative.disconnect(mInterfaceName);
                        transitionTo(mDisconnectingState);
                    } else {
                        handleSuccessfulIpConfiguration();
                        sendConnectedState();
                        transitionTo(mConnectedState);
                    }
                    break;
                case CMD_IP_CONFIGURATION_LOST:
                    // Get Link layer stats so that we get fresh tx packet counters.
                    getWifiLinkLayerStats();
                    handleIpConfigurationLost();
                    reportConnectionAttemptEnd(
                            WifiMetrics.ConnectionEvent.FAILURE_DHCP,
                            WifiMetricsProto.ConnectionEvent.HLF_NONE,
                            WifiMetricsProto.ConnectionEvent.FAILURE_REASON_UNKNOWN);
                    mWifiInjector.getWifiLastResortWatchdog()
                            .noteConnectionFailureAndTriggerIfNeeded(
                                    getTargetSsid(),
                                    (mLastBssid == null) ? mTargetRoamBSSID : mLastBssid,
                                    WifiLastResortWatchdog.FAILURE_CODE_DHCP);
                    transitionTo(mDisconnectingState);
                    break;
                case CMD_IP_REACHABILITY_LOST:
                    if (mVerboseLoggingEnabled && message.obj != null) log((String) message.obj);
                    mWifiDiagnostics.captureBugReportData(
                            WifiDiagnostics.REPORT_REASON_REACHABILITY_LOST);
                    mWifiMetrics.logWifiIsUnusableEvent(
                            WifiIsUnusableEvent.TYPE_IP_REACHABILITY_LOST);
                    mWifiMetrics.addToWifiUsabilityStatsList(WifiUsabilityStats.LABEL_BAD,
                            WifiUsabilityStats.TYPE_IP_REACHABILITY_LOST, -1);
                    if (mIpReachabilityDisconnectEnabled) {
                        if (mDisconnectOnlyOnInitialIpReachability && !mIpReachabilityMonitorActive) {
                            logd("CMD_IP_REACHABILITY_LOST Connect session is over, skip ip reachability lost indication.");
                            break;
                        }
                        handleIpReachabilityLost();
                        mWifiDiagnostics.captureBugReportData(WifiDiagnostics.REPORT_REASON_NUD_FAILURE);
                        transitionTo(mDisconnectingState);
                    } else {
                        logd("CMD_IP_REACHABILITY_LOST but disconnect disabled -- ignore");
                    }
                    break;
                case CMD_DISCONNECT:
                    mWifiMetrics.logStaEvent(StaEvent.TYPE_FRAMEWORK_DISCONNECT,
                            StaEvent.DISCONNECT_GENERIC);
                    mWifiNative.disconnect(mInterfaceName);
                    transitionTo(mDisconnectingState);
                    break;
                case WifiP2pServiceImpl.DISCONNECT_WIFI_REQUEST:
                    if (message.arg1 == 1) {
                        mWifiMetrics.logStaEvent(StaEvent.TYPE_FRAMEWORK_DISCONNECT,
                                StaEvent.DISCONNECT_P2P_DISCONNECT_WIFI_REQUEST);
                        mWifiNative.disconnect(mInterfaceName);
                        mTemporarilyDisconnectWifi = true;
                        transitionTo(mDisconnectingState);
                    }
                    break;
                    /* Ignore connection to same network */
                case WifiManager.CONNECT_NETWORK:
                    int netId = message.arg1;
                    if (mWifiInfo.getNetworkId() == netId) {
                        replyToMessage(message, WifiManager.CONNECT_NETWORK_SUCCEEDED);
                        break;
                    }
                    handleStatus = NOT_HANDLED;
                    break;
                case WifiMonitor.NETWORK_CONNECTION_EVENT:
                case WifiMonitor.FILS_NETWORK_CONNECTION_EVENT:
                    mWifiInfo.setBSSID((String) message.obj);
                    mLastNetworkId = message.arg1;
                    mWifiInfo.setNetworkId(mLastNetworkId);
                    mWifiInfo.setMacAddress(mWifiNative.getMacAddress(mInterfaceName));
                    if (!mLastBssid.equals(message.obj)) {
                        updateWifiGenerationInfo();
                        mLastBssid = (String) message.obj;
                        sendNetworkStateChangeBroadcast(mLastBssid);
                    }
                    mIpReachabilityMonitorActive = true;
                    sendMessageDelayed(obtainMessage(CMD_IP_REACHABILITY_SESSION_END, 0, 0), 10000);
                    break;
                case CMD_ONESHOT_RSSI_POLL:
                    if (!mEnableRssiPolling) {
                        updateLinkLayerStatsRssiAndScoreReportInternal();
                    }
                    break;
                case CMD_RSSI_POLL:
                    if (message.arg1 == mRssiPollToken) {
                        WifiLinkLayerStats stats = updateLinkLayerStatsRssiAndScoreReportInternal();
                        mWifiMetrics.updateWifiUsabilityStatsEntries(mWifiInfo, stats);
                        if (mWifiScoreReport.shouldCheckIpLayer()) {
                            if (mIpClient != null) {
                                mIpClient.confirmConfiguration();
                            }
                            mWifiScoreReport.noteIpCheck();
                        }
                        int statusDataStall =
                                mWifiDataStall.checkForDataStall(mLastLinkLayerStats, stats);
                        if (statusDataStall != WifiIsUnusableEvent.TYPE_UNKNOWN) {
                            mWifiMetrics.addToWifiUsabilityStatsList(WifiUsabilityStats.LABEL_BAD,
                                    convertToUsabilityStatsTriggerType(statusDataStall), -1);
                        }
                        mWifiMetrics.incrementWifiLinkLayerUsageStats(stats);
                        mLastLinkLayerStats = stats;
                        mWifiScoreCard.noteSignalPoll(mWifiInfo);
                        mLinkProbeManager.updateConnectionStats(
                                mWifiInfo, mInterfaceName);
                        sendMessageDelayed(obtainMessage(CMD_RSSI_POLL, mRssiPollToken, 0),
                                mPollRssiIntervalMsecs);
                        if (mVerboseLoggingEnabled) sendRssiChangeBroadcast(mWifiInfo.getRssi());
                        mWifiTrafficPoller.notifyOnDataActivity(mWifiInfo.txSuccess,
                                mWifiInfo.rxSuccess);
                    } else {
                        // Polling has completed
                    }
                    break;
                case CMD_ENABLE_RSSI_POLL:
                    cleanWifiScore();
                    mEnableRssiPolling = (message.arg1 == 1);
                    mRssiPollToken++;
                    if (mEnableRssiPolling) {
                        // First poll
                        mLastSignalLevel = -1;
                        mLinkProbeManager.resetOnScreenTurnedOn();
                        fetchRssiLinkSpeedAndFrequencyNative();
                        sendMessageDelayed(obtainMessage(CMD_RSSI_POLL, mRssiPollToken, 0),
                                mPollRssiIntervalMsecs);
                    }
                    break;
                case WifiManager.RSSI_PKTCNT_FETCH:
                    RssiPacketCountInfo info = new RssiPacketCountInfo();
                    fetchRssiLinkSpeedAndFrequencyNative();
                    info.rssi = mWifiInfo.getRssi();
                    WifiNative.TxPacketCounters counters =
                            mWifiNative.getTxPacketCounters(mInterfaceName);
                    if (counters != null) {
                        info.txgood = counters.txSucceeded;
                        info.txbad = counters.txFailed;
                        replyToMessage(message, WifiManager.RSSI_PKTCNT_FETCH_SUCCEEDED, info);
                    } else {
                        replyToMessage(message,
                                WifiManager.RSSI_PKTCNT_FETCH_FAILED, WifiManager.ERROR);
                    }
                    break;
                case WifiMonitor.ASSOCIATED_BSSID_EVENT:
                    if ((String) message.obj == null) {
                        logw("Associated command w/o BSSID");
                        break;
                    }
                    mLastBssid = (String) message.obj;
                    if (mLastBssid != null && (mWifiInfo.getBSSID() == null
                            || !mLastBssid.equals(mWifiInfo.getBSSID()))) {
                        mWifiInfo.setBSSID(mLastBssid);
                        updateWifiGenerationInfo();
                        WifiConfiguration config = getCurrentWifiConfiguration();
                        if (config != null) {
                            ScanDetailCache scanDetailCache = mWifiConfigManager
                                    .getScanDetailCacheForNetwork(config.networkId);
                            if (scanDetailCache != null) {
                                ScanResult scanResult = scanDetailCache.getScanResult(mLastBssid);
                                if (scanResult != null) {
                                    mWifiInfo.setFrequency(scanResult.frequency);
                                }
                            }
                        }
                        sendNetworkStateChangeBroadcast(mLastBssid);
                    }
                    break;
                case CMD_START_RSSI_MONITORING_OFFLOAD:
                case CMD_RSSI_THRESHOLD_BREACHED:
                    byte currRssi = (byte) message.arg1;
                    processRssiThreshold(currRssi, message.what, mRssiEventHandler);
                    break;
                case CMD_STOP_RSSI_MONITORING_OFFLOAD:
                    stopRssiMonitoringOffload();
                    break;
                case CMD_RECONNECT:
                    log(" Ignore CMD_RECONNECT request because wifi is already connected");
                    break;
                case CMD_RESET_SIM_NETWORKS:
                    if (message.arg1 == 0 // sim was removed
                            && mLastNetworkId != WifiConfiguration.INVALID_NETWORK_ID) {
                        WifiConfiguration config =
                                mWifiConfigManager.getConfiguredNetwork(mLastNetworkId);
                        if (TelephonyUtil.isSimConfig(config)) {
                            mWifiMetrics.logStaEvent(StaEvent.TYPE_FRAMEWORK_DISCONNECT,
                                    StaEvent.DISCONNECT_RESET_SIM_NETWORKS);
                            // TODO(b/132385576): STA may immediately connect back to the network
                            //  that we just disconnected from
                            mWifiNative.disconnect(mInterfaceName);
                            transitionTo(mDisconnectingState);
                        }
                    }
                    /* allow parent state to reset data for other networks */
                    handleStatus = NOT_HANDLED;
                    break;
                case CMD_START_IP_PACKET_OFFLOAD: {
                    int slot = message.arg1;
                    int intervalSeconds = message.arg2;
                    KeepalivePacketData pkt = (KeepalivePacketData) message.obj;
                    int result = startWifiIPPacketOffload(slot, pkt, intervalSeconds);
                    if (mNetworkAgent != null) {
                        mNetworkAgent.onSocketKeepaliveEvent(slot, result);
                    }
                    break;
                }
                case CMD_ADD_KEEPALIVE_PACKET_FILTER_TO_APF: {
                    if (mIpClient != null) {
                        final int slot = message.arg1;
                        if (message.obj instanceof NattKeepalivePacketData) {
                            final NattKeepalivePacketData pkt =
                                    (NattKeepalivePacketData) message.obj;
                            mIpClient.addKeepalivePacketFilter(slot, pkt);
                        } else if (message.obj instanceof TcpKeepalivePacketData) {
                            final TcpKeepalivePacketData pkt =
                                    (TcpKeepalivePacketData) message.obj;
                            mIpClient.addKeepalivePacketFilter(slot, pkt);
                        }
                    }
                    break;
                }
                case CMD_REMOVE_KEEPALIVE_PACKET_FILTER_FROM_APF: {
                    if (mIpClient != null) {
                        mIpClient.removeKeepalivePacketFilter(message.arg1);
                    }
                    break;
                }
                default:
                    handleStatus = NOT_HANDLED;
                    break;
            }

            if (handleStatus == HANDLED) {
                logStateAndMessage(message, this);
            }

            return handleStatus;
        }

        /**
         * Fetches link stats and updates Wifi Score Report.
         */
        private WifiLinkLayerStats updateLinkLayerStatsRssiAndScoreReportInternal() {
            WifiLinkLayerStats stats = getWifiLinkLayerStats();
            // Get Info and continue polling
            fetchRssiLinkSpeedAndFrequencyNative();
            // Send the update score to network agent.
            mWifiScoreReport.calculateAndReportScore(mWifiInfo, mNetworkAgent, mWifiMetrics);
            return stats;
        }
    }

    /**
     * Fetches link stats and updates Wifi Score Report.
     */
    public void updateLinkLayerStatsRssiAndScoreReport() {
        sendMessage(CMD_ONESHOT_RSSI_POLL);
    }

    private static int convertToUsabilityStatsTriggerType(int unusableEventTriggerType) {
        int triggerType;
        switch (unusableEventTriggerType) {
            case WifiIsUnusableEvent.TYPE_DATA_STALL_BAD_TX:
                triggerType = WifiUsabilityStats.TYPE_DATA_STALL_BAD_TX;
                break;
            case WifiIsUnusableEvent.TYPE_DATA_STALL_TX_WITHOUT_RX:
                triggerType = WifiUsabilityStats.TYPE_DATA_STALL_TX_WITHOUT_RX;
                break;
            case WifiIsUnusableEvent.TYPE_DATA_STALL_BOTH:
                triggerType = WifiUsabilityStats.TYPE_DATA_STALL_BOTH;
                break;
            case WifiIsUnusableEvent.TYPE_FIRMWARE_ALERT:
                triggerType = WifiUsabilityStats.TYPE_FIRMWARE_ALERT;
                break;
            case WifiIsUnusableEvent.TYPE_IP_REACHABILITY_LOST:
                triggerType = WifiUsabilityStats.TYPE_IP_REACHABILITY_LOST;
                break;
            default:
                triggerType = WifiUsabilityStats.TYPE_UNKNOWN;
                Log.e(TAG, "Unknown WifiIsUnusableEvent: " + unusableEventTriggerType);
        }
        return triggerType;
    }

    class ObtainingIpState extends State {
        @Override
        public void enter() {
            final WifiConfiguration currentConfig = getCurrentWifiConfiguration();
            final boolean isUsingStaticIp =
                    (currentConfig.getIpAssignment() == IpConfiguration.IpAssignment.STATIC);
            if (mVerboseLoggingEnabled) {
                final String key = currentConfig.configKey();
                log("enter ObtainingIpState netId=" + Integer.toString(mLastNetworkId)
                        + " " + key + " "
                        + " roam=" + mIsAutoRoaming
                        + " static=" + isUsingStaticIp);
            }

            // Send event to CM & network change broadcast
            setNetworkDetailedState(DetailedState.OBTAINING_IPADDR);

            // We must clear the config BSSID, as the wifi chipset may decide to roam
            // from this point on and having the BSSID specified in the network block would
            // cause the roam to fail and the device to disconnect.
            clearTargetBssid("ObtainingIpAddress");

            // Reset power save mode after association.
            // Kernel does not forward power save request to driver if power
            // save state of that interface is same as requested state in
            // cfg80211. This happens when driver’s power save state not
            // synchronized with cfg80211 power save state.
            // By resetting power save state resolves issues of cfg80211
            // ignoring enable power save request sent in ObtainingIpState.
            mWifiNative.setPowerSave(mInterfaceName, false);

            // Stop IpClient in case we're switching from DHCP to static
            // configuration or vice versa.
            //
            // When we transition from static configuration to DHCP in
            // particular, we must tell ConnectivityService that we're
            // disconnected, because DHCP might take a long time during which
            // connectivity APIs such as getActiveNetworkInfo should not return
            // CONNECTED.
            if (!mIsFilsConnection) {
                stopIpClient();
            }

            if (mIpClient != null) {
                mIpClient.setHttpProxy(currentConfig.getHttpProxy());
                if (!TextUtils.isEmpty(mTcpBufferSizes)) {
                    mIpClient.setTcpBufferSizes(mTcpBufferSizes);
                }
            }
            final ProvisioningConfiguration prov;

            if (mIsFilsConnection && mIsIpClientStarted) {
                setPowerSaveForFilsDhcp();
            } else {
                if (!isUsingStaticIp) {
                    prov = new ProvisioningConfiguration.Builder()
                                .withPreDhcpAction()
                                .withApfCapabilities(mWifiNative.getApfCapabilities(mInterfaceName))
                                .withNetwork(getCurrentNetwork())
                                .withDisplayName(currentConfig.SSID)
                                .withRandomMacAddress()
                                .build();
                } else {
                    StaticIpConfiguration staticIpConfig = currentConfig.getStaticIpConfiguration();
                    prov = new ProvisioningConfiguration.Builder()
                                .withStaticConfiguration(staticIpConfig)
                                .withApfCapabilities(mWifiNative.getApfCapabilities(mInterfaceName))
                                .withNetwork(getCurrentNetwork())
                                .withDisplayName(currentConfig.SSID)
                                .build();
                }
                if (mIpClient != null) {
                  mIpClient.startProvisioning(prov);
                  mIsIpClientStarted = true;
                }
            }
            // Get Link layer stats so as we get fresh tx packet counters
            getWifiLinkLayerStats();
            mIsFilsConnection = false;
        }

        @Override
        public boolean processMessage(Message message) {
            boolean handleStatus = HANDLED;

            switch(message.what) {
                case CMD_START_CONNECT:
                case CMD_START_ROAM:
                    mMessageHandlingStatus = MESSAGE_HANDLING_STATUS_DISCARD;
                    break;
                case WifiManager.CONNECT_NETWORK:
                    // TODO(b/117601161) do all connect-network processing in one place
                    // Do not disconnect if we try to connect to the same network
                    int netId = message.arg1;
                    if (mWifiInfo.getNetworkId() == netId) {
                        handleStatus = NOT_HANDLED;
                        break;
                    }
                    // Defer the message so it is handled after the state change
                    mMessageHandlingStatus = MESSAGE_HANDLING_STATUS_DEFERRED;
                    deferMessage(message);
                    mWifiScoreCard.noteConnectionAttempt(mWifiInfo);
                    reportConnectionAttemptEnd(
                                WifiMetrics.ConnectionEvent.FAILURE_NEW_CONNECTION_ATTEMPT,
                                WifiMetricsProto.ConnectionEvent.HLF_NONE,
                                WifiMetricsProto.ConnectionEvent.FAILURE_REASON_UNKNOWN);
                    mWifiNative.disconnect(mInterfaceName);
                    transitionTo(mDisconnectingState);
                    break;
                case WifiManager.SAVE_NETWORK:
                    mMessageHandlingStatus = MESSAGE_HANDLING_STATUS_DEFERRED;
                    deferMessage(message);
                    break;
                case WifiMonitor.NETWORK_DISCONNECTION_EVENT:
                    reportConnectionAttemptEnd(
                            WifiMetrics.ConnectionEvent.FAILURE_NETWORK_DISCONNECTION,
                            WifiMetricsProto.ConnectionEvent.HLF_NONE,
                            WifiMetricsProto.ConnectionEvent.FAILURE_REASON_UNKNOWN);
                    mWifiInjector.getWifiLastResortWatchdog()
                            .noteConnectionFailureAndTriggerIfNeeded(
                                    getTargetSsid(),
                                    (message.obj == null)
                                    ? mTargetRoamBSSID : (String) message.obj,
                                    WifiLastResortWatchdog.FAILURE_CODE_DHCP);
                    handleStatus = NOT_HANDLED;
                    break;
                case CMD_SET_HIGH_PERF_MODE:
                    mMessageHandlingStatus = MESSAGE_HANDLING_STATUS_DEFERRED;
                    deferMessage(message);
                    break;
                default:
                    handleStatus = NOT_HANDLED;
                    break;
            }

            if (handleStatus == HANDLED) {
                logStateAndMessage(message, this);
            }
            return handleStatus;
        }
    }

    /**
     * Helper function to check if we need to invoke
     * {@link NetworkAgent#explicitlySelected(boolean, boolean)} to indicate that we connected to a
     * network which the user just chose
     * (i.e less than {@link #LAST_SELECTED_NETWORK_EXPIRATION_AGE_MILLIS) before).
     */
    @VisibleForTesting
    public boolean shouldEvaluateWhetherToSendExplicitlySelected(WifiConfiguration currentConfig) {
        if (currentConfig == null) {
            Log.wtf(TAG, "Current WifiConfiguration is null, but IP provisioning just succeeded");
            return false;
        }
        long currentTimeMillis = mClock.getElapsedSinceBootMillis();
        return (mWifiConfigManager.getLastSelectedNetwork() == currentConfig.networkId
                && currentTimeMillis - mWifiConfigManager.getLastSelectedTimeStamp()
                < LAST_SELECTED_NETWORK_EXPIRATION_AGE_MILLIS);
    }

    private void sendConnectedState() {
        // If this network was explicitly selected by the user, evaluate whether to inform
        // ConnectivityService of that fact so the system can treat it appropriately.
        WifiConfiguration config = getCurrentWifiConfiguration();

        boolean explicitlySelected = false;
        if (shouldEvaluateWhetherToSendExplicitlySelected(config)) {
            // If explicitlySelected is true, the network was selected by the user via Settings or
            // QuickSettings. If this network has Internet access, switch to it. Otherwise, switch
            // to it only if the user confirms that they really want to switch, or has already
            // confirmed and selected "Don't ask again".
            explicitlySelected =
                    mWifiPermissionsUtil.checkNetworkSettingsPermission(config.lastConnectUid);
            if (mVerboseLoggingEnabled) {
                log("Network selected by UID " + config.lastConnectUid + " explicitlySelected="
                        + explicitlySelected);
            }
        }

        if (mVerboseLoggingEnabled) {
            log("explictlySelected=" + explicitlySelected + " acceptUnvalidated="
                    + config.noInternetAccessExpected);
        }

        if (mNetworkAgent != null) {
            mNetworkAgent.explicitlySelected(explicitlySelected, config.noInternetAccessExpected);
        }

        setNetworkDetailedState(DetailedState.CONNECTED);
        sendNetworkStateChangeBroadcast(mLastBssid);
    }

    class RoamingState extends State {
        boolean mAssociated;
        @Override
        public void enter() {
            if (mVerboseLoggingEnabled) {
                log("RoamingState Enter mScreenOn=" + mScreenOn);
            }

            // Make sure we disconnect if roaming fails
            mRoamWatchdogCount++;
            logd("Start Roam Watchdog " + mRoamWatchdogCount);
            sendMessageDelayed(obtainMessage(CMD_ROAM_WATCHDOG_TIMER,
                    mRoamWatchdogCount, 0), ROAM_GUARD_TIMER_MSEC);
            mAssociated = false;
        }
        @Override
        public boolean processMessage(Message message) {
            WifiConfiguration config;
            boolean handleStatus = HANDLED;

            switch (message.what) {
                case CMD_IP_CONFIGURATION_LOST:
                    config = getCurrentWifiConfiguration();
                    if (config != null) {
                        mWifiDiagnostics.captureBugReportData(
                                WifiDiagnostics.REPORT_REASON_AUTOROAM_FAILURE);
                    }
                    handleStatus = NOT_HANDLED;
                    break;
                case CMD_UNWANTED_NETWORK:
                    if (mVerboseLoggingEnabled) {
                        log("Roaming and CS doesn't want the network -> ignore");
                    }
                    break;
                case WifiMonitor.SUPPLICANT_STATE_CHANGE_EVENT:
                    /**
                     * If we get a SUPPLICANT_STATE_CHANGE_EVENT indicating a DISCONNECT
                     * before NETWORK_DISCONNECTION_EVENT
                     * And there is an associated BSSID corresponding to our target BSSID, then
                     * we have missed the network disconnection, transition to mDisconnectedState
                     * and handle the rest of the events there.
                     */
                    StateChangeResult stateChangeResult = (StateChangeResult) message.obj;
                    if (stateChangeResult.state == SupplicantState.DISCONNECTED
                            || stateChangeResult.state == SupplicantState.INACTIVE
                            || stateChangeResult.state == SupplicantState.INTERFACE_DISABLED) {
                        if (mVerboseLoggingEnabled) {
                            log("STATE_CHANGE_EVENT in roaming state "
                                    + stateChangeResult.toString());
                        }
                        if (stateChangeResult.BSSID != null
                                && stateChangeResult.BSSID.equals(mTargetRoamBSSID)) {
                            handleNetworkDisconnect();
                            transitionTo(mDisconnectedState);
                        }
                    }
                    if (stateChangeResult.state == SupplicantState.ASSOCIATED) {
                        // We completed the layer2 roaming part
                        mAssociated = true;
                        if (stateChangeResult.BSSID != null) {
                            mTargetRoamBSSID = stateChangeResult.BSSID;
                        }
                    }
                    break;
                case CMD_ROAM_WATCHDOG_TIMER:
                    if (mRoamWatchdogCount == message.arg1) {
                        if (mVerboseLoggingEnabled) log("roaming watchdog! -> disconnect");
                        mWifiMetrics.endConnectionEvent(
                                WifiMetrics.ConnectionEvent.FAILURE_ROAM_TIMEOUT,
                                WifiMetricsProto.ConnectionEvent.HLF_NONE,
                                WifiMetricsProto.ConnectionEvent.FAILURE_REASON_UNKNOWN);
                        mRoamFailCount++;
                        handleNetworkDisconnect();
                        mWifiMetrics.logStaEvent(StaEvent.TYPE_FRAMEWORK_DISCONNECT,
                                StaEvent.DISCONNECT_ROAM_WATCHDOG_TIMER);
                        mWifiNative.disconnect(mInterfaceName);
                        transitionTo(mDisconnectedState);
                    }
                    break;
                case WifiMonitor.NETWORK_CONNECTION_EVENT:
                    if (mAssociated) {
                        if (mVerboseLoggingEnabled) {
                            log("roaming and Network connection established");
                        }
                        mLastNetworkId = message.arg1;
                        mLastBssid = (String) message.obj;
                        mWifiInfo.setBSSID(mLastBssid);
                        mWifiInfo.setNetworkId(mLastNetworkId);
                        updateWifiGenerationInfo();
                        int reasonCode = message.arg2;
                        mWifiConnectivityManager.trackBssid(mLastBssid, true, reasonCode);
                        sendNetworkStateChangeBroadcast(mLastBssid);

                        // Successful framework roam! (probably)
                        reportConnectionAttemptEnd(
                                WifiMetrics.ConnectionEvent.FAILURE_NONE,
                                WifiMetricsProto.ConnectionEvent.HLF_NONE,
                                WifiMetricsProto.ConnectionEvent.FAILURE_REASON_UNKNOWN);

                        // We must clear the config BSSID, as the wifi chipset may decide to roam
                        // from this point on and having the BSSID specified by QNS would cause
                        // the roam to fail and the device to disconnect.
                        // When transition from RoamingState to DisconnectingState or
                        // DisconnectedState, the config BSSID is cleared by
                        // handleNetworkDisconnect().
                        clearTargetBssid("RoamingCompleted");

                        // We used to transition to ObtainingIpState in an
                        // attempt to do DHCPv4 RENEWs on framework roams.
                        // DHCP can take too long to time out, and we now rely
                        // upon IpClient's use of IpReachabilityMonitor to
                        // confirm our current network configuration.
                        //
                        // mIpClient.confirmConfiguration() is called within
                        // the handling of SupplicantState.COMPLETED.
                        mIpReachabilityMonitorActive = true;
                        transitionTo(mConnectedState);
                    } else {
                        mMessageHandlingStatus = MESSAGE_HANDLING_STATUS_DISCARD;
                    }
                    break;
                case WifiMonitor.NETWORK_DISCONNECTION_EVENT:
                    // Throw away but only if it corresponds to the network we're roaming to
                    String bssid = (String) message.obj;
                    if (true) {
                        String target = "";
                        if (mTargetRoamBSSID != null) target = mTargetRoamBSSID;
                        log("NETWORK_DISCONNECTION_EVENT in roaming state"
                                + " BSSID=" + bssid
                                + " target=" + target);
                    }
                    if (bssid != null && bssid.equals(mTargetRoamBSSID)) {
                        handleNetworkDisconnect();
                        transitionTo(mDisconnectedState);
                    }
                    break;
                default:
                    handleStatus = NOT_HANDLED;
                    break;
            }

            if (handleStatus == HANDLED) {
                logStateAndMessage(message, this);
            }
            return handleStatus;
        }

        @Override
        public void exit() {
            logd("ClientModeImpl: Leaving Roaming state");
        }
    }

    class ConnectedState extends State {
        @Override
        public void enter() {
            if (mVerboseLoggingEnabled) {
                log("Enter ConnectedState  mScreenOn=" + mScreenOn);
            }

            reportConnectionAttemptEnd(
                    WifiMetrics.ConnectionEvent.FAILURE_NONE,
                    WifiMetricsProto.ConnectionEvent.HLF_NONE,
                    WifiMetricsProto.ConnectionEvent.FAILURE_REASON_UNKNOWN);
            mWifiConnectivityManager.handleConnectionStateChanged(
                    WifiConnectivityManager.WIFI_STATE_CONNECTED);

            if (mIpReachabilityMonitorActive)
                sendMessageDelayed(obtainMessage(CMD_IP_REACHABILITY_SESSION_END, 0, 0), 10000);

            registerConnected();
            mLastConnectAttemptTimestamp = 0;
            mTargetWifiConfiguration = null;
            mWifiScoreReport.reset();
            mLastSignalLevel = -1;

            // Not roaming anymore
            mIsAutoRoaming = false;

            mLastDriverRoamAttempt = 0;
            mTargetNetworkId = WifiConfiguration.INVALID_NETWORK_ID;
            mWifiInjector.getWifiLastResortWatchdog().connectedStateTransition(true);
            mWifiStateTracker.updateState(WifiStateTracker.CONNECTED);
            //Inform WifiLockManager
            WifiLockManager wifiLockManager = mWifiInjector.getWifiLockManager();
            wifiLockManager.updateWifiClientConnected(true);
        }
        @Override
        public boolean processMessage(Message message) {
            WifiConfiguration config = null;
            boolean handleStatus = HANDLED;

            switch (message.what) {
                case CMD_UNWANTED_NETWORK:
                    if (message.arg1 == NETWORK_STATUS_UNWANTED_DISCONNECT) {
                        mWifiMetrics.logStaEvent(StaEvent.TYPE_FRAMEWORK_DISCONNECT,
                                StaEvent.DISCONNECT_UNWANTED);
                        mWifiNative.disconnect(mInterfaceName);
                        transitionTo(mDisconnectingState);
                    } else if (message.arg1 == NETWORK_STATUS_UNWANTED_DISABLE_AUTOJOIN
                            || message.arg1 == NETWORK_STATUS_UNWANTED_VALIDATION_FAILED) {
                        Log.d(TAG, (message.arg1 == NETWORK_STATUS_UNWANTED_DISABLE_AUTOJOIN
                                ? "NETWORK_STATUS_UNWANTED_DISABLE_AUTOJOIN"
                                : "NETWORK_STATUS_UNWANTED_VALIDATION_FAILED"));
                        config = getCurrentWifiConfiguration();
                        if (config != null) {
                            // Disable autojoin
                            if (message.arg1 == NETWORK_STATUS_UNWANTED_DISABLE_AUTOJOIN) {
                                mWifiConfigManager.setNetworkValidatedInternetAccess(
                                        config.networkId, false);
                                mWifiConfigManager.updateNetworkSelectionStatus(config.networkId,
                                        WifiConfiguration.NetworkSelectionStatus
                                        .DISABLED_NO_INTERNET_PERMANENT);
                            } else {
                                // stop collect last-mile stats since validation fail
                                removeMessages(CMD_DIAGS_CONNECT_TIMEOUT);
                                mWifiDiagnostics.reportConnectionEvent(
                                        WifiDiagnostics.CONNECTION_EVENT_FAILED);
                                mWifiConfigManager.incrementNetworkNoInternetAccessReports(
                                        config.networkId);
                                // If this was not the last selected network, update network
                                // selection status to temporarily disable the network.
                                if (mWifiConfigManager.getLastSelectedNetwork() != config.networkId
                                        && !config.noInternetAccessExpected) {
                                    Log.i(TAG, "Temporarily disabling network because of"
                                            + "no-internet access");
                                    mWifiConfigManager.updateNetworkSelectionStatus(
                                            config.networkId,
                                            WifiConfiguration.NetworkSelectionStatus
                                                    .DISABLED_NO_INTERNET_TEMPORARY);
                                }
                            }
                        }
                    }
                    break;
                case CMD_NETWORK_STATUS:
                    if (message.arg1 == NetworkAgent.VALID_NETWORK) {
                        // stop collect last-mile stats since validation pass
                        removeMessages(CMD_DIAGS_CONNECT_TIMEOUT);
                        mWifiDiagnostics.reportConnectionEvent(
                                WifiDiagnostics.CONNECTION_EVENT_SUCCEEDED);
                        mWifiScoreCard.noteValidationSuccess(mWifiInfo);
                        config = getCurrentWifiConfiguration();
                        if (config != null) {
                            // re-enable autojoin
                            mWifiConfigManager.updateNetworkSelectionStatus(
                                    config.networkId,
                                    WifiConfiguration.NetworkSelectionStatus
                                            .NETWORK_SELECTION_ENABLE);
                            mWifiConfigManager.setNetworkValidatedInternetAccess(
                                    config.networkId, true);
                        }
                    }
                    break;
                case CMD_ACCEPT_UNVALIDATED:
                    boolean accept = (message.arg1 != 0);
                    mWifiConfigManager.setNetworkNoInternetAccessExpected(mLastNetworkId, accept);
                    break;
                case WifiMonitor.ASSOCIATED_BSSID_EVENT:
                    // ASSOCIATING to a new BSSID while already connected, indicates
                    // that driver is roaming
                    mLastDriverRoamAttempt = mClock.getWallClockMillis();
                    handleStatus = NOT_HANDLED;
                    break;
                case WifiMonitor.NETWORK_DISCONNECTION_EVENT:
                    long lastRoam = 0;
                    reportConnectionAttemptEnd(
                            WifiMetrics.ConnectionEvent.FAILURE_NETWORK_DISCONNECTION,
                            WifiMetricsProto.ConnectionEvent.HLF_NONE,
                            WifiMetricsProto.ConnectionEvent.FAILURE_REASON_UNKNOWN);
                    if (mLastDriverRoamAttempt != 0) {
                        // Calculate time since last driver roam attempt
                        lastRoam = mClock.getWallClockMillis() - mLastDriverRoamAttempt;
                        mLastDriverRoamAttempt = 0;
                    }
                    if (unexpectedDisconnectedReason(message.arg2)) {
                        mWifiDiagnostics.captureBugReportData(
                                WifiDiagnostics.REPORT_REASON_UNEXPECTED_DISCONNECT);
                    }
                    config = getCurrentWifiConfiguration();

                    if (mVerboseLoggingEnabled) {
                        log("NETWORK_DISCONNECTION_EVENT in connected state"
                                + " BSSID=" + mWifiInfo.getBSSID()
                                + " RSSI=" + mWifiInfo.getRssi()
                                + " freq=" + mWifiInfo.getFrequency()
                                + " reason=" + message.arg2
                                + " Network Selection Status=" + (config == null ? "Unavailable"
                                    : config.getNetworkSelectionStatus().getNetworkStatusString()));
                    }
                    break;
                case CMD_START_ROAM:
                    // Clear the driver roam indication since we are attempting a framework roam
                    mLastDriverRoamAttempt = 0;

                    /* Connect command coming from auto-join */
                    int netId = message.arg1;
                    ScanResult candidate = (ScanResult) message.obj;
                    String bssid = SUPPLICANT_BSSID_ANY;
                    if (candidate != null) {
                        bssid = candidate.BSSID;
                    }
                    config = mWifiConfigManager.getConfiguredNetworkWithoutMasking(netId);
                    if (config == null) {
                        loge("CMD_START_ROAM and no config, bail out...");
                        break;
                    }
                    mWifiScoreCard.noteConnectionAttempt(mWifiInfo);
                    setTargetBssid(config, bssid);
                    mTargetNetworkId = netId;

                    logd("CMD_START_ROAM sup state "
                            + " my state " + getCurrentState().getName()
                            + " nid=" + Integer.toString(netId)
                            + " config " + config.configKey()
                            + " targetRoamBSSID " + mTargetRoamBSSID);

                    reportConnectionAttemptStart(config, mTargetRoamBSSID,
                            WifiMetricsProto.ConnectionEvent.ROAM_ENTERPRISE);
                    if (mWifiNative.roamToNetwork(mInterfaceName, config)) {
                        mLastConnectAttemptTimestamp = mClock.getWallClockMillis();
                        mTargetWifiConfiguration = config;
                        mIsAutoRoaming = true;
                        mWifiMetrics.logStaEvent(StaEvent.TYPE_CMD_START_ROAM, config);
                        transitionTo(mRoamingState);
                    } else {
                        loge("CMD_START_ROAM Failed to start roaming to network " + config);
                        reportConnectionAttemptEnd(
                                WifiMetrics.ConnectionEvent.FAILURE_CONNECT_NETWORK_FAILED,
                                WifiMetricsProto.ConnectionEvent.HLF_NONE,
                                WifiMetricsProto.ConnectionEvent.FAILURE_REASON_UNKNOWN);
                        replyToMessage(message, WifiManager.CONNECT_NETWORK_FAILED,
                                WifiManager.ERROR);
                        mMessageHandlingStatus = MESSAGE_HANDLING_STATUS_FAIL;
                        break;
                    }
                    break;
                case CMD_START_IP_PACKET_OFFLOAD: {
                    int slot = message.arg1;
                    int intervalSeconds = message.arg2;
                    KeepalivePacketData pkt = (KeepalivePacketData) message.obj;
                    int result = startWifiIPPacketOffload(slot, pkt, intervalSeconds);
                    if (mNetworkAgent != null) {
                        mNetworkAgent.onSocketKeepaliveEvent(slot, result);
                    }
                    break;
                }
                case CMD_IP_REACHABILITY_SESSION_END:
                    mIpReachabilityMonitorActive = false;
                    break;
                default:
                    handleStatus = NOT_HANDLED;
                    break;
            }

            if (handleStatus == HANDLED) {
                logStateAndMessage(message, this);
            }

            return handleStatus;
        }

        @Override
        public void exit() {
            logd("ClientModeImpl: Leaving Connected state");
            mWifiConnectivityManager.handleConnectionStateChanged(
                     WifiConnectivityManager.WIFI_STATE_TRANSITIONING);

            mLastDriverRoamAttempt = 0;
            mWifiInjector.getWifiLastResortWatchdog().connectedStateTransition(false);
        }
    }

    class DisconnectingState extends State {

        @Override
        public void enter() {

            if (mVerboseLoggingEnabled) {
                logd(" Enter DisconnectingState State screenOn=" + mScreenOn);
            }

            // Make sure we disconnect: we enter this state prior to connecting to a new
            // network, waiting for either a DISCONNECT event or a SUPPLICANT_STATE_CHANGE
            // event which in this case will be indicating that supplicant started to associate.
            // In some cases supplicant doesn't ignore the connect requests (it might not
            // find the target SSID in its cache),
            // Therefore we end up stuck that state, hence the need for the watchdog.
            mDisconnectingWatchdogCount++;
            logd("Start Disconnecting Watchdog " + mDisconnectingWatchdogCount);
            sendMessageDelayed(obtainMessage(CMD_DISCONNECTING_WATCHDOG_TIMER,
                    mDisconnectingWatchdogCount, 0), DISCONNECTING_GUARD_TIMER_MSEC);
        }

        @Override
        public boolean processMessage(Message message) {
            boolean handleStatus = HANDLED;

            switch (message.what) {
                case WifiManager.CONNECT_NETWORK:
                    mMessageHandlingStatus = MESSAGE_HANDLING_STATUS_DEFERRED;
                    deferMessage(message);
                    break;
                case CMD_DISCONNECT:
                    if (mVerboseLoggingEnabled) {
                        log("Ignore CMD_DISCONNECT when already disconnecting.");
                    }
                    break;
                case CMD_DISCONNECTING_WATCHDOG_TIMER:
                    if (mDisconnectingWatchdogCount == message.arg1) {
                        if (mVerboseLoggingEnabled) log("disconnecting watchdog! -> disconnect");
                        handleNetworkDisconnect();
                        transitionTo(mDisconnectedState);
                    }
                    break;
                case WifiMonitor.SUPPLICANT_STATE_CHANGE_EVENT:
                    /**
                     * If we get a SUPPLICANT_STATE_CHANGE_EVENT before NETWORK_DISCONNECTION_EVENT
                     * we have missed the network disconnection, transition to mDisconnectedState
                     * and handle the rest of the events there
                     */
                    mMessageHandlingStatus = MESSAGE_HANDLING_STATUS_DEFERRED;
                    deferMessage(message);
                    handleNetworkDisconnect();
                    transitionTo(mDisconnectedState);
                    break;
                default:
                    handleStatus = NOT_HANDLED;
                    break;
            }

            if (handleStatus == HANDLED) {
                logStateAndMessage(message, this);
            }
            return handleStatus;
        }
    }

    class DisconnectedState extends State {
        @Override
        public void enter() {
            Log.i(TAG, "disconnectedstate enter");
            // We don't scan frequently if this is a temporary disconnect
            // due to p2p
            if (mTemporarilyDisconnectWifi) {
                p2pSendMessage(WifiP2pServiceImpl.DISCONNECT_WIFI_RESPONSE);
                return;
            }

            if (mVerboseLoggingEnabled) {
                logd(" Enter DisconnectedState screenOn=" + mScreenOn);
            }

            /** clear the roaming state, if we were roaming, we failed */
            mIsAutoRoaming = false;
            mIpReachabilityMonitorActive = false;
            removeMessages(CMD_IP_REACHABILITY_SESSION_END);

            mWifiConnectivityManager.handleConnectionStateChanged(
                    WifiConnectivityManager.WIFI_STATE_DISCONNECTED);
        }

        @Override
        public boolean processMessage(Message message) {
            boolean handleStatus = HANDLED;

            switch (message.what) {
                case CMD_DISCONNECT:
                    mWifiMetrics.logStaEvent(StaEvent.TYPE_FRAMEWORK_DISCONNECT,
                            StaEvent.DISCONNECT_GENERIC);
                    mWifiNative.disconnect(mInterfaceName);
                    break;
                case WifiMonitor.NETWORK_DISCONNECTION_EVENT:
                    if (message.arg2 == 15 /* FOURWAY_HANDSHAKE_TIMEOUT */) {
                        String bssid = (message.obj == null)
                                ? mTargetRoamBSSID : (String) message.obj;
                        mWifiInjector.getWifiLastResortWatchdog()
                                .noteConnectionFailureAndTriggerIfNeeded(
                                        getTargetSsid(), bssid,
                                        WifiLastResortWatchdog.FAILURE_CODE_AUTHENTICATION);
                    }
                    break;
                case WifiMonitor.SUPPLICANT_STATE_CHANGE_EVENT:
                    StateChangeResult stateChangeResult = (StateChangeResult) message.obj;
                    if (mVerboseLoggingEnabled) {
                        logd("SUPPLICANT_STATE_CHANGE_EVENT state=" + stateChangeResult.state
                                + " -> state= "
                                + WifiInfo.getDetailedStateOf(stateChangeResult.state));
                    }
                    if (SupplicantState.isConnecting(stateChangeResult.state)) {
                        WifiConfiguration config = mWifiConfigManager.getConfiguredNetwork(
                                stateChangeResult.networkId);

                        // Update Passpoint information before setNetworkDetailedState as
                        // WifiTracker monitors NETWORK_STATE_CHANGED_ACTION to update UI.
                        mWifiInfo.setFQDN(null);
                        mWifiInfo.setOsuAp(false);
                        mWifiInfo.setProviderFriendlyName(null);
                        if (config != null && (config.isPasspoint() || config.osu)) {
                            if (config.isPasspoint()) {
                                mWifiInfo.setFQDN(config.FQDN);
                            } else {
                                mWifiInfo.setOsuAp(true);
                            }
                            mWifiInfo.setProviderFriendlyName(config.providerFriendlyName);
                        }
                    }
                    setNetworkDetailedState(WifiInfo.getDetailedStateOf(stateChangeResult.state));
                    /* ConnectModeState does the rest of the handling */
                    handleStatus = NOT_HANDLED;
                    break;
                case WifiP2pServiceImpl.P2P_CONNECTION_CHANGED:
                    NetworkInfo info = (NetworkInfo) message.obj;
                    mP2pConnected.set(info.isConnected());
                    break;
                case CMD_RECONNECT:
                case CMD_REASSOCIATE:
                    if (mTemporarilyDisconnectWifi) {
                        // Drop a third party reconnect/reassociate if STA is
                        // temporarily disconnected for p2p
                        break;
                    } else {
                        // ConnectModeState handles it
                        handleStatus = NOT_HANDLED;
                    }
                    break;
                case CMD_SCREEN_STATE_CHANGED:
                    handleScreenStateChanged(message.arg1 != 0);
                    break;
                default:
                    handleStatus = NOT_HANDLED;
                    break;
            }

            if (handleStatus == HANDLED) {
                logStateAndMessage(message, this);
            }
            return handleStatus;
        }

        @Override
        public void exit() {
            mWifiConnectivityManager.handleConnectionStateChanged(
                     WifiConnectivityManager.WIFI_STATE_TRANSITIONING);
        }
    }

    class FilsState  extends State {

        @Override
        public void enter() {
            if (mVerboseLoggingEnabled) {
                Log.d(TAG, "Filsstate enter");
            }
            final ProvisioningConfiguration prov = new ProvisioningConfiguration.Builder()
                         .withPreDhcpAction()
                         .withApfCapabilities(mWifiNative.getApfCapabilities(mInterfaceName))
                         .build();
                  prov.mRapidCommit = true;
                  prov.mDiscoverSent = true;
               mIpClient.startProvisioning(prov);
               mIsIpClientStarted = true;
        }

        @Override
        public boolean processMessage(Message message) {
            logStateAndMessage(message, this);
            WifiConfiguration config;
            switch (message.what) {
                case CMD_PRE_DHCP_ACTION:
                    handlePreFilsDhcpSetup();
                    break;
                case CMD_PRE_DHCP_ACTION_COMPLETE:
                    mIpClient.completedPreDhcpAction();
                    buildDiscoverWithRapidCommitPacket();

                    reportConnectionAttemptStart(mFilsConfig, mTargetRoamBSSID,
                            WifiMetricsProto.ConnectionEvent.ROAM_UNRELATED);
                    if (mWifiNative.connectToNetwork(mInterfaceName, mFilsConfig)) {
                        mWifiMetrics.logStaEvent(StaEvent.TYPE_CMD_START_CONNECT, mFilsConfig);
                        mLastConnectAttemptTimestamp = mClock.getWallClockMillis();
                        mTargetWifiConfiguration = mFilsConfig;
                        mIsAutoRoaming = false;
                    } else {
                        loge("Failed to connect to FILS network " + mFilsConfig);
                        reportConnectionAttemptEnd(
                                WifiMetrics.ConnectionEvent.FAILURE_CONNECT_NETWORK_FAILED,
                                WifiMetricsProto.ConnectionEvent.HLF_NONE,
                                WifiMetricsProto.ConnectionEvent.FAILURE_REASON_UNKNOWN);
                        replyToMessage(message, WifiManager.CONNECT_NETWORK_FAILED,
                                WifiManager.ERROR);
                        break;
                    }
                    break;
                case WifiMonitor.FILS_NETWORK_CONNECTION_EVENT:
                    mIsFilsConnection = true;
                case WifiMonitor.NETWORK_CONNECTION_EVENT:
                    if (mVerboseLoggingEnabled)
                        log("Network connection established with FILS " + mIsFilsConnection);
                    mLastNetworkId = message.arg1;
                    mLastBssid = (String) message.obj;
                    int reasonCode = message.arg2;
                    // TODO: This check should not be needed after WifiStateMachinePrime refactor.
                    // Currently, the last connected network configuration is left in
                    // wpa_supplicant, this may result in wpa_supplicant initiating connection
                    // to it after a config store reload. Hence the old network Id lookups may not
                    // work, so disconnect the network and let network selector reselect a new
                    // network.
                    config = getCurrentWifiConfiguration();
                    if (config != null) {
                        mWifiInfo.setBSSID(mLastBssid);
                        mWifiInfo.setNetworkId(mLastNetworkId);
                        updateWifiGenerationInfo();
                        mWifiConnectivityManager.trackBssid(mLastBssid, true, reasonCode);
                        // We need to get the updated pseudonym from supplicant for EAP-SIM/AKA/AKA'
                        if (config.enterpriseConfig != null
                                && TelephonyUtil.isSimEapMethod(
                                        config.enterpriseConfig.getEapMethod())) {
                            String anonymousIdentity =
                                    mWifiNative.getEapAnonymousIdentity(mInterfaceName);
                            if (anonymousIdentity != null) {
                                config.enterpriseConfig.setAnonymousIdentity(anonymousIdentity);
                            } else {
                                Log.d(TAG, "Failed to get updated anonymous identity"
                                        + " from supplicant, reset it in WifiConfiguration.");
                                config.enterpriseConfig.setAnonymousIdentity(null);
                            }
                            mWifiConfigManager.addOrUpdateNetwork(config, Process.WIFI_UID);
                        }
                        sendNetworkStateChangeBroadcast(mLastBssid);
                        transitionTo(mObtainingIpState);
                    }
                    break;
                case WifiMonitor.AUTHENTICATION_FAILURE_EVENT:
                    /* fall-through */
                case WifiMonitor.ASSOCIATION_REJECTION_EVENT:
                    stopIpClient();
                    return NOT_HANDLED;
                case CMD_POST_DHCP_ACTION:
                    deferMessage(message);
                    break;
                case CMD_IPV4_PROVISIONING_SUCCESS:
                    deferMessage(message);
                    break;
                case CMD_IP_CONFIGURATION_SUCCESSFUL:
                    deferMessage(message);
                    break;
                case CMD_IPV4_PROVISIONING_FAILURE:
                    stopIpClient();
                    deferMessage(message);
                    break;
                default :
                    return NOT_HANDLED;
            }
            return HANDLED;
        }

        @Override
        public void exit() {
        }
    }

    /**
     * State machine initiated requests can have replyTo set to null, indicating
     * there are no recipients, we ignore those reply actions.
     */
    private void replyToMessage(Message msg, int what) {
        if (msg.replyTo == null) return;
        Message dstMsg = obtainMessageWithWhatAndArg2(msg, what);
        mReplyChannel.replyToMessage(msg, dstMsg);
    }

    private void replyToMessage(Message msg, int what, int arg1) {
        if (msg.replyTo == null) return;
        Message dstMsg = obtainMessageWithWhatAndArg2(msg, what);
        dstMsg.arg1 = arg1;
        mReplyChannel.replyToMessage(msg, dstMsg);
    }

    private void replyToMessage(Message msg, int what, Object obj) {
        if (msg.replyTo == null) return;
        Message dstMsg = obtainMessageWithWhatAndArg2(msg, what);
        dstMsg.obj = obj;
        mReplyChannel.replyToMessage(msg, dstMsg);
    }

    /**
     * arg2 on the source message has a unique id that needs to be retained in replies
     * to match the request
     * <p>see WifiManager for details
     */
    private Message obtainMessageWithWhatAndArg2(Message srcMsg, int what) {
        Message msg = Message.obtain();
        msg.what = what;
        msg.arg2 = srcMsg.arg2;
        return msg;
    }

    /**
     * Notify interested parties if a wifi config has been changed.
     *
     * @param wifiCredentialEventType WIFI_CREDENTIAL_SAVED or WIFI_CREDENTIAL_FORGOT
     * @param config Must have a WifiConfiguration object to succeed
     * TODO: b/35258354 investigate if this can be removed.  Is the broadcast sent by
     * WifiConfigManager sufficient?
     */
    private void broadcastWifiCredentialChanged(int wifiCredentialEventType,
            WifiConfiguration config) {
        if (config != null && config.preSharedKey != null) {
            Intent intent = new Intent(WifiManager.WIFI_CREDENTIAL_CHANGED_ACTION);
            intent.putExtra(WifiManager.EXTRA_WIFI_CREDENTIAL_SSID, config.SSID);
            intent.putExtra(WifiManager.EXTRA_WIFI_CREDENTIAL_EVENT_TYPE,
                    wifiCredentialEventType);
            mContext.sendBroadcastAsUser(intent, UserHandle.CURRENT,
                    android.Manifest.permission.RECEIVE_WIFI_CREDENTIAL_CHANGE);
        }
    }

    void handleGsmAuthRequest(SimAuthRequestData requestData) {
        if (mTargetWifiConfiguration == null
                || mTargetWifiConfiguration.networkId
                == requestData.networkId) {
            logd("id matches targetWifiConfiguration");
        } else {
            logd("id does not match targetWifiConfiguration");
            return;
        }

        /*
         * Try authentication in the following order.
         *
         *    Standard       Cellular_auth     Type Command
         *
         * 1. 3GPP TS 31.102 3G_authentication [Length][RAND][Length][AUTN]
         *                            [Length][RES][Length][CK][Length][IK] and more
         * 2. 3GPP TS 31.102 2G_authentication [Length][RAND]
         *                            [Length][SRES][Length][Cipher Key Kc]
         * 3. 3GPP TS 11.11  2G_authentication [RAND]
         *                            [SRES][Cipher Key Kc]
         */
        String response =
                TelephonyUtil.getGsmSimAuthResponse(requestData.data, getTelephonyManager());
        if (response == null) {
            // In case of failure, issue may be due to sim type, retry as No.2 case
            response = TelephonyUtil.getGsmSimpleSimAuthResponse(requestData.data,
                    getTelephonyManager());
            if (response == null) {
                // In case of failure, issue may be due to sim type, retry as No.3 case
                response = TelephonyUtil.getGsmSimpleSimNoLengthAuthResponse(requestData.data,
                        getTelephonyManager());
            }
        }
        if (response == null || response.length() == 0) {
            mWifiNative.simAuthFailedResponse(mInterfaceName);
        } else {
            logv("Supplicant Response -" + response);
            mWifiNative.simAuthResponse(
                    mInterfaceName, WifiNative.SIM_AUTH_RESP_TYPE_GSM_AUTH, response);
        }
    }

    void handle3GAuthRequest(SimAuthRequestData requestData) {
        if (mTargetWifiConfiguration == null
                || mTargetWifiConfiguration.networkId
                == requestData.networkId) {
            logd("id matches targetWifiConfiguration");
        } else {
            logd("id does not match targetWifiConfiguration");
            return;
        }

        SimAuthResponseData response =
                TelephonyUtil.get3GAuthResponse(requestData, getTelephonyManager());
        if (response != null) {
            mWifiNative.simAuthResponse(
                    mInterfaceName, response.type, response.response);
        } else {
            mWifiNative.umtsAuthFailedResponse(mInterfaceName);
        }
    }

    /**
     * Automatically connect to the network specified
     *
     * @param networkId ID of the network to connect to
     * @param uid UID of the app triggering the connection.
     * @param bssid BSSID of the network
     */
    public void startConnectToNetwork(int networkId, int uid, String bssid) {
        sendMessage(CMD_START_CONNECT, networkId, uid, bssid);
    }

    /**
     * Automatically roam to the network specified
     *
     * @param networkId ID of the network to roam to
     * @param scanResult scan result which identifies the network to roam to
     */
    public void startRoamToNetwork(int networkId, ScanResult scanResult) {
        sendMessage(CMD_START_ROAM, networkId, 0, scanResult);
    }

    /**
     * Dynamically turn on/off WifiConnectivityManager
     *
     * @param enabled true-enable; false-disable
     */
    public void enableWifiConnectivityManager(boolean enabled) {
        sendMessage(CMD_ENABLE_WIFI_CONNECTIVITY_MANAGER, enabled ? 1 : 0);
    }

    /**
     * @param reason reason code from supplicant on network disconnected event
     * @return true if this is a suspicious disconnect
     */
    static boolean unexpectedDisconnectedReason(int reason) {
        return reason == 2              // PREV_AUTH_NOT_VALID
                || reason == 6          // CLASS2_FRAME_FROM_NONAUTH_STA
                || reason == 7          // FRAME_FROM_NONASSOC_STA
                || reason == 8          // STA_HAS_LEFT
                || reason == 9          // STA_REQ_ASSOC_WITHOUT_AUTH
                || reason == 14         // MICHAEL_MIC_FAILURE
                || reason == 15         // 4WAY_HANDSHAKE_TIMEOUT
                || reason == 16         // GROUP_KEY_UPDATE_TIMEOUT
                || reason == 18         // GROUP_CIPHER_NOT_VALID
                || reason == 19         // PAIRWISE_CIPHER_NOT_VALID
                || reason == 23         // IEEE_802_1X_AUTH_FAILED
                || reason == 34;        // DISASSOC_LOW_ACK
    }

    /**
     * Update WifiMetrics before dumping
     */
    public void updateWifiMetrics() {
        mWifiMetrics.updateSavedNetworks(mWifiConfigManager.getSavedNetworks(Process.WIFI_UID));
        mPasspointManager.updateMetrics();
    }

    /**
     * Private method to handle calling WifiConfigManager to forget/remove network configs and reply
     * to the message from the sender of the outcome.
     *
     * The current implementation requires that forget and remove be handled in different ways
     * (responses are handled differently).  In the interests of organization, the handling is all
     * now in this helper method.  TODO: b/35257965 is filed to track the possibility of merging
     * the two call paths.
     */
    private boolean deleteNetworkConfigAndSendReply(Message message, boolean calledFromForget) {
        boolean success = mWifiConfigManager.removeNetwork(message.arg1, message.sendingUid);
        if (!success) {
            loge("Failed to remove network");
        }

        if (calledFromForget) {
            if (success) {
                replyToMessage(message, WifiManager.FORGET_NETWORK_SUCCEEDED);
                broadcastWifiCredentialChanged(WifiManager.WIFI_CREDENTIAL_FORGOT,
                                               (WifiConfiguration) message.obj);
                return true;
            }
            replyToMessage(message, WifiManager.FORGET_NETWORK_FAILED, WifiManager.ERROR);
            return false;
        } else {
            // Remaining calls are from the removeNetwork path
            if (success) {
                replyToMessage(message, message.what, SUCCESS);
                return true;
            }
            mMessageHandlingStatus = MESSAGE_HANDLING_STATUS_FAIL;
            replyToMessage(message, message.what, FAILURE);
            return false;
        }
    }

    /**
     * Private method to handle calling WifiConfigManager to add & enable network configs and reply
     * to the message from the sender of the outcome.
     *
     * @return NetworkUpdateResult with networkId of the added/updated configuration. Will return
     * {@link WifiConfiguration#INVALID_NETWORK_ID} in case of error.
     */
    private NetworkUpdateResult saveNetworkConfigAndSendReply(Message message) {
        WifiConfiguration config = (WifiConfiguration) message.obj;
        if (config == null) {
            loge("SAVE_NETWORK with null configuration my state " + getCurrentState().getName());
            mMessageHandlingStatus = MESSAGE_HANDLING_STATUS_FAIL;
            replyToMessage(message, WifiManager.SAVE_NETWORK_FAILED, WifiManager.ERROR);
            return new NetworkUpdateResult(WifiConfiguration.INVALID_NETWORK_ID);
        }
        NetworkUpdateResult result =
                mWifiConfigManager.addOrUpdateNetwork(config, message.sendingUid);
        if (!result.isSuccess()) {
            loge("SAVE_NETWORK adding/updating config=" + config + " failed");
            mMessageHandlingStatus = MESSAGE_HANDLING_STATUS_FAIL;
            replyToMessage(message, WifiManager.SAVE_NETWORK_FAILED, WifiManager.ERROR);
            return result;
        }
        if (!mWifiConfigManager.enableNetwork(
                result.getNetworkId(), false, message.sendingUid)) {
            loge("SAVE_NETWORK enabling config=" + config + " failed");
            mMessageHandlingStatus = MESSAGE_HANDLING_STATUS_FAIL;
            replyToMessage(message, WifiManager.SAVE_NETWORK_FAILED, WifiManager.ERROR);
            return new NetworkUpdateResult(WifiConfiguration.INVALID_NETWORK_ID);
        }
        broadcastWifiCredentialChanged(WifiManager.WIFI_CREDENTIAL_SAVED, config);
        replyToMessage(message, WifiManager.SAVE_NETWORK_SUCCEEDED);
        return result;
    }

    private static String getLinkPropertiesSummary(LinkProperties lp) {
        List<String> attributes = new ArrayList<>(6);
        if (lp.hasIPv4Address()) {
            attributes.add("v4");
        }
        if (lp.hasIPv4DefaultRoute()) {
            attributes.add("v4r");
        }
        if (lp.hasIPv4DnsServer()) {
            attributes.add("v4dns");
        }
        if (lp.hasGlobalIPv6Address()) {
            attributes.add("v6");
        }
        if (lp.hasIPv6DefaultRoute()) {
            attributes.add("v6r");
        }
        if (lp.hasIPv6DnsServer()) {
            attributes.add("v6dns");
        }

        return TextUtils.join(" ", attributes);
    }

    /**
     * Gets the SSID from the WifiConfiguration pointed at by 'mTargetNetworkId'
     * This should match the network config framework is attempting to connect to.
     */
    private String getTargetSsid() {
        WifiConfiguration currentConfig = mWifiConfigManager.getConfiguredNetwork(mTargetNetworkId);
        if (currentConfig != null) {
            return currentConfig.SSID;
        }
        return null;
    }

    /**
     * Send message to WifiP2pServiceImpl.
     * @return true if message is sent.
     *         false if there is no channel configured for WifiP2pServiceImpl.
     */
    private boolean p2pSendMessage(int what) {
        if (mWifiP2pChannel != null) {
            mWifiP2pChannel.sendMessage(what);
            return true;
        }
        return false;
    }

    /**
     * Send message to WifiP2pServiceImpl with an additional param |arg1|.
     * @return true if message is sent.
     *         false if there is no channel configured for WifiP2pServiceImpl.
     */
    private boolean p2pSendMessage(int what, int arg1) {
        if (mWifiP2pChannel != null) {
            mWifiP2pChannel.sendMessage(what, arg1);
            return true;
        }
        return false;
    }

    /**
     * Check if there is any connection request for WiFi network.
     */
    private boolean hasConnectionRequests() {
        return mNetworkFactory.hasConnectionRequests()
                || mUntrustedNetworkFactory.hasConnectionRequests();
    }

    /**
     * Returns whether CMD_IP_REACHABILITY_LOST events should trigger disconnects.
     */
    public boolean getIpReachabilityDisconnectEnabled() {
        return mIpReachabilityDisconnectEnabled;
    }

    /**
     * Sets whether CMD_IP_REACHABILITY_LOST events should trigger disconnects.
     */
    public void setIpReachabilityDisconnectEnabled(boolean enabled) {
        mIpReachabilityDisconnectEnabled = enabled;
    }

    /**
     * Sends a message to initialize the ClientModeImpl.
     *
     * @return true if succeeded, false otherwise.
     */
    public boolean syncInitialize(AsyncChannel channel) {
        Message resultMsg = channel.sendMessageSynchronously(CMD_INITIALIZE);
        boolean result = (resultMsg.arg1 != FAILURE);
        resultMsg.recycle();
        return result;
    }

    /**
     * Add a network request match callback to {@link WifiNetworkFactory}.
     */
    public void addNetworkRequestMatchCallback(IBinder binder,
                                               INetworkRequestMatchCallback callback,
                                               int callbackIdentifier) {
        mNetworkFactory.addCallback(binder, callback, callbackIdentifier);
    }

    /**
     * Remove a network request match callback from {@link WifiNetworkFactory}.
     */
    public void removeNetworkRequestMatchCallback(int callbackIdentifier) {
        mNetworkFactory.removeCallback(callbackIdentifier);
    }

    /**
     * Remove all approved access points from {@link WifiNetworkFactory} for the provided package.
     */
    public void removeNetworkRequestUserApprovedAccessPointsForApp(@NonNull String packageName) {
        mNetworkFactory.removeUserApprovedAccessPointsForApp(packageName);
    }

    /**
     * Clear all approved access points from {@link WifiNetworkFactory}.
     */
    public void clearNetworkRequestUserApprovedAccessPoints() {
        mNetworkFactory.clear();
    }

    /**
     * Add the DPP bootstrap info obtained from QR code.
     *
     * @param channel Channel for communicating with the state machine
     * @param uri:The URI obtained from the QR code.
     *
     * @return: Handle to strored info else -1 on failure
     */
    public int syncDppAddBootstrapQrCode(AsyncChannel channel, String uri) {
        Message resultMsg = channel.sendMessageSynchronously(
                CMD_DPP_ADD_BOOTSTRAP_QRCODE, 0, 0, uri);
        int result = resultMsg.arg1;
        resultMsg.recycle();
        return result;
    }

    /**
     * Generate bootstrap URI based on the passed arguments
     *
     * @param channel Channel for communicating with the state machine
     * @param config – bootstrap generate config
     *
     * @return: Handle to strored URI info else -1 on failure
     */
    public int syncDppBootstrapGenerate(AsyncChannel channel,
        WifiDppConfig config) {
        Message resultMsg = channel.sendMessageSynchronously(
            CMD_DPP_GENERATE_BOOTSTRAP, 0, 0, config);
        int result = resultMsg.arg1;
        resultMsg.recycle();
        return result;
    }

    /**
     * Get bootstrap URI based on bootstrap ID
     *
     * @param channel Channel for communicating with the state machine
     * @param bootstrap_id: Stored bootstrap ID
     *
     * @return: URI string else -1 on failure
     */
    public String syncDppGetUri(AsyncChannel channel, int bootstrap_id) {
        Message resultMsg = channel.sendMessageSynchronously(
            CMD_DPP_GET_URI, bootstrap_id);
        String result = (String)resultMsg.obj;
        resultMsg.recycle();
        return result;
    }

    /**
     * Remove bootstrap URI based on bootstrap ID.
     *
     * @param channel Channel for communicating with the state machine
     * @param bootstrap_id: Stored bootstrap ID
     *
     * @return: 0 – Success or -1 on failure
     */
    public int syncDppBootstrapRemove(AsyncChannel channel, int bootstrap_id) {
        Message resultMsg = channel.sendMessageSynchronously(
            CMD_DPP_REMOVE_BOOTSTRAP, bootstrap_id);
        int result = resultMsg.arg1;
        resultMsg.recycle();
        return result;
    }

    /**
     * start listen on the channel specified waiting to receive
     * the DPP Authentication request.
     *
     * @param channel Channel for communicating with the state machine
     * @param frequency: DPP listen frequency
     * @param dpp_role: Configurator/Enrollee role
     * @param qr_mutual: Mutual authentication required
     * @param netrole_ap: network role
     *
     * @return: Returns 0 if a DPP-listen work is successfully
     *  queued and -1 on failure.
     */
    public int syncDppListen(AsyncChannel channel, String frequency, int dpp_role,
                             boolean qr_mutual, boolean netrole_ap) {
        Bundle bundle = new Bundle();
        bundle.putString("freq", frequency);
        bundle.putInt("dppRole", dpp_role);
        bundle.putBoolean("mutual", qr_mutual);
        bundle.putBoolean("netRoleAp", netrole_ap);
        Message resultMsg = channel.sendMessageSynchronously(CMD_DPP_LISTEN_START,
                            0, 0, bundle);
        int result = resultMsg.arg1;
        resultMsg.recycle();
        return result;
    }

    /**
     * stop ongoing dpp listen.
     */
    public void dppStopListen(AsyncChannel channel) {
        sendMessage(CMD_DPP_LISTEN_STOP);
    }

    /**
     * Adds the DPP configurator
     *
     * @param channel Channel for communicating with the state machine
     * @param curve curve used for dpp encryption
     * @param key private key
     * @param expiry timeout in seconds
     *
     * @return: Identifier of the added configurator or -1 on failure
     */
    public int syncDppConfiguratorAdd(AsyncChannel channel,
               String curve, String key, int expiry) {
        Bundle bundle = new Bundle();
        bundle.putString("curve", curve);
        bundle.putString("key", key);
        Message resultMsg = channel.sendMessageSynchronously(CMD_DPP_CONF_ADD,
                            expiry, 0, bundle);
        int result = resultMsg.arg1;
        resultMsg.recycle();
        return result;
    }

    /**
     * Remove the added configurator through dppConfiguratorAdd.
     *
     * @param channel Channel for communicating with the state machine
     * @param config_id: DPP Configurator ID
     *
     * @return: Handle to strored info else -1 on failure
     */
    public int syncDppConfiguratorRemove(AsyncChannel channel, int config_id) {
        Message resultMsg = channel.sendMessageSynchronously(CMD_DPP_CONF_REMOVE, config_id);
        int result = resultMsg.arg1;
        resultMsg.recycle();
        return result;
    }

    /**
     * Start DPP authentication and provisioning with the specified peer
     *
     * @param channel Channel for communicating with the state machine
     * @param config – dpp auth init config
     *
     * @return: 0 if DPP Authentication request was transmitted and -1 on failure
     */
    public int  syncDppStartAuth(AsyncChannel channel, WifiDppConfig config) {
        Message resultMsg = channel.sendMessageSynchronously(CMD_DPP_AUTH_INIT,
                            0, 0, config);
        int result = resultMsg.arg1;
        resultMsg.recycle();
        return result;
    }

    /**
     *Retrieve Private key to be used for configurator
     *
     * @param channel Channel for communicating with the state machine
     * @param id: id of configurator obj
     *
     * @return: KEY string else -1 on failure
     */
    public String syncDppConfiguratorGetKey(AsyncChannel channel, int id) {
        Message resultMsg = channel.sendMessageSynchronously(
            CMD_DPP_CONFIGURATOR_GET_KEY, 0, 0, id);
        String result = (String)resultMsg.obj;
        resultMsg.recycle();
        return result;
    }

    /**
     * Gets the factory MAC address of wlan0 (station interface).
     * @return String representation of the factory MAC address.
     */
    public String getFactoryMacAddress() {
        MacAddress macAddress = mWifiNative.getFactoryMacAddress(mInterfaceName);
        if (macAddress != null) {
            return macAddress.toString();
        }
        if (!mConnectedMacRandomzationSupported) {
            return mWifiNative.getMacAddress(mInterfaceName);
        }
        return null;
    }

    /**
     * Sets the current device mobility state.
     * @param state the new device mobility state
     */
    public void setDeviceMobilityState(@DeviceMobilityState int state) {
        mWifiConnectivityManager.setDeviceMobilityState(state);
    }

    /**
     * Updates the Wi-Fi usability score.
     * @param seqNum Sequence number of the Wi-Fi usability score.
     * @param score The Wi-Fi usability score.
     * @param predictionHorizonSec Prediction horizon of the Wi-Fi usability score.
     */
    public void updateWifiUsabilityScore(int seqNum, int score, int predictionHorizonSec) {
        mWifiMetrics.incrementWifiUsabilityScoreCount(seqNum, score, predictionHorizonSec);
    }

    /**
     * Sends a link probe.
     */
    @VisibleForTesting
    public void probeLink(WifiNative.SendMgmtFrameCallback callback, int mcs) {
        mWifiNative.probeLink(mInterfaceName, MacAddress.fromString(mWifiInfo.getBSSID()),
                callback, mcs);
    }
}<|MERGE_RESOLUTION|>--- conflicted
+++ resolved
@@ -3575,13 +3575,12 @@
             Log.e(TAG, "No config to change MAC address to");
             return;
         }
-<<<<<<< HEAD
 
         try {
-            considerUpdateAggressiveMac();
-            MacAddress currentMac = MacAddress.fromString(mWifiNative.getMacAddress(mInterfaceName));
-            MacAddress newMac = mWifiConfigManager.shouldUseAggressiveMode(config) ? mAggressiveMac
-                    : config.getRandomizedMacAddress();
+            String currentMacString = mWifiNative.getMacAddress(mInterfaceName);
+            MacAddress currentMac = currentMacString == null ? null :
+                    MacAddress.fromString(currentMacString);
+            MacAddress newMac = mWifiConfigManager.getRandomizedMacAndUpdateIfNeeded(config);
             if (!WifiConfiguration.isValidMacAddressForRandomization(newMac)) {
                 Log.wtf(TAG, "Config generated an invalid MAC address");
             } else if (currentMac.equals(newMac)) {
@@ -3592,27 +3591,10 @@
                         mWifiNative.setMacAddress(mInterfaceName, newMac);
                 Log.d(TAG, "ConnectedMacRandomization SSID(" + config.getPrintableSsid()
                         + "). setMacAddress(" + newMac.toString() + ") from "
-                        + currentMac.toString() + " = " + setMacSuccess);
+                        + currentMacString + " = " + setMacSuccess);
             }
         } catch (NullPointerException | IllegalArgumentException e) {
             Log.e(TAG, "Exception in configureRandomizedMacAddress: " + e.toString());
-=======
-        String currentMacString = mWifiNative.getMacAddress(mInterfaceName);
-        MacAddress currentMac = currentMacString == null ? null :
-                MacAddress.fromString(currentMacString);
-        MacAddress newMac = mWifiConfigManager.getRandomizedMacAndUpdateIfNeeded(config);
-        if (!WifiConfiguration.isValidMacAddressForRandomization(newMac)) {
-            Log.wtf(TAG, "Config generated an invalid MAC address");
-        } else if (newMac.equals(currentMac)) {
-            Log.d(TAG, "No changes in MAC address");
-        } else {
-            mWifiMetrics.logStaEvent(StaEvent.TYPE_MAC_CHANGE, config);
-            boolean setMacSuccess =
-                    mWifiNative.setMacAddress(mInterfaceName, newMac);
-            Log.d(TAG, "ConnectedMacRandomization SSID(" + config.getPrintableSsid()
-                    + "). setMacAddress(" + newMac.toString() + ") from "
-                    + currentMacString + " = " + setMacSuccess);
->>>>>>> 0c2733fe
         }
     }
 
@@ -4660,9 +4642,6 @@
                                 // We switched from DHCP to static or from static to DHCP, or the
                                 // static IP address has changed.
                                 log("Reconfiguring IP on connection");
-<<<<<<< HEAD
-                                // TODO(b/36576642): clear addresses and disable IPv6
-                                // to simplify obtainingIpState.
                                 mWifiNative.disconnect(mInterfaceName);
                                 transitionTo(mDisconnectingState);
                                 // reconnect to the same network
@@ -4672,9 +4651,6 @@
                                     loge("Failed to reconnect after IP reconfiguration");
                                     // we will transition to disconnected state by previous code
                                 }
-=======
-                                transitionTo(mObtainingIpState);
->>>>>>> 0c2733fe
                             }
                         }
                     }
