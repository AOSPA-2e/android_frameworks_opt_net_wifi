/*
 * Copyright (C) 2010 The Android Open Source Project
 *
 * Licensed under the Apache License, Version 2.0 (the "License");
 * you may not use this file except in compliance with the License.
 * You may obtain a copy of the License at
 *
 *      http://www.apache.org/licenses/LICENSE-2.0
 *
 * Unless required by applicable law or agreed to in writing, software
 * distributed under the License is distributed on an "AS IS" BASIS,
 * WITHOUT WARRANTIES OR CONDITIONS OF ANY KIND, either express or implied.
 * See the License for the specific language governing permissions and
 * limitations under the License.
 */

package com.android.server.wifi;

import static android.net.wifi.WifiManager.WIFI_STATE_DISABLED;
import static android.net.wifi.WifiManager.WIFI_STATE_DISABLING;
import static android.net.wifi.WifiManager.WIFI_STATE_ENABLED;
import static android.net.wifi.WifiManager.WIFI_STATE_ENABLING;
import static android.net.wifi.WifiManager.WIFI_STATE_UNKNOWN;

import static android.net.wifi.WifiManager.STA_PRIMARY;

import android.annotation.NonNull;
import android.annotation.Nullable;
import android.app.ActivityManager;
import android.bluetooth.BluetoothAdapter;
import android.content.BroadcastReceiver;
import android.content.Context;
import android.content.Intent;
import android.content.IntentFilter;
import android.content.pm.ApplicationInfo;
import android.content.pm.PackageManager;
import android.database.ContentObserver;
import android.net.ConnectivityManager;
import android.net.DhcpResults;
import android.net.IpConfiguration;
import android.net.KeepalivePacketData;
import android.net.LinkProperties;
import android.net.MacAddress;
import android.net.MatchAllNetworkSpecifier;
import android.net.NattKeepalivePacketData;
import android.net.Network;
import android.net.NetworkAgent;
import android.net.NetworkCapabilities;
import android.net.NetworkInfo;
import android.net.NetworkInfo.DetailedState;
import android.net.NetworkMisc;
import android.net.NetworkUtils;
import android.net.RouteInfo;
import android.net.SocketKeepalive;
import android.net.SocketKeepalive.InvalidPacketException;
import android.net.StaticIpConfiguration;
import android.net.TcpKeepalivePacketData;
import android.net.ip.IIpClient;
import android.net.ip.IpClientCallbacks;
import android.net.ip.IpClientManager;
import android.net.shared.ProvisioningConfiguration;
import android.net.wifi.INetworkRequestMatchCallback;
import android.net.wifi.RssiPacketCountInfo;
import android.net.wifi.ScanResult;
import android.net.wifi.SupplicantState;
import android.net.wifi.WifiConfiguration;
import android.net.wifi.WifiEnterpriseConfig;
import android.net.wifi.WifiInfo;
import android.net.wifi.WifiManager;
import android.net.wifi.WifiManager.DeviceMobilityState;
import android.net.wifi.WifiNetworkAgentSpecifier;
import android.net.wifi.WifiSsid;
import android.net.wifi.hotspot2.IProvisioningCallback;
import android.net.wifi.hotspot2.OsuProvider;
import android.net.wifi.hotspot2.PasspointConfiguration;
import android.net.wifi.p2p.IWifiP2pManager;
import android.net.wifi.WifiDppConfig;
import android.net.wifi.WifiDppConfig.DppResult;
import android.os.BatteryStats;
import android.os.Bundle;
import android.os.ConditionVariable;
import android.os.IBinder;
import android.os.INetworkManagementService;
import android.os.Looper;
import android.os.Message;
import android.os.Messenger;
import android.os.PowerManager;
import android.os.Process;
import android.os.RemoteException;
import android.os.SystemProperties;
import android.os.UserHandle;
import android.os.UserManager;
import android.os.WorkSource;
import android.os.SystemProperties;
import android.provider.Settings;
import android.system.OsConstants;
import android.telephony.SubscriptionManager;
import android.telephony.TelephonyManager;
import android.text.TextUtils;
import android.util.Log;
import android.util.Pair;
import android.util.SparseArray;
import android.util.StatsLog;

import com.android.internal.R;
import com.android.internal.annotations.GuardedBy;
import com.android.internal.annotations.VisibleForTesting;
import com.android.internal.app.IBatteryStats;
import com.android.internal.util.AsyncChannel;
import com.android.internal.util.MessageUtils;
import com.android.internal.util.Protocol;
import com.android.internal.util.State;
import com.android.internal.util.StateMachine;
import com.android.server.wifi.hotspot2.AnqpEvent;
import com.android.server.wifi.hotspot2.IconEvent;
import com.android.server.wifi.hotspot2.NetworkDetail;
import com.android.server.wifi.hotspot2.PasspointManager;
import com.android.server.wifi.hotspot2.WnmData;
import com.android.server.wifi.nano.WifiMetricsProto;
import com.android.server.wifi.nano.WifiMetricsProto.StaEvent;
import com.android.server.wifi.nano.WifiMetricsProto.WifiIsUnusableEvent;
import com.android.server.wifi.nano.WifiMetricsProto.WifiUsabilityStats;
import com.android.server.wifi.p2p.WifiP2pServiceImpl;
import com.android.server.wifi.util.NativeUtil;
import com.android.server.wifi.util.ScanResultUtil;
import com.android.server.wifi.util.TelephonyUtil;
import com.android.server.wifi.util.TelephonyUtil.SimAuthRequestData;
import com.android.server.wifi.util.TelephonyUtil.SimAuthResponseData;
import com.android.server.wifi.util.WifiPermissionsUtil;
import com.android.server.wifi.util.WifiPermissionsWrapper;
import com.android.server.wifi.WifiNative.WifiGenerationStatus;

import java.io.BufferedReader;
import java.io.FileDescriptor;
import java.io.FileNotFoundException;
import java.io.FileReader;
import java.io.IOException;
import java.io.PrintWriter;
import java.net.Inet4Address;
import java.net.Inet6Address;
import java.net.InetAddress;
import java.util.ArrayList;
import java.util.Arrays;
import java.util.HashMap;
import java.util.List;
import java.util.Map;
import java.util.Set;
import java.util.concurrent.atomic.AtomicBoolean;
import java.util.concurrent.atomic.AtomicInteger;
import java.nio.ByteBuffer;

/**
 * Implementation of ClientMode.  Event handling for Client mode logic is done here,
 * and all changes in connectivity state are initiated here.
 *
 * @hide
 */
public class ClientModeImpl extends StateMachine {

    private static final String NETWORKTYPE = "WIFI";
    @VisibleForTesting public static final short NUM_LOG_RECS_NORMAL = 100;
    @VisibleForTesting public static final short NUM_LOG_RECS_VERBOSE_LOW_MEMORY = 200;
    @VisibleForTesting public static final short NUM_LOG_RECS_VERBOSE = 3000;
    private static final String TAG = "WifiClientModeImpl";

    private static final int ONE_HOUR_MILLI = 1000 * 60 * 60;

    private static final String GOOGLE_OUI = "DA-A1-19";

    private static final String EXTRA_OSU_ICON_QUERY_BSSID = "BSSID";
    private static final String EXTRA_OSU_ICON_QUERY_FILENAME = "FILENAME";
    private static final String EXTRA_OSU_PROVIDER = "OsuProvider";
    private static final String EXTRA_UID = "uid";
    private static final String EXTRA_PACKAGE_NAME = "PackageName";
    private static final String EXTRA_PASSPOINT_CONFIGURATION = "PasspointConfiguration";
    private static final int IPCLIENT_TIMEOUT_MS = 60_000;

    private boolean mVerboseLoggingEnabled = false;
    private final WifiPermissionsWrapper mWifiPermissionsWrapper;

    /* debug flag, indicating if handling of ASSOCIATION_REJECT ended up blacklisting
     * the corresponding BSSID.
     */
    private boolean mDidBlackListBSSID = false;

    // Counter to track consecutive assoc rejects from WPA3 transition mode AP
    // to fallback to WPA2 connection
    private int mSaeNetworkConsecutiveAssocRejectCounter;
    private static final int WPA2_FALLBACK_THRESHOLD = 3;

    /**
     * Log with error attribute
     *
     * @param s is string log
     */
    @Override
    protected void loge(String s) {
        Log.e(getName(), s);
    }
    @Override
    protected void logd(String s) {
        Log.d(getName(), s);
    }
    @Override
    protected void log(String s) {
        Log.d(getName(), s);
    }
    private final WifiMetrics mWifiMetrics;
    private final WifiInjector mWifiInjector;
    private final WifiMonitor mWifiMonitor;
    private final WifiNative mWifiNative;
    private final WifiPermissionsUtil mWifiPermissionsUtil;
    private final WifiConfigManager mWifiConfigManager;
    private final WifiConnectivityManager mWifiConnectivityManager;
    private ConnectivityManager mCm;
    private BaseWifiDiagnostics mWifiDiagnostics;
    private WifiP2pServiceImpl wifiP2pServiceImpl;
    private WifiTrafficPoller mTrafficPoller;
    private final boolean mP2pSupported;
    private final AtomicBoolean mP2pConnected = new AtomicBoolean(false);
    private boolean mTemporarilyDisconnectWifi = false;
    private final Clock mClock;
    private final PropertyService mPropertyService;
    private final BuildProperties mBuildProperties;
    private final WifiCountryCode mCountryCode;
    private final WifiScoreCard mWifiScoreCard;
    private final WifiScoreReport mWifiScoreReport;
    private final SarManager mSarManager;
    private final WifiTrafficPoller mWifiTrafficPoller;
    public WifiScoreReport getWifiScoreReport() {
        return mWifiScoreReport;
    }
    private final PasspointManager mPasspointManager;
    private final WifiDataStall mWifiDataStall;
    private final LinkProbeManager mLinkProbeManager;

    private final McastLockManagerFilterController mMcastLockManagerFilterController;

    private boolean mScreenOn = false;

    private String mInterfaceName;
    /* The interface for ipClient */
    private String mDataInterfaceName;

    private int mLastSignalLevel = -1;
    private String mLastBssid;
    private int mLastNetworkId; // The network Id we successfully joined

    private boolean mIpReachabilityDisconnectEnabled = true;

    /* if set to true then disconnect due to IP Reachability lost only when obtained for the first 10 seconds of L2 connection */
    private boolean mDisconnectOnlyOnInitialIpReachability = true;
    private boolean mIpReachabilityMonitorActive = true;

    private void processRssiThreshold(byte curRssi, int reason,
            WifiNative.WifiRssiEventHandler rssiHandler) {
        if (curRssi == Byte.MAX_VALUE || curRssi == Byte.MIN_VALUE) {
            Log.wtf(TAG, "processRssiThreshold: Invalid rssi " + curRssi);
            return;
        }
        for (int i = 0; i < mRssiRanges.length; i++) {
            if (curRssi < mRssiRanges[i]) {
                // Assume sorted values(ascending order) for rssi,
                // bounded by high(127) and low(-128) at extremeties
                byte maxRssi = mRssiRanges[i];
                byte minRssi = mRssiRanges[i - 1];
                // This value of hw has to be believed as this value is averaged and has breached
                // the rssi thresholds and raised event to host. This would be eggregious if this
                // value is invalid
                mWifiInfo.setRssi(curRssi);
                updateCapabilities();
                int ret = startRssiMonitoringOffload(maxRssi, minRssi, rssiHandler);
                Log.d(TAG, "Re-program RSSI thresholds for " + getWhatToString(reason)
                        + ": [" + minRssi + ", " + maxRssi + "], curRssi=" + curRssi
                        + " ret=" + ret);
                break;
            }
        }
    }

    private boolean mEnableRssiPolling = false;
    // Accessed via Binder thread ({get,set}PollRssiIntervalMsecs), and ClientModeImpl thread.
    private volatile int mPollRssiIntervalMsecs = DEFAULT_POLL_RSSI_INTERVAL_MSECS;
    private int mRssiPollToken = 0;
    /* 3 operational states for STA operation: CONNECT_MODE, SCAN_ONLY_MODE, SCAN_ONLY_WIFI_OFF_MODE
    * In CONNECT_MODE, the STA can scan and connect to an access point
    * In SCAN_ONLY_MODE, the STA can only scan for access points
    * In SCAN_ONLY_WIFI_OFF_MODE, the STA can only scan for access points with wifi toggle being off
    */
    private int mOperationalMode = DISABLED_MODE;

    // variable indicating we are expecting a mode switch - do not attempt recovery for failures
    private boolean mModeChange = false;

    private ClientModeManager.Listener mClientModeCallback = null;

    private boolean mBluetoothConnectionActive = false;

    private PowerManager.WakeLock mSuspendWakeLock;

    /**
     * Interval in milliseconds between polling for RSSI and linkspeed information.
     * This is also used as the polling interval for WifiTrafficPoller, which updates
     * its data activity on every CMD_RSSI_POLL.
     */
    private static final int DEFAULT_POLL_RSSI_INTERVAL_MSECS = 3000;

    /**
     * Interval in milliseconds between receiving a disconnect event
     * while connected to a good AP, and handling the disconnect proper
     */
    private static final int LINK_FLAPPING_DEBOUNCE_MSEC = 4000;

    /**
     * Delay between supplicant restarts upon failure to establish connection
     */
    private static final int SUPPLICANT_RESTART_INTERVAL_MSECS = 5000;

    /**
     * Number of times we attempt to restart supplicant
     */
    private static final int SUPPLICANT_RESTART_TRIES = 5;

    /**
     * Value to set in wpa_supplicant "bssid" field when we don't want to restrict connection to
     * a specific AP.
     */
    public static final String SUPPLICANT_BSSID_ANY = "any";

    /**
     * The link properties of the wifi interface.
     * Do not modify this directly; use updateLinkProperties instead.
     */
    private LinkProperties mLinkProperties;

    /* Tracks sequence number on a periodic scan message */
    private int mPeriodicScanToken = 0;

    // Wakelock held during wifi start/stop and driver load/unload
    private PowerManager.WakeLock mWakeLock;

    private Context mContext;

    private final Object mDhcpResultsLock = new Object();
    private DhcpResults mDhcpResults;

    // NOTE: Do not return to clients - see syncRequestConnectionInfo()
    private final ExtendedWifiInfo mWifiInfo;
    private NetworkInfo mNetworkInfo;
    private SupplicantStateTracker mSupplicantStateTracker;

    // Indicates that framework is attempting to roam, set true on CMD_START_ROAM, set false when
    // wifi connects or fails to connect
    private boolean mIsAutoRoaming = false;

    // Indicates that driver is attempting to whitelit roam, set true on whitelist roam BSSID
    // associated, set false when wifi connects or fails to connect
    private boolean mIsWhitelistRoaming = false;

    // Roaming failure count
    private int mRoamFailCount = 0;

    // This is the BSSID we are trying to associate to, it can be set to SUPPLICANT_BSSID_ANY
    // if we havent selected a BSSID for joining.
    private String mTargetRoamBSSID = SUPPLICANT_BSSID_ANY;
    // This one is used to track the current target network ID. This is used for error
    // handling during connection setup since many error message from supplicant does not report
    // SSID Once connected, it will be set to invalid
    private int mTargetNetworkId = WifiConfiguration.INVALID_NETWORK_ID;
    private long mLastDriverRoamAttempt = 0;
    private WifiConfiguration mTargetWifiConfiguration = null;

    int getPollRssiIntervalMsecs() {
        return mPollRssiIntervalMsecs;
    }

    void setPollRssiIntervalMsecs(int newPollIntervalMsecs) {
        mPollRssiIntervalMsecs = newPollIntervalMsecs;
    }

    /**
     * Method to clear {@link #mTargetRoamBSSID} and reset the the current connected network's
     * bssid in wpa_supplicant after a roam/connect attempt.
     */
    public boolean clearTargetBssid(String dbg) {
        WifiConfiguration config = mWifiConfigManager.getConfiguredNetwork(mTargetNetworkId);
        if (config == null) {
            return false;
        }
        String bssid = SUPPLICANT_BSSID_ANY;
        if (config.BSSID != null) {
            bssid = config.BSSID;
            if (mVerboseLoggingEnabled) {
                Log.d(TAG, "force BSSID to " + bssid + "due to config");
            }
        }
        if (mVerboseLoggingEnabled) {
            logd(dbg + " clearTargetBssid " + bssid + " key=" + config.configKey());
        }
        mTargetRoamBSSID = bssid;
        return mWifiNative.setConfiguredNetworkBSSID(mInterfaceName, bssid);
    }

    /**
     * Set Config's default BSSID (for association purpose) and {@link #mTargetRoamBSSID}
     * @param config config need set BSSID
     * @param bssid  default BSSID to assocaite with when connect to this network
     * @return false -- does not change the current default BSSID of the configure
     *         true -- change the  current default BSSID of the configur
     */
    private boolean setTargetBssid(WifiConfiguration config, String bssid) {
        if (config == null || bssid == null) {
            return false;
        }
        if (config.BSSID != null) {
            bssid = config.BSSID;
            if (mVerboseLoggingEnabled) {
                Log.d(TAG, "force BSSID to " + bssid + "due to config");
            }
        }
        if (mVerboseLoggingEnabled) {
            Log.d(TAG, "setTargetBssid set to " + bssid + " key=" + config.configKey());
        }
        mTargetRoamBSSID = bssid;
        config.getNetworkSelectionStatus().setNetworkSelectionBSSID(bssid);
        return true;
    }

    private volatile IpClientManager mIpClient;
    private IpClientCallbacksImpl mIpClientCallbacks;

    // Channel for sending replies.
    private AsyncChannel mReplyChannel = new AsyncChannel();

    // Used to initiate a connection with WifiP2pService
    private AsyncChannel mWifiP2pChannel;

    private WifiNetworkFactory mNetworkFactory;
    private UntrustedWifiNetworkFactory mUntrustedNetworkFactory;
    @GuardedBy("mNetworkAgentLock")
    private WifiNetworkAgent mNetworkAgent;
    private final Object mNetworkAgentLock = new Object();

    private byte[] mRssiRanges;

    // Used to filter out requests we couldn't possibly satisfy.
    private final NetworkCapabilities mNetworkCapabilitiesFilter = new NetworkCapabilities();

    // Provide packet filter capabilities to ConnectivityService.
    private final NetworkMisc mNetworkMisc = new NetworkMisc();

    /* The base for wifi message types */
    static final int BASE = Protocol.BASE_WIFI;

    static final int CMD_BLUETOOTH_ADAPTER_STATE_CHANGE                 = BASE + 31;

    /* Supplicant commands */
    /* Add/update a network configuration */
    static final int CMD_ADD_OR_UPDATE_NETWORK                          = BASE + 52;
    /* Delete a network */
    static final int CMD_REMOVE_NETWORK                                 = BASE + 53;
    /* Enable a network. The device will attempt a connection to the given network. */
    static final int CMD_ENABLE_NETWORK                                 = BASE + 54;
    /* Get configured networks */
    static final int CMD_GET_CONFIGURED_NETWORKS                        = BASE + 59;
    /* Get adaptors */
    static final int CMD_GET_SUPPORTED_FEATURES                         = BASE + 61;
    /* Get configured networks with real preSharedKey */
    static final int CMD_GET_PRIVILEGED_CONFIGURED_NETWORKS             = BASE + 62;
    /* Get Link Layer Stats thru HAL */
    static final int CMD_GET_LINK_LAYER_STATS                           = BASE + 63;
    /* Supplicant commands after driver start*/
    /* Set operational mode. CONNECT, SCAN ONLY, SCAN_ONLY with Wi-Fi off mode */
    static final int CMD_SET_OPERATIONAL_MODE                           = BASE + 72;
    /* Disconnect from a network */
    static final int CMD_DISCONNECT                                     = BASE + 73;
    /* Reconnect to a network */
    static final int CMD_RECONNECT                                      = BASE + 74;
    /* Reassociate to a network */
    static final int CMD_REASSOCIATE                                    = BASE + 75;

    /* Controls suspend mode optimizations
     *
     * When high perf mode is enabled, suspend mode optimizations are disabled
     *
     * When high perf mode is disabled, suspend mode optimizations are enabled
     *
     * Suspend mode optimizations include:
     * - packet filtering
     * - turn off roaming
     * - DTIM wake up settings
     */
    static final int CMD_SET_HIGH_PERF_MODE                             = BASE + 77;
    /* Enables RSSI poll */
    static final int CMD_ENABLE_RSSI_POLL                               = BASE + 82;
    /* RSSI poll */
    static final int CMD_RSSI_POLL                                      = BASE + 83;
    /** Runs RSSI poll once */
    static final int CMD_ONESHOT_RSSI_POLL                              = BASE + 84;
    /* Enable suspend mode optimizations in the driver */
    static final int CMD_SET_SUSPEND_OPT_ENABLED                        = BASE + 86;

    /* Enable TDLS on a specific MAC address */
    static final int CMD_ENABLE_TDLS                                    = BASE + 92;

    /**
     * Watchdog for protecting against b/16823537
     * Leave time for 4-way handshake to succeed
     */
    static final int ROAM_GUARD_TIMER_MSEC = 15000;

    int mRoamWatchdogCount = 0;
    /* Roam state watchdog */
    static final int CMD_ROAM_WATCHDOG_TIMER                            = BASE + 94;
    /* Screen change intent handling */
    static final int CMD_SCREEN_STATE_CHANGED                           = BASE + 95;

    /* Disconnecting state watchdog */
    static final int CMD_DISCONNECTING_WATCHDOG_TIMER                   = BASE + 96;

    /* Remove a packages associated configurations */
    static final int CMD_REMOVE_APP_CONFIGURATIONS                      = BASE + 97;

    /* Disable an ephemeral network */
    static final int CMD_DISABLE_EPHEMERAL_NETWORK                      = BASE + 98;

    /* SIM is removed; reset any cached data for it */
    static final int CMD_RESET_SIM_NETWORKS                             = BASE + 101;

    /* OSU APIs */
    static final int CMD_QUERY_OSU_ICON                                 = BASE + 104;

    /* try to match a provider with current network */
    static final int CMD_MATCH_PROVIDER_NETWORK                         = BASE + 105;

    // Add or update a Passpoint configuration.
    static final int CMD_ADD_OR_UPDATE_PASSPOINT_CONFIG                 = BASE + 106;

    // Remove a Passpoint configuration.
    static final int CMD_REMOVE_PASSPOINT_CONFIG                        = BASE + 107;

    // Get the list of installed Passpoint configurations.
    static final int CMD_GET_PASSPOINT_CONFIGS                          = BASE + 108;

    // Get the list of OSU providers associated with a Passpoint network.
    static final int CMD_GET_MATCHING_OSU_PROVIDERS                     = BASE + 109;

    // Get the list of installed Passpoint configurations matched with OSU providers
    static final int CMD_GET_MATCHING_PASSPOINT_CONFIGS_FOR_OSU_PROVIDERS = BASE + 110;

    /* Commands from/to the SupplicantStateTracker */
    /* Reset the supplicant state tracker */
    static final int CMD_RESET_SUPPLICANT_STATE                         = BASE + 111;

    // Get the list of wifi configurations for installed Passpoint profiles
    static final int CMD_GET_WIFI_CONFIGS_FOR_PASSPOINT_PROFILES = BASE + 112;

    int mDisconnectingWatchdogCount = 0;
    static final int DISCONNECTING_GUARD_TIMER_MSEC = 5000;

    /**
     * Indicates the end of boot process, should be used to trigger load from config store,
     * initiate connection attempt, etc.
     * */
    static final int CMD_BOOT_COMPLETED                                 = BASE + 134;
    /**
     * Initialize ClientModeImpl. This is currently used to initialize the
     * {@link HalDeviceManager} module.
     */
    static final int CMD_INITIALIZE                                     = BASE + 135;

    /* We now have a valid IP configuration. */
    static final int CMD_IP_CONFIGURATION_SUCCESSFUL                    = BASE + 138;
    /* We no longer have a valid IP configuration. */
    static final int CMD_IP_CONFIGURATION_LOST                          = BASE + 139;
    /* Link configuration (IP address, DNS, ...) changes notified via netlink */
    static final int CMD_UPDATE_LINKPROPERTIES                          = BASE + 140;

    /* Supplicant is trying to associate to a given BSSID */
    static final int CMD_TARGET_BSSID                                   = BASE + 141;

    static final int CMD_START_CONNECT                                  = BASE + 143;

    private static final int NETWORK_STATUS_UNWANTED_DISCONNECT         = 0;
    private static final int NETWORK_STATUS_UNWANTED_VALIDATION_FAILED  = 1;
    private static final int NETWORK_STATUS_UNWANTED_DISABLE_AUTOJOIN   = 2;

    static final int CMD_UNWANTED_NETWORK                               = BASE + 144;

    static final int CMD_START_ROAM                                     = BASE + 145;

    static final int CMD_ASSOCIATED_BSSID                               = BASE + 147;

    static final int CMD_NETWORK_STATUS                                 = BASE + 148;

    /* A layer 3 neighbor on the Wi-Fi link became unreachable. */
    static final int CMD_IP_REACHABILITY_LOST                           = BASE + 149;

    /* Remove a packages associated configrations */
    static final int CMD_REMOVE_USER_CONFIGURATIONS                     = BASE + 152;

    static final int CMD_ACCEPT_UNVALIDATED                             = BASE + 153;

    /* used to offload sending IP packet */
    static final int CMD_START_IP_PACKET_OFFLOAD                        = BASE + 160;

    /* used to stop offload sending IP packet */
    static final int CMD_STOP_IP_PACKET_OFFLOAD                         = BASE + 161;

    /* used to start rssi monitoring in hw */
    static final int CMD_START_RSSI_MONITORING_OFFLOAD                  = BASE + 162;

    /* used to stop rssi moniroting in hw */
    static final int CMD_STOP_RSSI_MONITORING_OFFLOAD                   = BASE + 163;

    /* used to indicated RSSI threshold breach in hw */
    static final int CMD_RSSI_THRESHOLD_BREACHED                        = BASE + 164;

    /* Enable/Disable WifiConnectivityManager */
    static final int CMD_ENABLE_WIFI_CONNECTIVITY_MANAGER               = BASE + 166;


    /* Get FQDN list for Passpoint profiles matched with a given scanResults */
    static final int CMD_GET_ALL_MATCHING_FQDNS_FOR_SCAN_RESULTS = BASE + 168;

    /**
     * Used to handle messages bounced between ClientModeImpl and IpClient.
     */
    static final int CMD_IPV4_PROVISIONING_SUCCESS                      = BASE + 200;
    static final int CMD_IPV4_PROVISIONING_FAILURE                      = BASE + 201;

    /* Push a new APF program to the HAL */
    static final int CMD_INSTALL_PACKET_FILTER                          = BASE + 202;

    /* Enable/disable fallback packet filtering */
    static final int CMD_SET_FALLBACK_PACKET_FILTERING                  = BASE + 203;

    /* Enable/disable Neighbor Discovery offload functionality. */
    static final int CMD_CONFIG_ND_OFFLOAD                              = BASE + 204;

    /* used to indicate that the foreground user was switched */
    static final int CMD_USER_SWITCH                                    = BASE + 205;

    /* used to indicate that the foreground user was switched */
    static final int CMD_USER_UNLOCK                                    = BASE + 206;

    /* used to indicate that the foreground user was switched */
    static final int CMD_USER_STOP                                      = BASE + 207;

    /* Read the APF program & data buffer */
    static final int CMD_READ_PACKET_FILTER                             = BASE + 208;

    /** Used to add packet filter to apf. */
    static final int CMD_ADD_KEEPALIVE_PACKET_FILTER_TO_APF = BASE + 209;

    /** Used to remove packet filter from apf. */
    static final int CMD_REMOVE_KEEPALIVE_PACKET_FILTER_FROM_APF = BASE + 210;

    /* Indicates that diagnostics should time out a connection start event. */
    static final int CMD_DIAGS_CONNECT_TIMEOUT                          = BASE + 252;

    // Start subscription provisioning with a given provider
    private static final int CMD_START_SUBSCRIPTION_PROVISIONING        = BASE + 254;

    @VisibleForTesting
    static final int CMD_PRE_DHCP_ACTION                                = BASE + 255;
    private static final int CMD_PRE_DHCP_ACTION_COMPLETE               = BASE + 256;
    private static final int CMD_POST_DHCP_ACTION                       = BASE + 257;
    /* Take some GAP in numbering, start DPP commands from 301 onwards */
    /* Add bootstrap info*/
    public static final int CMD_DPP_GENERATE_BOOTSTRAP                  = BASE + 301;
    /* Generate QRCODE bootstrap info*/
    public static final int CMD_DPP_ADD_BOOTSTRAP_QRCODE                = BASE + 302;
    /* Remove bootstrap info */
    public static final int CMD_DPP_REMOVE_BOOTSTRAP                    = BASE + 303;
    /* Get bootstrap URI*/
    public static final int CMD_DPP_GET_URI                             = BASE + 304;
    /* Start DPP Listen*/
    public static final int CMD_DPP_LISTEN_START                        = BASE + 305;
    /* Stop ongoing DPP Listen*/
    public static final int CMD_DPP_LISTEN_STOP                         = BASE + 306;
    /* Add DPP Configuration */
    public static final int CMD_DPP_CONF_ADD                            = BASE + 307;
    /* Remove DPP Configuration */
    public static final int CMD_DPP_CONF_REMOVE                         = BASE + 308;
    /* Start DPP AUTH*/
    public static final int CMD_DPP_AUTH_INIT                           = BASE + 309;
    /* Get Private Key*/
    public static final int CMD_DPP_CONFIGURATOR_GET_KEY                = BASE + 310;

    /* Vendor specific cmd: To handle IP Reachability session */
    private static final int CMD_IP_REACHABILITY_SESSION_END            = BASE + 311;

    // For message logging.
    private static final Class[] sMessageClasses = {
            AsyncChannel.class, ClientModeImpl.class };
    private static final SparseArray<String> sGetWhatToString =
            MessageUtils.findMessageNames(sMessageClasses);


    /* Wifi state machine modes of operation */
    /* CONNECT_MODE - connect to any 'known' AP when it becomes available */
    public static final int CONNECT_MODE = 1;
    /* SCAN_ONLY_MODE - don't connect to any APs; scan, but only while apps hold lock */
    public static final int SCAN_ONLY_MODE = 2;
    /* SCAN_ONLY_WITH_WIFI_OFF - scan, but don't connect to any APs */
    public static final int SCAN_ONLY_WITH_WIFI_OFF_MODE = 3;
    /* DISABLED_MODE - Don't connect, don't scan, don't be an AP */
    public static final int DISABLED_MODE = 4;

    private static final int SUCCESS = 1;
    private static final int FAILURE = -1;

    /* Tracks if suspend optimizations need to be disabled by DHCP,
     * screen or due to high perf mode.
     * When any of them needs to disable it, we keep the suspend optimizations
     * disabled
     */
    private int mSuspendOptNeedsDisabled = 0;

    private static final int SUSPEND_DUE_TO_DHCP = 1;
    private static final int SUSPEND_DUE_TO_HIGH_PERF = 1 << 1;
    private static final int SUSPEND_DUE_TO_SCREEN = 1 << 2;

    /**
     * Time window in milliseconds for which we send
     * {@link NetworkAgent#explicitlySelected(boolean, boolean)}
     * after connecting to the network which the user last selected.
     */
    @VisibleForTesting
    public static final int LAST_SELECTED_NETWORK_EXPIRATION_AGE_MILLIS = 30 * 1000;

    /* Tracks if user has enabled suspend optimizations through settings */
    private AtomicBoolean mUserWantsSuspendOpt = new AtomicBoolean(true);

    /* Tracks if user has enabled Connected Mac Randomization through settings */

    /**
     * Supplicant scan interval in milliseconds.
     * Comes from {@link Settings.Global#WIFI_SUPPLICANT_SCAN_INTERVAL_MS} or
     * from the default config if the setting is not set
     */
    private long mSupplicantScanIntervalMs;

    int mRunningBeaconCount = 0;

    /* Default parent state */
    private State mDefaultState = new DefaultState();
    /* Connecting to an access point */
    private State mConnectModeState = new ConnectModeState();
    /* Connected at 802.11 (L2) level */
    private State mL2ConnectedState = new L2ConnectedState();
    /* fetching IP after connection to access point (assoc+auth complete) */
    private State mObtainingIpState = new ObtainingIpState();
    /* Connected with IP addr */
    private State mConnectedState = new ConnectedState();
    /* Roaming */
    private State mRoamingState = new RoamingState();
    /* disconnect issued, waiting for network disconnect confirmation */
    private State mDisconnectingState = new DisconnectingState();
    /* Network is not connected, supplicant assoc+auth is not complete */
    private State mDisconnectedState = new DisconnectedState();

    private State mFilsState = new FilsState();
    private boolean mIsFilsConnection = false;
    private boolean mIsIpClientStarted = false;
    private WifiConfiguration mFilsConfig;

    /**
     * One of  {@link WifiManager#WIFI_STATE_DISABLED},
     * {@link WifiManager#WIFI_STATE_DISABLING},
     * {@link WifiManager#WIFI_STATE_ENABLED},
     * {@link WifiManager#WIFI_STATE_ENABLING},
     * {@link WifiManager#WIFI_STATE_UNKNOWN}
     */
    private final AtomicInteger mWifiState = new AtomicInteger(WIFI_STATE_DISABLED);

    /**
     * Work source to use to blame usage on the WiFi service
     */
    public static final WorkSource WIFI_WORK_SOURCE = new WorkSource(Process.WIFI_UID);

    /**
     * Keep track of whether WIFI is running.
     */
    private boolean mIsRunning = false;

    /**
     * Keep track of whether we last told the battery stats we had started.
     */
    private boolean mReportedRunning = false;

    /**
     * Most recently set source of starting WIFI.
     */
    private final WorkSource mRunningWifiUids = new WorkSource();

    /**
     * The last reported UIDs that were responsible for starting WIFI.
     */
    private final WorkSource mLastRunningWifiUids = new WorkSource();

    private TelephonyManager mTelephonyManager;
    private TelephonyManager getTelephonyManager() {
        if (mTelephonyManager == null) {
            mTelephonyManager = mWifiInjector.makeTelephonyManager();
        }
        return mTelephonyManager;
    }

    private final IBatteryStats mBatteryStats;

    private final String mTcpBufferSizes;

    // Used for debug and stats gathering
    private static int sScanAlarmIntentCount = 0;

    private FrameworkFacade mFacade;
    private WifiStateTracker mWifiStateTracker;
    private final BackupManagerProxy mBackupManagerProxy;
    private final WrongPasswordNotifier mWrongPasswordNotifier;
    private final ConnectionFailureNotifier mConnectionFailureNotifier;
    private WifiNetworkSuggestionsManager mWifiNetworkSuggestionsManager;
    private boolean mConnectedMacRandomzationSupported;
    // Maximum duration to continue to log Wifi usability stats after a data stall is triggered.
    @VisibleForTesting
    public static final long DURATION_TO_WAIT_ADD_STATS_AFTER_DATA_STALL_MS = 30 * 1000;
    private long mDataStallTriggerTimeMs = -1;
    private int mLastStatusDataStall = WifiIsUnusableEvent.TYPE_UNKNOWN;

    public ClientModeImpl(Context context, FrameworkFacade facade, Looper looper,
                            UserManager userManager, WifiInjector wifiInjector,
                            BackupManagerProxy backupManagerProxy, WifiCountryCode countryCode,
                            WifiNative wifiNative, WrongPasswordNotifier wrongPasswordNotifier,
                            SarManager sarManager, WifiTrafficPoller wifiTrafficPoller,
                            LinkProbeManager linkProbeManager) {
        super(TAG, looper);
        mWifiInjector = wifiInjector;
        mWifiMetrics = mWifiInjector.getWifiMetrics();
        mClock = wifiInjector.getClock();
        mPropertyService = wifiInjector.getPropertyService();
        mBuildProperties = wifiInjector.getBuildProperties();
        mWifiScoreCard = wifiInjector.getWifiScoreCard();
        mContext = context;
        mFacade = facade;
        mWifiNative = wifiNative;
        mBackupManagerProxy = backupManagerProxy;
        mWrongPasswordNotifier = wrongPasswordNotifier;
        mSarManager = sarManager;
        mWifiTrafficPoller = wifiTrafficPoller;
        mLinkProbeManager = linkProbeManager;

        mNetworkInfo = new NetworkInfo(ConnectivityManager.TYPE_WIFI, 0, NETWORKTYPE, "");
        mBatteryStats = IBatteryStats.Stub.asInterface(mFacade.getService(
                BatteryStats.SERVICE_NAME));
        mWifiStateTracker = wifiInjector.getWifiStateTracker();
        IBinder b = mFacade.getService(Context.NETWORKMANAGEMENT_SERVICE);

        mP2pSupported = mContext.getPackageManager().hasSystemFeature(
                PackageManager.FEATURE_WIFI_DIRECT);

        mWifiPermissionsUtil = mWifiInjector.getWifiPermissionsUtil();
        mWifiConfigManager = mWifiInjector.getWifiConfigManager();

        mPasspointManager = mWifiInjector.getPasspointManager();

        mWifiMonitor = mWifiInjector.getWifiMonitor();
        mWifiDiagnostics = mWifiInjector.getWifiDiagnostics();
        mWifiPermissionsWrapper = mWifiInjector.getWifiPermissionsWrapper();
        mWifiDataStall = mWifiInjector.getWifiDataStall();

        mWifiInfo = new ExtendedWifiInfo();
        mSupplicantStateTracker =
                mFacade.makeSupplicantStateTracker(context, mWifiConfigManager, getHandler());
        mWifiConnectivityManager = mWifiInjector.makeWifiConnectivityManager(this);
        mConnectionFailureNotifier = mWifiInjector.makeConnectionFailureNotifier(
                mWifiConnectivityManager);

        mLinkProperties = new LinkProperties();
        mMcastLockManagerFilterController = new McastLockManagerFilterController();

        mNetworkInfo.setIsAvailable(false);
        mLastBssid = null;
        mLastNetworkId = WifiConfiguration.INVALID_NETWORK_ID;
        mLastSignalLevel = -1;

        mCountryCode = countryCode;

        mWifiScoreReport = new WifiScoreReport(mWifiInjector.getScoringParams(), mClock);

        mNetworkCapabilitiesFilter.addTransportType(NetworkCapabilities.TRANSPORT_WIFI);
        mNetworkCapabilitiesFilter.addCapability(NetworkCapabilities.NET_CAPABILITY_INTERNET);
        mNetworkCapabilitiesFilter.addCapability(NetworkCapabilities.NET_CAPABILITY_NOT_METERED);
        mNetworkCapabilitiesFilter.addCapability(NetworkCapabilities.NET_CAPABILITY_NOT_ROAMING);
        mNetworkCapabilitiesFilter.addCapability(NetworkCapabilities.NET_CAPABILITY_NOT_CONGESTED);
        mNetworkCapabilitiesFilter.addCapability(NetworkCapabilities.NET_CAPABILITY_NOT_RESTRICTED);
        // TODO - needs to be a bit more dynamic
        mNetworkCapabilitiesFilter.setLinkUpstreamBandwidthKbps(1024 * 1024);
        mNetworkCapabilitiesFilter.setLinkDownstreamBandwidthKbps(1024 * 1024);
        mNetworkCapabilitiesFilter.setNetworkSpecifier(new MatchAllNetworkSpecifier());
        // Make the network factories.
        mNetworkFactory = mWifiInjector.makeWifiNetworkFactory(
                mNetworkCapabilitiesFilter, mWifiConnectivityManager);
        // We can't filter untrusted network in the capabilities filter because a trusted
        // network would still satisfy a request that accepts untrusted ones.
        // We need a second network factory for untrusted network requests because we need a
        // different score filter for these requests.
        mUntrustedNetworkFactory = mWifiInjector.makeUntrustedWifiNetworkFactory(
                mNetworkCapabilitiesFilter, mWifiConnectivityManager);

        mWifiNetworkSuggestionsManager = mWifiInjector.getWifiNetworkSuggestionsManager();

        IntentFilter filter = new IntentFilter();
        filter.addAction(Intent.ACTION_SCREEN_ON);
        filter.addAction(Intent.ACTION_SCREEN_OFF);
        mContext.registerReceiver(
                new BroadcastReceiver() {
                    @Override
                    public void onReceive(Context context, Intent intent) {
                        String action = intent.getAction();

                        if (action.equals(Intent.ACTION_SCREEN_ON)) {
                            sendMessage(CMD_SCREEN_STATE_CHANGED, 1);
                        } else if (action.equals(Intent.ACTION_SCREEN_OFF)) {
                            sendMessage(CMD_SCREEN_STATE_CHANGED, 0);
                        }
                    }
                }, filter);

        mFacade.registerContentObserver(mContext, Settings.Global.getUriFor(
                        Settings.Global.WIFI_SUSPEND_OPTIMIZATIONS_ENABLED), false,
                new ContentObserver(getHandler()) {
                    @Override
                    public void onChange(boolean selfChange) {
                        mUserWantsSuspendOpt.set(mFacade.getIntegerSetting(mContext,
                                Settings.Global.WIFI_SUSPEND_OPTIMIZATIONS_ENABLED, 1) == 1);
                    }
                });

        mUserWantsSuspendOpt.set(mFacade.getIntegerSetting(mContext,
                Settings.Global.WIFI_SUSPEND_OPTIMIZATIONS_ENABLED, 1) == 1);

        PowerManager powerManager = (PowerManager) mContext.getSystemService(Context.POWER_SERVICE);
        mWakeLock = powerManager.newWakeLock(PowerManager.PARTIAL_WAKE_LOCK, getName());

        mSuspendWakeLock = powerManager.newWakeLock(PowerManager.PARTIAL_WAKE_LOCK, "WifiSuspend");
        mSuspendWakeLock.setReferenceCounted(false);

        mConnectedMacRandomzationSupported = mContext.getResources()
                .getBoolean(R.bool.config_wifi_connected_mac_randomization_supported);
        mWifiInfo.setEnableConnectedMacRandomization(mConnectedMacRandomzationSupported);
        mWifiMetrics.setIsMacRandomizationOn(mConnectedMacRandomzationSupported);

        mTcpBufferSizes = mContext.getResources().getString(
                R.string.config_wifi_tcp_buffers);

        mDisconnectOnlyOnInitialIpReachability = SystemProperties
                .get("persist.vendor.wifi.enableIpReachabilityMonitorPeriod", "1")
                .equals("1");

        // CHECKSTYLE:OFF IndentationCheck
        addState(mDefaultState);
            addState(mConnectModeState, mDefaultState);
                addState(mL2ConnectedState, mConnectModeState);
                    addState(mObtainingIpState, mL2ConnectedState);
                    addState(mConnectedState, mL2ConnectedState);
                    addState(mRoamingState, mL2ConnectedState);
                addState(mDisconnectingState, mConnectModeState);
                addState(mDisconnectedState, mConnectModeState);
                addState(mFilsState, mConnectModeState);
        // CHECKSTYLE:ON IndentationCheck

        setInitialState(mDefaultState);

        setLogRecSize(NUM_LOG_RECS_NORMAL);
        setLogOnlyTransitions(false);
    }

    @Override
    public void start() {
        super.start();

        PowerManager powerManager = (PowerManager) mContext.getSystemService(Context.POWER_SERVICE);

        // Learn the initial state of whether the screen is on.
        // We update this field when we receive broadcasts from the system.
        handleScreenStateChanged(powerManager.isInteractive());
    }

    private void registerForWifiMonitorEvents()  {
        mWifiMonitor.registerHandler(mInterfaceName, CMD_TARGET_BSSID, getHandler());
        mWifiMonitor.registerHandler(mInterfaceName, CMD_ASSOCIATED_BSSID, getHandler());
        mWifiMonitor.registerHandler(mInterfaceName, WifiMonitor.ANQP_DONE_EVENT, getHandler());
        mWifiMonitor.registerHandler(mInterfaceName, WifiMonitor.ASSOCIATION_REJECTION_EVENT,
                getHandler());
        mWifiMonitor.registerHandler(mInterfaceName, WifiMonitor.AUTHENTICATION_FAILURE_EVENT,
                getHandler());
        mWifiMonitor.registerHandler(mInterfaceName, WifiMonitor.GAS_QUERY_DONE_EVENT,
                getHandler());
        mWifiMonitor.registerHandler(mInterfaceName, WifiMonitor.GAS_QUERY_START_EVENT,
                getHandler());
        mWifiMonitor.registerHandler(mInterfaceName, WifiMonitor.HS20_REMEDIATION_EVENT,
                getHandler());
        mWifiMonitor.registerHandler(mInterfaceName, WifiMonitor.NETWORK_CONNECTION_EVENT,
                getHandler());
        mWifiMonitor.registerHandler(mInterfaceName, WifiMonitor.NETWORK_DISCONNECTION_EVENT,
                getHandler());
        mWifiMonitor.registerHandler(mInterfaceName, WifiMonitor.RX_HS20_ANQP_ICON_EVENT,
                getHandler());
        mWifiMonitor.registerHandler(mInterfaceName, WifiMonitor.SUPPLICANT_STATE_CHANGE_EVENT,
                getHandler());
        mWifiMonitor.registerHandler(mInterfaceName, WifiMonitor.SUP_REQUEST_IDENTITY,
                getHandler());
        mWifiMonitor.registerHandler(mInterfaceName, WifiMonitor.SUP_REQUEST_SIM_AUTH,
                getHandler());
        mWifiMonitor.registerHandler(mInterfaceName, WifiMonitor.ASSOCIATION_REJECTION_EVENT,
                mWifiMetrics.getHandler());
        mWifiMonitor.registerHandler(mInterfaceName, WifiMonitor.AUTHENTICATION_FAILURE_EVENT,
                mWifiMetrics.getHandler());
        mWifiMonitor.registerHandler(mInterfaceName, WifiMonitor.NETWORK_CONNECTION_EVENT,
                mWifiMetrics.getHandler());
        mWifiMonitor.registerHandler(mInterfaceName, WifiMonitor.NETWORK_DISCONNECTION_EVENT,
                mWifiMetrics.getHandler());
        mWifiMonitor.registerHandler(mInterfaceName, WifiMonitor.SUPPLICANT_STATE_CHANGE_EVENT,
                mWifiMetrics.getHandler());
        mWifiMonitor.registerHandler(mInterfaceName, CMD_ASSOCIATED_BSSID,
                mWifiMetrics.getHandler());
        mWifiMonitor.registerHandler(mInterfaceName, CMD_TARGET_BSSID,
                mWifiMetrics.getHandler());
        mWifiMonitor.registerHandler(mInterfaceName, WifiMonitor.NETWORK_CONNECTION_EVENT,
                mWifiInjector.getWifiLastResortWatchdog().getHandler());
        mWifiMonitor.registerHandler(mInterfaceName, WifiMonitor.FILS_NETWORK_CONNECTION_EVENT,
                getHandler());
        mWifiMonitor.registerHandler(mInterfaceName, WifiMonitor.DPP_EVENT, getHandler());
    }

    private void setMulticastFilter(boolean enabled) {
        if (mIpClient != null) {
            mIpClient.setMulticastFilter(enabled);
        }
    }

    /**
     * Class to implement the MulticastLockManager.FilterController callback.
     */
    class McastLockManagerFilterController implements WifiMulticastLockManager.FilterController {
        /**
         * Start filtering Multicast v4 packets
         */
        public void startFilteringMulticastPackets() {
            setMulticastFilter(true);
        }

        /**
         * Stop filtering Multicast v4 packets
         */
        public void stopFilteringMulticastPackets() {
            setMulticastFilter(false);
        }
    }

    class IpClientCallbacksImpl extends IpClientCallbacks {
        private final ConditionVariable mWaitForCreationCv = new ConditionVariable(false);
        private final ConditionVariable mWaitForStopCv = new ConditionVariable(false);

        @Override
        public void onIpClientCreated(IIpClient ipClient) {
            mIpClient = new IpClientManager(ipClient, getName());
            mWaitForCreationCv.open();
        }

        @Override
        public void onPreDhcpAction() {
            sendMessage(CMD_PRE_DHCP_ACTION);
        }

        @Override
        public void onPostDhcpAction() {
            sendMessage(CMD_POST_DHCP_ACTION);
        }

        @Override
        public void onNewDhcpResults(DhcpResults dhcpResults) {
            if (dhcpResults != null) {
                sendMessage(CMD_IPV4_PROVISIONING_SUCCESS, dhcpResults);
            } else {
                sendMessage(CMD_IPV4_PROVISIONING_FAILURE);
            }
        }

        @Override
        public void onProvisioningSuccess(LinkProperties newLp) {
            mWifiMetrics.logStaEvent(StaEvent.TYPE_CMD_IP_CONFIGURATION_SUCCESSFUL);
            sendMessage(CMD_UPDATE_LINKPROPERTIES, newLp);
            sendMessage(CMD_IP_CONFIGURATION_SUCCESSFUL);
        }

        @Override
        public void onProvisioningFailure(LinkProperties newLp) {
            mWifiMetrics.logStaEvent(StaEvent.TYPE_CMD_IP_CONFIGURATION_LOST);
            sendMessage(CMD_IP_CONFIGURATION_LOST);
        }

        @Override
        public void onLinkPropertiesChange(LinkProperties newLp) {
            sendMessage(CMD_UPDATE_LINKPROPERTIES, newLp);
        }

        @Override
        public void onReachabilityLost(String logMsg) {
            mWifiMetrics.logStaEvent(StaEvent.TYPE_CMD_IP_REACHABILITY_LOST);
            sendMessage(CMD_IP_REACHABILITY_LOST, logMsg);
        }

        @Override
        public void installPacketFilter(byte[] filter) {
            sendMessage(CMD_INSTALL_PACKET_FILTER, filter);
        }

        @Override
        public void startReadPacketFilter() {
            sendMessage(CMD_READ_PACKET_FILTER);
        }

        @Override
        public void setFallbackMulticastFilter(boolean enabled) {
            sendMessage(CMD_SET_FALLBACK_PACKET_FILTERING, enabled);
        }

        @Override
        public void setNeighborDiscoveryOffload(boolean enabled) {
            sendMessage(CMD_CONFIG_ND_OFFLOAD, (enabled ? 1 : 0));
        }

        @Override
        public void onQuit() {
            mWaitForStopCv.open();
        }

        boolean awaitCreation() {
            return mWaitForCreationCv.block(IPCLIENT_TIMEOUT_MS);
        }

        boolean awaitShutdown() {
            return mWaitForStopCv.block(IPCLIENT_TIMEOUT_MS);
        }
    }

    private void stopIpClient() {
        /* Restore power save and suspend optimizations */
        handlePostDhcpSetup();
        if (mIpClient != null) {
            mIpClient.stop();
            mIsIpClientStarted = false;
        }
    }

    public void setWifiDiagnostics(BaseWifiDiagnostics WifiDiagnostics) {
        mWifiDiagnostics = WifiDiagnostics;
    }

    public void setTrafficPoller(WifiTrafficPoller trafficPoller) {
        mTrafficPoller = trafficPoller;
        if (mTrafficPoller != null) {
            mTrafficPoller.setInterface(mDataInterfaceName);
        }
    }

    /**
     * Set wpa_supplicant log level using |mVerboseLoggingLevel| flag.
     */
    void setSupplicantLogLevel() {
        mWifiNative.setSupplicantLogLevel(mVerboseLoggingEnabled);
    }

    /**
     * Method to update logging level in wifi service related classes.
     *
     * @param verbose int logging level to use
     */
    public void enableVerboseLogging(int verbose) {
        if (verbose > 0) {
            mVerboseLoggingEnabled = true;
            setLogRecSize(ActivityManager.isLowRamDeviceStatic()
                    ? NUM_LOG_RECS_VERBOSE_LOW_MEMORY : NUM_LOG_RECS_VERBOSE);
        } else {
            mVerboseLoggingEnabled = false;
            setLogRecSize(NUM_LOG_RECS_NORMAL);
        }
        configureVerboseHalLogging(mVerboseLoggingEnabled);
        setSupplicantLogLevel();
        mCountryCode.enableVerboseLogging(verbose);
        mWifiScoreReport.enableVerboseLogging(mVerboseLoggingEnabled);
        mWifiDiagnostics.enableVerboseLogging(mVerboseLoggingEnabled);
        if (wifiP2pServiceImpl != null)
            wifiP2pServiceImpl.enableVerboseLogging(verbose);
        mWifiMonitor.enableVerboseLogging(verbose);
        mWifiNative.enableVerboseLogging(verbose);
        mWifiConfigManager.enableVerboseLogging(verbose);
        mSupplicantStateTracker.enableVerboseLogging(verbose);
        mPasspointManager.enableVerboseLogging(verbose);
        mNetworkFactory.enableVerboseLogging(verbose);
        mLinkProbeManager.enableVerboseLogging(mVerboseLoggingEnabled);
        if (mWifiConnectivityManager != null)
            mWifiConnectivityManager.enableVerboseLogging(verbose);
    }

    private static final String SYSTEM_PROPERTY_LOG_CONTROL_WIFIHAL = "log.tag.WifiHAL";
    private static final String LOGD_LEVEL_DEBUG = "D";
    private static final String LOGD_LEVEL_VERBOSE = "V";
    private void configureVerboseHalLogging(boolean enableVerbose) {
        if (mBuildProperties.isUserBuild()) {  // Verbose HAL logging not supported on user builds.
            return;
        }
        mPropertyService.set(SYSTEM_PROPERTY_LOG_CONTROL_WIFIHAL,
                enableVerbose ? LOGD_LEVEL_VERBOSE : LOGD_LEVEL_DEBUG);
    }

    private void updateDataInterface() {
        String dataInterfaceName = mWifiNative.getFstDataInterfaceName();
        if (TextUtils.isEmpty(dataInterfaceName)) {
            dataInterfaceName = mInterfaceName;
        }
        mDataInterfaceName = dataInterfaceName;

        if (mIpClient != null) {
            mIpClient.shutdown();
            // Block to make sure IpClient has really shut down, lest cleanup
            // race with, say, bringup code over in tethering.
            mIpClientCallbacks.awaitShutdown();
        }

        mIpClientCallbacks = new IpClientCallbacksImpl();
        mFacade.makeIpClient(mContext, mDataInterfaceName, mIpClientCallbacks);
        if (!mIpClientCallbacks.awaitCreation()) {
            loge("Timeout waiting for IpClient");
        }

        setMulticastFilter(true);

        if (mTrafficPoller != null) {
            mTrafficPoller.setInterface(mDataInterfaceName);
        }
    }

    private boolean setRandomMacOui() {
        String oui = mContext.getResources().getString(R.string.config_wifi_random_mac_oui);
        if (TextUtils.isEmpty(oui)) {
            oui = GOOGLE_OUI;
        }
        String[] ouiParts = oui.split("-");
        byte[] ouiBytes = new byte[3];
        ouiBytes[0] = (byte) (Integer.parseInt(ouiParts[0], 16) & 0xFF);
        ouiBytes[1] = (byte) (Integer.parseInt(ouiParts[1], 16) & 0xFF);
        ouiBytes[2] = (byte) (Integer.parseInt(ouiParts[2], 16) & 0xFF);

        logd("Setting OUI to " + oui);
        return mWifiNative.setScanningMacOui(mInterfaceName, ouiBytes);
    }

    /**
     * Initiates connection to a network specified by the user/app. This method checks if the
     * requesting app holds the NETWORK_SETTINGS permission.
     *
     * @param netId Id network to initiate connection.
     * @param uid UID of the app requesting the connection.
     * @param forceReconnect Whether to force a connection even if we're connected to the same
     *                       network currently.
     */
    private boolean connectToUserSelectNetwork(int netId, int uid, boolean forceReconnect) {
        logd("connectToUserSelectNetwork netId " + netId + ", uid " + uid
                + ", forceReconnect = " + forceReconnect);
        WifiConfiguration config = mWifiConfigManager.getConfiguredNetwork(netId);
        if (config == null) {
            loge("connectToUserSelectNetwork Invalid network Id=" + netId);
            return false;
        }
        if (!mWifiConfigManager.enableNetwork(netId, true, uid)
                || !mWifiConfigManager.updateLastConnectUid(netId, uid)) {
            logi("connectToUserSelectNetwork Allowing uid " + uid
                    + " with insufficient permissions to connect=" + netId);
        } else if (mWifiPermissionsUtil.checkNetworkSettingsPermission(uid)) {
            // Note user connect choice here, so that it will be considered in the next network
            // selection.
            mWifiConnectivityManager.setUserConnectChoice(netId);
        }
        if (!forceReconnect && mWifiInfo.getNetworkId() == netId) {
            // We're already connected to the user specified network, don't trigger a
            // reconnection unless it was forced.
            logi("connectToUserSelectNetwork already connecting/connected=" + netId);
        } else {
            mWifiConnectivityManager.prepareForForcedConnection(netId);
            if (uid == Process.SYSTEM_UID) {
                mWifiMetrics.setNominatorForNetwork(config.networkId,
                        WifiMetricsProto.ConnectionEvent.NOMINATOR_MANUAL);
            }
            startConnectToNetwork(netId, uid, SUPPLICANT_BSSID_ANY);
        }
        return true;
    }

    /**
     * ******************************************************
     * Methods exposed for public use
     * ******************************************************
     */

    /**
     * Retrieve a Messenger for the ClientModeImpl Handler
     *
     * @return Messenger
     */
    public Messenger getMessenger() {
        return new Messenger(getHandler());
    }

    // Last connect attempt is used to prevent scan requests:
    //  - for a period of 10 seconds after attempting to connect
    private long mLastConnectAttemptTimestamp = 0;

    // For debugging, keep track of last message status handling
    // TODO, find an equivalent mechanism as part of parent class
    private static final int MESSAGE_HANDLING_STATUS_PROCESSED = 2;
    private static final int MESSAGE_HANDLING_STATUS_OK = 1;
    private static final int MESSAGE_HANDLING_STATUS_UNKNOWN = 0;
    private static final int MESSAGE_HANDLING_STATUS_REFUSED = -1;
    private static final int MESSAGE_HANDLING_STATUS_FAIL = -2;
    private static final int MESSAGE_HANDLING_STATUS_OBSOLETE = -3;
    private static final int MESSAGE_HANDLING_STATUS_DEFERRED = -4;
    private static final int MESSAGE_HANDLING_STATUS_DISCARD = -5;
    private static final int MESSAGE_HANDLING_STATUS_LOOPED = -6;
    private static final int MESSAGE_HANDLING_STATUS_HANDLING_ERROR = -7;

    private int mMessageHandlingStatus = 0;

    private int mOnTime = 0;
    private int mTxTime = 0;
    private int mRxTime = 0;

    private int mOnTimeScreenStateChange = 0;
    private long mLastOntimeReportTimeStamp = 0;
    private long mLastScreenStateChangeTimeStamp = 0;
    private int mOnTimeLastReport = 0;
    private int mTxTimeLastReport = 0;
    private int mRxTimeLastReport = 0;

    private WifiLinkLayerStats mLastLinkLayerStats;
    private long mLastLinkLayerStatsUpdate = 0;

    String reportOnTime() {
        long now = mClock.getWallClockMillis();
        StringBuilder sb = new StringBuilder();
        // Report stats since last report
        int on = mOnTime - mOnTimeLastReport;
        mOnTimeLastReport = mOnTime;
        int tx = mTxTime - mTxTimeLastReport;
        mTxTimeLastReport = mTxTime;
        int rx = mRxTime - mRxTimeLastReport;
        mRxTimeLastReport = mRxTime;
        int period = (int) (now - mLastOntimeReportTimeStamp);
        mLastOntimeReportTimeStamp = now;
        sb.append(String.format("[on:%d tx:%d rx:%d period:%d]", on, tx, rx, period));
        // Report stats since Screen State Changed
        on = mOnTime - mOnTimeScreenStateChange;
        period = (int) (now - mLastScreenStateChangeTimeStamp);
        sb.append(String.format(" from screen [on:%d period:%d]", on, period));
        return sb.toString();
    }

    WifiLinkLayerStats getWifiLinkLayerStats() {
        if (mInterfaceName == null) {
            loge("getWifiLinkLayerStats called without an interface");
            return null;
        }
        mLastLinkLayerStatsUpdate = mClock.getWallClockMillis();
        WifiLinkLayerStats stats = mWifiNative.getWifiLinkLayerStats(mInterfaceName);
        if (stats != null) {
            mOnTime = stats.on_time;
            mTxTime = stats.tx_time;
            mRxTime = stats.rx_time;
            mRunningBeaconCount = stats.beacon_rx;
            mWifiInfo.updatePacketRates(stats, mLastLinkLayerStatsUpdate);
        } else {
            long mTxPkts = mFacade.getTxPackets(mDataInterfaceName);
            long mRxPkts = mFacade.getRxPackets(mDataInterfaceName);
            mWifiInfo.updatePacketRates(mTxPkts, mRxPkts, mLastLinkLayerStatsUpdate);
        }
        return stats;
    }

    private byte[] getDstMacForKeepalive(KeepalivePacketData packetData)
            throws InvalidPacketException {
        try {
            InetAddress gateway = RouteInfo.selectBestRoute(
                    mLinkProperties.getRoutes(), packetData.dstAddress).getGateway();
            String dstMacStr = macAddressFromRoute(gateway.getHostAddress());
            return NativeUtil.macAddressToByteArray(dstMacStr);
        } catch (NullPointerException | IllegalArgumentException e) {
            throw new InvalidPacketException(SocketKeepalive.ERROR_INVALID_IP_ADDRESS);
        }
    }

    private static int getEtherProtoForKeepalive(KeepalivePacketData packetData)
            throws InvalidPacketException {
        if (packetData.dstAddress instanceof Inet4Address) {
            return OsConstants.ETH_P_IP;
        } else if (packetData.dstAddress instanceof Inet6Address) {
            return OsConstants.ETH_P_IPV6;
        } else {
            throw new InvalidPacketException(SocketKeepalive.ERROR_INVALID_IP_ADDRESS);
        }
    }

    private int startWifiIPPacketOffload(int slot, KeepalivePacketData packetData,
            int intervalSeconds) {
        byte[] packet = null;
        byte[] dstMac = null;
        int proto = 0;

        try {
            packet = packetData.getPacket();
            dstMac = getDstMacForKeepalive(packetData);
            proto = getEtherProtoForKeepalive(packetData);
        } catch (InvalidPacketException e) {
            return e.error;
        }

        int ret = mWifiNative.startSendingOffloadedPacket(
                mInterfaceName, slot, dstMac, packet, proto, intervalSeconds * 1000);
        if (ret != 0) {
            loge("startWifiIPPacketOffload(" + slot + ", " + intervalSeconds
                    + "): hardware error " + ret);
            return SocketKeepalive.ERROR_HARDWARE_ERROR;
        } else {
            return SocketKeepalive.SUCCESS;
        }
    }

    private int stopWifiIPPacketOffload(int slot) {
        int ret = mWifiNative.stopSendingOffloadedPacket(mInterfaceName, slot);
        if (ret != 0) {
            loge("stopWifiIPPacketOffload(" + slot + "): hardware error " + ret);
            return SocketKeepalive.ERROR_HARDWARE_ERROR;
        } else {
            return SocketKeepalive.SUCCESS;
        }
    }

    private int startRssiMonitoringOffload(byte maxRssi, byte minRssi,
            WifiNative.WifiRssiEventHandler rssiHandler) {
        return mWifiNative.startRssiMonitoring(mInterfaceName, maxRssi, minRssi, rssiHandler);
    }

    private int stopRssiMonitoringOffload() {
        return mWifiNative.stopRssiMonitoring(mInterfaceName);
    }

    /**
     * Temporary method that allows the active ClientModeManager to set the wifi state that is
     * retrieved by API calls. This will be removed when WifiServiceImpl no longer directly calls
     * this class (b/31479117).
     *
     * @param newState new state to set, invalid states are ignored.
     */
    public void setWifiStateForApiCalls(int newState) {
        switch (newState) {
            case WIFI_STATE_DISABLING:
            case WIFI_STATE_DISABLED:
            case WIFI_STATE_ENABLING:
            case WIFI_STATE_ENABLED:
            case WIFI_STATE_UNKNOWN:
                if (mVerboseLoggingEnabled) {
                    Log.d(TAG, "setting wifi state to: " + newState);
                }
                mWifiState.set(newState);
                return;
            default:
                Log.d(TAG, "attempted to set an invalid state: " + newState);
                return;
        }
    }

    /**
     * Method used by WifiServiceImpl to get the current state of Wifi (in client mode) for API
     * calls.  This will be removed when WifiService no longer directly calls this class
     * (b/31479117).
     */
    public int syncGetWifiState() {
        return mWifiState.get();
    }

    /**
     * Converts the current wifi state to a printable form.
     */
    public String syncGetWifiStateByName() {
        switch (mWifiState.get()) {
            case WIFI_STATE_DISABLING:
                return "disabling";
            case WIFI_STATE_DISABLED:
                return "disabled";
            case WIFI_STATE_ENABLING:
                return "enabling";
            case WIFI_STATE_ENABLED:
                return "enabled";
            case WIFI_STATE_UNKNOWN:
                return "unknown state";
            default:
                return "[invalid state]";
        }
    }

    public boolean isConnected() {
        return getCurrentState() == mConnectedState;
    }

    public boolean isDisconnected() {
        /* Control stays in FilsState during connection with Fils networks. If connection
           attempt fails(Due to ASSOC_REJECT/AUTH_TIMEOUT), control stays in FilsState.
           If QNS kicks in during this time, it fails to go for candidate selection,
           because, WifiStateMachine is not in DisconnectedState. Since FilsState is
           equivalent to disconnected state add the conditional logic.*/
        return ((getCurrentState() == mDisconnectedState) ||
               (getCurrentState() == mFilsState));
    }

    /**
     * Method checking if supplicant is in a transient state
     *
     * @return boolean true if in transient state
     */
    public boolean isSupplicantTransientState() {
        SupplicantState supplicantState = mWifiInfo.getSupplicantState();
        if (supplicantState == SupplicantState.ASSOCIATING
                || supplicantState == SupplicantState.AUTHENTICATING
                || supplicantState == SupplicantState.FOUR_WAY_HANDSHAKE
                || supplicantState == SupplicantState.GROUP_HANDSHAKE) {

            if (mVerboseLoggingEnabled) {
                Log.d(TAG, "Supplicant is under transient state: " + supplicantState);
            }
            return true;
        } else {
            if (mVerboseLoggingEnabled) {
                Log.d(TAG, "Supplicant is under steady state: " + supplicantState);
            }
        }

        return false;
    }

    /**
     * Get status information for the current connection, if any.
     *
     * @return a {@link WifiInfo} object containing information about the current connection
     */
    public WifiInfo syncRequestConnectionInfo() {
        WifiInfo result = new WifiInfo(mWifiInfo);
        return result;
    }

    /**
     * Method to retrieve the current WifiInfo
     *
     * @returns WifiInfo
     */
    public WifiInfo getWifiInfo() {
        return mWifiInfo;
    }

    /**
     * Blocking call to get the current DHCP results
     *
     * @return DhcpResults current results
     */
    public DhcpResults syncGetDhcpResults() {
        synchronized (mDhcpResultsLock) {
            return new DhcpResults(mDhcpResults);
        }
    }

    /**
     * When the underlying interface is destroyed, we must immediately tell connectivity service to
     * mark network agent as disconnected and stop the ip client.
     */
    public void handleIfaceDestroyed() {
        handleNetworkDisconnect();
    }

    /**
     * TODO: doc
     */
    public void setOperationalMode(int mode, String ifaceName) {
        if (mVerboseLoggingEnabled) {
            log("setting operational mode to " + String.valueOf(mode) + " for iface: " + ifaceName);
        }
        mModeChange = true;
        if (mode != CONNECT_MODE) {
            // we are disabling client mode...   need to exit connect mode now
            transitionTo(mDefaultState);
        } else {
            // do a quick sanity check on the iface name, make sure it isn't null
            if (ifaceName != null) {
                mInterfaceName = ifaceName;
                transitionTo(mDisconnectedState);
            } else {
                Log.e(TAG, "supposed to enter connect mode, but iface is null -> DefaultState");
                transitionTo(mDefaultState);
            }
        }
        // use the CMD_SET_OPERATIONAL_MODE to force the transitions before other messages are
        // handled.
        sendMessageAtFrontOfQueue(CMD_SET_OPERATIONAL_MODE);
    }

    /**
     * Initiates a system-level bugreport, in a non-blocking fashion.
     */
    public void takeBugReport(String bugTitle, String bugDetail) {
        mWifiDiagnostics.takeBugReport(bugTitle, bugDetail);
    }

    /**
     * Allow tests to confirm the operational mode for ClientModeImpl for testing.
     */
    @VisibleForTesting
    protected int getOperationalModeForTest() {
        return mOperationalMode;
    }

    /**
     * Retrieve the WifiMulticastLockManager.FilterController callback for registration.
     */
    protected WifiMulticastLockManager.FilterController getMcastLockManagerFilterController() {
        return mMcastLockManagerFilterController;
    }

    /**
     * Blocking method to retrieve the passpoint icon.
     *
     * @param channel AsyncChannel for the response
     * @param bssid representation of the bssid as a long
     * @param fileName name of the file
     *
     * @return boolean returning the result of the call
     */
    public boolean syncQueryPasspointIcon(AsyncChannel channel, long bssid, String fileName) {
        Bundle bundle = new Bundle();
        bundle.putLong(EXTRA_OSU_ICON_QUERY_BSSID, bssid);
        bundle.putString(EXTRA_OSU_ICON_QUERY_FILENAME, fileName);
        Message resultMsg = channel.sendMessageSynchronously(CMD_QUERY_OSU_ICON, bundle);
        int result = resultMsg.arg1;
        resultMsg.recycle();
        return result == 1;
    }

    /**
     * Blocking method to match the provider with the current network
     *
     * @param channel AsyncChannel to use for the response
     * @param fqdn
     * @return int returns message result
     */
    public int matchProviderWithCurrentNetwork(AsyncChannel channel, String fqdn) {
        Message resultMsg = channel.sendMessageSynchronously(CMD_MATCH_PROVIDER_NETWORK, fqdn);
        int result = resultMsg.arg1;
        resultMsg.recycle();
        return result;
    }

    /**
     * Deauthenticate and set the re-authentication hold off time for the current network
     * @param holdoff hold off time in milliseconds
     * @param ess set if the hold off pertains to an ESS rather than a BSS
     */
    public void deauthenticateNetwork(AsyncChannel channel, long holdoff, boolean ess) {
        // TODO: This needs an implementation
    }

    /**
     * Method to disable an ephemeral config for an ssid
     *
     * @param ssid network name to disable
     */
    public void disableEphemeralNetwork(String ssid) {
        if (ssid != null) {
            sendMessage(CMD_DISABLE_EPHEMERAL_NETWORK, ssid);
        }
    }

    /**
     * Disconnect from Access Point
     */
    public void disconnectCommand() {
        sendMessage(CMD_DISCONNECT);
    }

    /**
     * Method to trigger a disconnect.
     *
     * @param uid UID of requesting caller
     * @param reason disconnect reason
     */
    public void disconnectCommand(int uid, int reason) {
        sendMessage(CMD_DISCONNECT, uid, reason);
    }

    /**
     * Initiate a reconnection to AP
     */
    public void reconnectCommand(WorkSource workSource) {
        sendMessage(CMD_RECONNECT, workSource);
    }

    /**
     * Initiate a re-association to AP
     */
    public void reassociateCommand() {
        sendMessage(CMD_REASSOCIATE);
    }

    /**
     * Checks for a null Message.
     *
     * This can happen with sendMessageSynchronously, for example if an
     * InterruptedException occurs. If this just happens once, silently
     * ignore it, because it is probably a side effect of shutting down.
     * If it happens a second time, generate a WTF.
     */
    private boolean messageIsNull(Message resultMsg) {
        if (resultMsg != null) return false;
        if (mNullMessageCounter.getAndIncrement() > 0) {
            Log.wtf(TAG, "Persistent null Message", new RuntimeException());
        }
        return true;
    }
    private AtomicInteger mNullMessageCounter = new AtomicInteger(0);

    /**
     * Add a network synchronously
     *
     * @return network id of the new network
     */
    public int syncAddOrUpdateNetwork(AsyncChannel channel, WifiConfiguration config) {
        Message resultMsg = channel.sendMessageSynchronously(CMD_ADD_OR_UPDATE_NETWORK, config);
        if (messageIsNull(resultMsg)) return WifiConfiguration.INVALID_NETWORK_ID;
        int result = resultMsg.arg1;
        resultMsg.recycle();
        return result;
    }

    /**
     * Get configured networks synchronously
     *
     * @param channel
     * @return
     */
    public List<WifiConfiguration> syncGetConfiguredNetworks(int uuid, AsyncChannel channel,
            int targetUid) {
        Message resultMsg = channel.sendMessageSynchronously(CMD_GET_CONFIGURED_NETWORKS, uuid,
                targetUid);
        if (messageIsNull(resultMsg)) return null;
        List<WifiConfiguration> result = (List<WifiConfiguration>) resultMsg.obj;
        resultMsg.recycle();
        return result;
    }

    /**
     * Blocking call to get the current WifiConfiguration by a privileged caller so private data,
     * like the password, is not redacted.
     *
     * @param channel AsyncChannel to use for the response
     * @return List list of configured networks configs
     */
    public List<WifiConfiguration> syncGetPrivilegedConfiguredNetwork(AsyncChannel channel) {
        Message resultMsg = channel.sendMessageSynchronously(
                CMD_GET_PRIVILEGED_CONFIGURED_NETWORKS);
        if (messageIsNull(resultMsg)) return null;
        List<WifiConfiguration> result = (List<WifiConfiguration>) resultMsg.obj;
        resultMsg.recycle();
        return result;
    }

    /**
     * Returns the list of FQDN (Fully Qualified Domain Name) to installed Passpoint configurations.
     *
     * Return the map of all matching configurations with corresponding scanResults (or an empty map
     * if none).
     *
     * @param scanResults The list of scan results
     * @return Map that consists of FQDN (Fully Qualified Domain Name) and corresponding
     * scanResults per network type({@link WifiManager#PASSPOINT_HOME_NETWORK} and {@link
     * WifiManager#PASSPOINT_ROAMING_NETWORK}).
     */
    @NonNull
    Map<String, Map<Integer, List<ScanResult>>> syncGetAllMatchingFqdnsForScanResults(
            List<ScanResult> scanResults,
            AsyncChannel channel) {
        Message resultMsg = channel.sendMessageSynchronously(
                CMD_GET_ALL_MATCHING_FQDNS_FOR_SCAN_RESULTS,
                scanResults);
        if (messageIsNull(resultMsg)) return new HashMap<>();
        Map<String, Map<Integer, List<ScanResult>>> configs =
                (Map<String, Map<Integer, List<ScanResult>>>) resultMsg.obj;
        resultMsg.recycle();
        return configs;
    }

    /**
     * Retrieve a list of {@link OsuProvider} associated with the given list of ScanResult
     * synchronously.
     *
     * @param scanResults a list of ScanResult that has Passpoint APs.
     * @param channel     Channel for communicating with the state machine
     * @return Map that consists of {@link OsuProvider} and a matching list of {@link ScanResult}.
     */
    @NonNull
    public Map<OsuProvider, List<ScanResult>> syncGetMatchingOsuProviders(
            List<ScanResult> scanResults,
            AsyncChannel channel) {
        Message resultMsg =
                channel.sendMessageSynchronously(CMD_GET_MATCHING_OSU_PROVIDERS, scanResults);
        if (messageIsNull(resultMsg)) return new HashMap<>();
        Map<OsuProvider, List<ScanResult>> providers =
                (Map<OsuProvider, List<ScanResult>>) resultMsg.obj;
        resultMsg.recycle();
        return providers;
    }

    /**
     * Returns the matching Passpoint configurations for given OSU(Online Sign-Up) Providers
     *
     * @param osuProviders a list of {@link OsuProvider}
     * @param channel  AsyncChannel to use for the response
     * @return Map that consists of {@link OsuProvider} and matching {@link PasspointConfiguration}.
     */
    @NonNull
    public Map<OsuProvider, PasspointConfiguration> syncGetMatchingPasspointConfigsForOsuProviders(
            List<OsuProvider> osuProviders, AsyncChannel channel) {
        Message resultMsg =
                channel.sendMessageSynchronously(
                        CMD_GET_MATCHING_PASSPOINT_CONFIGS_FOR_OSU_PROVIDERS, osuProviders);
        if (messageIsNull(resultMsg)) return new HashMap<>();
        Map<OsuProvider, PasspointConfiguration> result =
                (Map<OsuProvider, PasspointConfiguration>) resultMsg.obj;
        resultMsg.recycle();
        return result;
    }

    /**
     * Returns the corresponding wifi configurations for given FQDN (Fully Qualified Domain Name)
     * list.
     *
     * An empty list will be returned when no match is found.
     *
     * @param fqdnList a list of FQDN
     * @param channel  AsyncChannel to use for the response
     * @return List of {@link WifiConfiguration} converted from
     * {@link com.android.server.wifi.hotspot2.PasspointProvider}
     */
    @NonNull
    public List<WifiConfiguration> syncGetWifiConfigsForPasspointProfiles(List<String> fqdnList,
            AsyncChannel channel) {
        Message resultMsg =
                channel.sendMessageSynchronously(
                        CMD_GET_WIFI_CONFIGS_FOR_PASSPOINT_PROFILES, fqdnList);
        if (messageIsNull(resultMsg)) return new ArrayList<>();
        List<WifiConfiguration> result = (List<WifiConfiguration>) resultMsg.obj;
        resultMsg.recycle();
        return result;
    }

    /**
     * Add or update a Passpoint configuration synchronously.
     *
     * @param channel Channel for communicating with the state machine
     * @param config The configuration to add or update
     * @param packageName Package name of the app adding/updating {@code config}.
     * @return true on success
     */
    public boolean syncAddOrUpdatePasspointConfig(AsyncChannel channel,
            PasspointConfiguration config, int uid, String packageName) {
        Bundle bundle = new Bundle();
        bundle.putInt(EXTRA_UID, uid);
        bundle.putString(EXTRA_PACKAGE_NAME, packageName);
        bundle.putParcelable(EXTRA_PASSPOINT_CONFIGURATION, config);
        Message resultMsg = channel.sendMessageSynchronously(CMD_ADD_OR_UPDATE_PASSPOINT_CONFIG,
                bundle);
        if (messageIsNull(resultMsg)) return false;
        boolean result = (resultMsg.arg1 == SUCCESS);
        resultMsg.recycle();
        return result;
    }

    /**
     * Remove a Passpoint configuration synchronously.
     *
     * @param channel Channel for communicating with the state machine
     * @param privileged Whether the caller is a privileged entity
     * @param fqdn The FQDN of the Passpoint configuration to remove
     * @return true on success
     */
    public boolean syncRemovePasspointConfig(AsyncChannel channel, boolean privileged,
            String fqdn) {
        Message resultMsg = channel.sendMessageSynchronously(CMD_REMOVE_PASSPOINT_CONFIG,
                privileged ? 1 : 0, 0, fqdn);
        if (messageIsNull(resultMsg)) return false;
        boolean result = (resultMsg.arg1 == SUCCESS);
        resultMsg.recycle();
        return result;
    }

    /**
     * Get the list of installed Passpoint configurations synchronously.
     *
     * @param channel Channel for communicating with the state machine
     * @param privileged Whether the caller is a privileged entity
     * @return List of {@link PasspointConfiguration}
     */
    public List<PasspointConfiguration> syncGetPasspointConfigs(AsyncChannel channel,
            boolean privileged) {
        Message resultMsg = channel.sendMessageSynchronously(CMD_GET_PASSPOINT_CONFIGS,
                privileged ? 1 : 0);
        if (messageIsNull(resultMsg)) return null;
        List<PasspointConfiguration> result = (List<PasspointConfiguration>) resultMsg.obj;
        resultMsg.recycle();
        return result;
    }

    /**
     * Start subscription provisioning synchronously
     *
     * @param provider {@link OsuProvider} the provider to provision with
     * @param callback {@link IProvisioningCallback} callback for provisioning status
     * @return boolean true indicates provisioning was started, false otherwise
     */
    public boolean syncStartSubscriptionProvisioning(int callingUid, OsuProvider provider,
            IProvisioningCallback callback, AsyncChannel channel) {
        Message msg = Message.obtain();
        msg.what = CMD_START_SUBSCRIPTION_PROVISIONING;
        msg.arg1 = callingUid;
        msg.obj = callback;
        msg.getData().putParcelable(EXTRA_OSU_PROVIDER, provider);
        Message resultMsg = channel.sendMessageSynchronously(msg);
        if (messageIsNull(resultMsg)) return false;
        boolean result = resultMsg.arg1 != 0;
        resultMsg.recycle();
        return result;
    }

    /**
     * Get the supported feature set synchronously
     */
    public long syncGetSupportedFeatures(AsyncChannel channel) {
        Message resultMsg = channel.sendMessageSynchronously(CMD_GET_SUPPORTED_FEATURES);
        if (messageIsNull(resultMsg)) return 0;
        long supportedFeatureSet = ((Long) resultMsg.obj).longValue();
        resultMsg.recycle();

        // Mask the feature set against system properties.
        boolean rttSupported = mContext.getPackageManager().hasSystemFeature(
                PackageManager.FEATURE_WIFI_RTT);
        if (!rttSupported) {
            supportedFeatureSet &=
                    ~(WifiManager.WIFI_FEATURE_D2D_RTT | WifiManager.WIFI_FEATURE_D2AP_RTT);
        }

        return supportedFeatureSet;
    }

    /**
     * Get link layers stats for adapter synchronously
     */
    public WifiLinkLayerStats syncGetLinkLayerStats(AsyncChannel channel) {
        Message resultMsg = channel.sendMessageSynchronously(CMD_GET_LINK_LAYER_STATS);
        if (messageIsNull(resultMsg)) return null;
        WifiLinkLayerStats result = (WifiLinkLayerStats) resultMsg.obj;
        resultMsg.recycle();
        return result;
    }

    /**
     * Delete a network
     *
     * @param networkId id of the network to be removed
     */
    public boolean syncRemoveNetwork(AsyncChannel channel, int networkId) {
        Message resultMsg = channel.sendMessageSynchronously(CMD_REMOVE_NETWORK, networkId);
        if (messageIsNull(resultMsg)) return false;
        boolean result = (resultMsg.arg1 != FAILURE);
        resultMsg.recycle();
        return result;
    }

    /**
     * Enable a network
     *
     * @param netId         network id of the network
     * @param disableOthers true, if all other networks have to be disabled
     * @return {@code true} if the operation succeeds, {@code false} otherwise
     */
    public boolean syncEnableNetwork(AsyncChannel channel, int netId, boolean disableOthers) {
        Message resultMsg = channel.sendMessageSynchronously(CMD_ENABLE_NETWORK, netId,
                disableOthers ? 1 : 0);
        if (messageIsNull(resultMsg)) return false;
        boolean result = (resultMsg.arg1 != FAILURE);
        resultMsg.recycle();
        return result;
    }

    /**
     * Disable a network
     *
     * @param netId network id of the network
     * @return {@code true} if the operation succeeds, {@code false} otherwise
     */
    public boolean syncDisableNetwork(AsyncChannel channel, int netId) {
        Message resultMsg = channel.sendMessageSynchronously(WifiManager.DISABLE_NETWORK, netId);
        boolean result = (resultMsg.what != WifiManager.DISABLE_NETWORK_FAILED);
        if (messageIsNull(resultMsg)) return false;
        resultMsg.recycle();
        return result;
    }

    /**
     * Method to enable/disable RSSI polling
     * @param enabled boolean idicating if polling should start
     */
    public void enableRssiPolling(boolean enabled) {
        sendMessage(CMD_ENABLE_RSSI_POLL, enabled ? 1 : 0, 0);
    }

    /**
     * Set high performance mode of operation.
     * Enabling would set active power mode and disable suspend optimizations;
     * disabling would set auto power mode and enable suspend optimizations
     *
     * @param enable true if enable, false otherwise
     */
    public void setHighPerfModeEnabled(boolean enable) {
        sendMessage(CMD_SET_HIGH_PERF_MODE, enable ? 1 : 0, 0);
    }


    /**
     * reset cached SIM credential data
     */
    public synchronized void resetSimAuthNetworks(boolean simPresent) {
        sendMessage(CMD_RESET_SIM_NETWORKS, simPresent ? 1 : 0);
    }

    /**
     * Get Network object of current wifi network
     * @return Network object of current wifi network
     */
    public Network getCurrentNetwork() {
        synchronized (mNetworkAgentLock) {
            if (mNetworkAgent != null) {
                return new Network(mNetworkAgent.netId);
            } else {
                return null;
            }
        }
    }

    /**
     * Enable TDLS for a specific MAC address
     */
    public void enableTdls(String remoteMacAddress, boolean enable) {
        int enabler = enable ? 1 : 0;
        sendMessage(CMD_ENABLE_TDLS, enabler, 0, remoteMacAddress);
    }

    /**
     * Send a message indicating bluetooth adapter connection state changed
     */
    public void sendBluetoothAdapterStateChange(int state) {
        sendMessage(CMD_BLUETOOTH_ADAPTER_STATE_CHANGE, state, 0);
    }

    /**
     * Send a message indicating a package has been uninstalled.
     */
    public void removeAppConfigs(String packageName, int uid) {
        // Build partial AppInfo manually - package may not exist in database any more
        ApplicationInfo ai = new ApplicationInfo();
        ai.packageName = packageName;
        ai.uid = uid;
        sendMessage(CMD_REMOVE_APP_CONFIGURATIONS, ai);
    }

    /**
     * Send a message indicating a user has been removed.
     */
    public void removeUserConfigs(int userId) {
        sendMessage(CMD_REMOVE_USER_CONFIGURATIONS, userId);
    }

    /**
     * Update the BatteryStats WorkSource.
     */
    public void updateBatteryWorkSource(WorkSource newSource) {
        synchronized (mRunningWifiUids) {
            try {
                if (newSource != null) {
                    mRunningWifiUids.set(newSource);
                }
                if (mIsRunning) {
                    if (mReportedRunning) {
                        // If the work source has changed since last time, need
                        // to remove old work from battery stats.
                        if (!mLastRunningWifiUids.equals(mRunningWifiUids)) {
                            mBatteryStats.noteWifiRunningChanged(mLastRunningWifiUids,
                                    mRunningWifiUids);
                            mLastRunningWifiUids.set(mRunningWifiUids);
                        }
                    } else {
                        // Now being started, report it.
                        mBatteryStats.noteWifiRunning(mRunningWifiUids);
                        mLastRunningWifiUids.set(mRunningWifiUids);
                        mReportedRunning = true;
                    }
                } else {
                    if (mReportedRunning) {
                        // Last reported we were running, time to stop.
                        mBatteryStats.noteWifiStopped(mLastRunningWifiUids);
                        mLastRunningWifiUids.clear();
                        mReportedRunning = false;
                    }
                }
                mWakeLock.setWorkSource(newSource);
            } catch (RemoteException ignore) {
            }
        }
    }

    /**
     * Trigger dump on the class IpClient object.
     */
    public void dumpIpClient(FileDescriptor fd, PrintWriter pw, String[] args) {
        if (mIpClient != null) {
            // All dumpIpClient does is print this log message.
            // TODO: consider deleting this, since it's not useful.
            pw.println("IpClient logs have moved to dumpsys network_stack");
        }
    }

    @Override
    public void dump(FileDescriptor fd, PrintWriter pw, String[] args) {
        super.dump(fd, pw, args);
        mSupplicantStateTracker.dump(fd, pw, args);
        pw.println("mLinkProperties " + mLinkProperties);
        pw.println("mWifiInfo " + mWifiInfo);
        pw.println("mDhcpResults " + mDhcpResults);
        pw.println("mNetworkInfo " + mNetworkInfo);
        pw.println("mLastSignalLevel " + mLastSignalLevel);
        pw.println("mLastBssid " + mLastBssid);
        pw.println("mLastNetworkId " + mLastNetworkId);
        pw.println("mOperationalMode " + mOperationalMode);
        pw.println("mUserWantsSuspendOpt " + mUserWantsSuspendOpt);
        pw.println("mSuspendOptNeedsDisabled " + mSuspendOptNeedsDisabled);
        mCountryCode.dump(fd, pw, args);
        mNetworkFactory.dump(fd, pw, args);
        mUntrustedNetworkFactory.dump(fd, pw, args);
        pw.println("Wlan Wake Reasons:" + mWifiNative.getWlanWakeReasonCount());
        pw.println();

        mWifiConfigManager.dump(fd, pw, args);
        pw.println();
        mPasspointManager.dump(pw);
        pw.println();
        mWifiDiagnostics.captureBugReportData(WifiDiagnostics.REPORT_REASON_USER_ACTION);
        mWifiDiagnostics.dump(fd, pw, args);
        dumpIpClient(fd, pw, args);
        mWifiConnectivityManager.dump(fd, pw, args);
        mWifiInjector.getWakeupController().dump(fd, pw, args);
        mLinkProbeManager.dump(fd, pw, args);
        mWifiInjector.getWifiLastResortWatchdog().dump(fd, pw, args);
    }

    /**
     * Trigger message to handle boot completed event.
     */
    public void handleBootCompleted() {
        sendMessage(CMD_BOOT_COMPLETED);
    }

    /**
     * Trigger message to handle user switch event.
     */
    public void handleUserSwitch(int userId) {
        sendMessage(CMD_USER_SWITCH, userId);
    }

    /**
     * Trigger message to handle user unlock event.
     */
    public void handleUserUnlock(int userId) {
        sendMessage(CMD_USER_UNLOCK, userId);
    }

    /**
     * Trigger message to handle user stop event.
     */
    public void handleUserStop(int userId) {
        sendMessage(CMD_USER_STOP, userId);
    }

    /**
     * ******************************************************
     * Internal private functions
     * ******************************************************
     */

    private void logStateAndMessage(Message message, State state) {
        mMessageHandlingStatus = 0;
        if (mVerboseLoggingEnabled) {
            logd(" " + state.getClass().getSimpleName() + " " + getLogRecString(message));
        }
    }

    @Override
    protected boolean recordLogRec(Message msg) {
        switch (msg.what) {
            case CMD_RSSI_POLL:
                return mVerboseLoggingEnabled;
            default:
                return true;
        }
    }

    /**
     * Return the additional string to be logged by LogRec, default
     *
     * @param msg that was processed
     * @return information to be logged as a String
     */
    @Override
    protected String getLogRecString(Message msg) {
        WifiConfiguration config;
        Long now;
        String report;
        String key;
        StringBuilder sb = new StringBuilder();
        sb.append("screen=").append(mScreenOn ? "on" : "off");
        if (mMessageHandlingStatus != MESSAGE_HANDLING_STATUS_UNKNOWN) {
            sb.append("(").append(mMessageHandlingStatus).append(")");
        }
        if (msg.sendingUid > 0 && msg.sendingUid != Process.WIFI_UID) {
            sb.append(" uid=" + msg.sendingUid);
        }
        switch (msg.what) {
            case WifiMonitor.SUPPLICANT_STATE_CHANGE_EVENT:
                sb.append(" ");
                sb.append(Integer.toString(msg.arg1));
                sb.append(" ");
                sb.append(Integer.toString(msg.arg2));
                StateChangeResult stateChangeResult = (StateChangeResult) msg.obj;
                if (stateChangeResult != null) {
                    sb.append(stateChangeResult.toString());
                }
                break;
            case WifiManager.SAVE_NETWORK:
                sb.append(" ");
                sb.append(Integer.toString(msg.arg1));
                sb.append(" ");
                sb.append(Integer.toString(msg.arg2));
                config = (WifiConfiguration) msg.obj;
                if (config != null) {
                    sb.append(" ").append(config.configKey());
                    sb.append(" nid=").append(config.networkId);
                    if (config.hiddenSSID) {
                        sb.append(" hidden");
                    }
                    if (config.preSharedKey != null
                            && !config.preSharedKey.equals("*")) {
                        sb.append(" hasPSK");
                    }
                    if (config.ephemeral) {
                        sb.append(" ephemeral");
                    }
                    if (config.selfAdded) {
                        sb.append(" selfAdded");
                    }
                    sb.append(" cuid=").append(config.creatorUid);
                    sb.append(" suid=").append(config.lastUpdateUid);
                }
                break;
            case WifiManager.FORGET_NETWORK:
                sb.append(" ");
                sb.append(Integer.toString(msg.arg1));
                sb.append(" ");
                sb.append(Integer.toString(msg.arg2));
                config = (WifiConfiguration) msg.obj;
                if (config != null) {
                    sb.append(" ").append(config.configKey());
                    sb.append(" nid=").append(config.networkId);
                    if (config.hiddenSSID) {
                        sb.append(" hidden");
                    }
                    if (config.preSharedKey != null) {
                        sb.append(" hasPSK");
                    }
                    if (config.ephemeral) {
                        sb.append(" ephemeral");
                    }
                    if (config.selfAdded) {
                        sb.append(" selfAdded");
                    }
                    sb.append(" cuid=").append(config.creatorUid);
                    sb.append(" suid=").append(config.lastUpdateUid);
                    WifiConfiguration.NetworkSelectionStatus netWorkSelectionStatus =
                            config.getNetworkSelectionStatus();
                    sb.append(" ajst=").append(
                            netWorkSelectionStatus.getNetworkStatusString());
                }
                break;
            case WifiMonitor.ASSOCIATION_REJECTION_EVENT:
                sb.append(" ");
                sb.append(" timedOut=" + Integer.toString(msg.arg1));
                sb.append(" ");
                sb.append(Integer.toString(msg.arg2));
                String bssid = (String) msg.obj;
                if (bssid != null && bssid.length() > 0) {
                    sb.append(" ");
                    sb.append(bssid);
                }
                sb.append(" blacklist=" + Boolean.toString(mDidBlackListBSSID));
                break;
            case WifiMonitor.FILS_NETWORK_CONNECTION_EVENT:
            case WifiMonitor.NETWORK_CONNECTION_EVENT:
                sb.append(" ");
                sb.append(Integer.toString(msg.arg1));
                sb.append(" ");
                sb.append(Integer.toString(msg.arg2));
                sb.append(" ").append(mLastBssid);
                sb.append(" nid=").append(mLastNetworkId);
                config = getCurrentWifiConfiguration();
                if (config != null) {
                    sb.append(" ").append(config.configKey());
                }
                key = mWifiConfigManager.getLastSelectedNetworkConfigKey();
                if (key != null) {
                    sb.append(" last=").append(key);
                }
                break;
            case CMD_TARGET_BSSID:
            case CMD_ASSOCIATED_BSSID:
                sb.append(" ");
                sb.append(Integer.toString(msg.arg1));
                sb.append(" ");
                sb.append(Integer.toString(msg.arg2));
                if (msg.obj != null) {
                    sb.append(" BSSID=").append((String) msg.obj);
                }
                if (mTargetRoamBSSID != null) {
                    sb.append(" Target=").append(mTargetRoamBSSID);
                }
                sb.append(" roam=").append(Boolean.toString(mIsAutoRoaming));
                break;
            case WifiMonitor.NETWORK_DISCONNECTION_EVENT:
                if (msg.obj != null) {
                    sb.append(" ").append((String) msg.obj);
                }
                sb.append(" nid=").append(msg.arg1);
                sb.append(" reason=").append(msg.arg2);
                if (mLastBssid != null) {
                    sb.append(" lastbssid=").append(mLastBssid);
                }
                if (mWifiInfo.getFrequency() != -1) {
                    sb.append(" freq=").append(mWifiInfo.getFrequency());
                    sb.append(" rssi=").append(mWifiInfo.getRssi());
                }
                break;
            case CMD_RSSI_POLL:
            case CMD_ONESHOT_RSSI_POLL:
            case CMD_UNWANTED_NETWORK:
            case WifiManager.RSSI_PKTCNT_FETCH:
                sb.append(" ");
                sb.append(Integer.toString(msg.arg1));
                sb.append(" ");
                sb.append(Integer.toString(msg.arg2));
                if (mWifiInfo.getSSID() != null) {
                    if (mWifiInfo.getSSID() != null) {
                        sb.append(" ").append(mWifiInfo.getSSID());
                    }
                }
                if (mWifiInfo.getBSSID() != null) {
                    sb.append(" ").append(mWifiInfo.getBSSID());
                }
                sb.append(" rssi=").append(mWifiInfo.getRssi());
                sb.append(" f=").append(mWifiInfo.getFrequency());
                sb.append(" sc=").append(mWifiInfo.score);
                sb.append(" link=").append(mWifiInfo.getLinkSpeed());
                sb.append(String.format(" tx=%.1f,", mWifiInfo.txSuccessRate));
                sb.append(String.format(" %.1f,", mWifiInfo.txRetriesRate));
                sb.append(String.format(" %.1f ", mWifiInfo.txBadRate));
                sb.append(String.format(" rx=%.1f", mWifiInfo.rxSuccessRate));
                sb.append(String.format(" bcn=%d", mRunningBeaconCount));
                report = reportOnTime();
                if (report != null) {
                    sb.append(" ").append(report);
                }
                sb.append(String.format(" score=%d", mWifiInfo.score));
                break;
            case CMD_START_CONNECT:
            case WifiManager.CONNECT_NETWORK:
                sb.append(" ");
                sb.append(Integer.toString(msg.arg1));
                sb.append(" ");
                sb.append(Integer.toString(msg.arg2));
                config = mWifiConfigManager.getConfiguredNetwork(msg.arg1);
                if (config != null) {
                    sb.append(" ").append(config.configKey());
                }
                if (mTargetRoamBSSID != null) {
                    sb.append(" ").append(mTargetRoamBSSID);
                }
                sb.append(" roam=").append(Boolean.toString(mIsAutoRoaming));
                config = getCurrentWifiConfiguration();
                if (config != null) {
                    sb.append(config.configKey());
                }
                break;
            case CMD_START_ROAM:
                sb.append(" ");
                sb.append(Integer.toString(msg.arg1));
                sb.append(" ");
                sb.append(Integer.toString(msg.arg2));
                ScanResult result = (ScanResult) msg.obj;
                if (result != null) {
                    now = mClock.getWallClockMillis();
                    sb.append(" bssid=").append(result.BSSID);
                    sb.append(" rssi=").append(result.level);
                    sb.append(" freq=").append(result.frequency);
                    if (result.seen > 0 && result.seen < now) {
                        sb.append(" seen=").append(now - result.seen);
                    } else {
                        // Somehow the timestamp for this scan result is inconsistent
                        sb.append(" !seen=").append(result.seen);
                    }
                }
                if (mTargetRoamBSSID != null) {
                    sb.append(" ").append(mTargetRoamBSSID);
                }
                sb.append(" roam=").append(Boolean.toString(mIsAutoRoaming));
                sb.append(" fail count=").append(Integer.toString(mRoamFailCount));
                break;
            case CMD_ADD_OR_UPDATE_NETWORK:
                sb.append(" ");
                sb.append(Integer.toString(msg.arg1));
                sb.append(" ");
                sb.append(Integer.toString(msg.arg2));
                if (msg.obj != null) {
                    config = (WifiConfiguration) msg.obj;
                    sb.append(" ").append(config.configKey());
                    sb.append(" prio=").append(config.priority);
                    sb.append(" status=").append(config.status);
                    if (config.BSSID != null) {
                        sb.append(" ").append(config.BSSID);
                    }
                    WifiConfiguration curConfig = getCurrentWifiConfiguration();
                    if (curConfig != null) {
                        if (curConfig.configKey().equals(config.configKey())) {
                            sb.append(" is current");
                        } else {
                            sb.append(" current=").append(curConfig.configKey());
                            sb.append(" prio=").append(curConfig.priority);
                            sb.append(" status=").append(curConfig.status);
                        }
                    }
                }
                break;
            case WifiManager.DISABLE_NETWORK:
            case CMD_ENABLE_NETWORK:
                sb.append(" ");
                sb.append(Integer.toString(msg.arg1));
                sb.append(" ");
                sb.append(Integer.toString(msg.arg2));
                key = mWifiConfigManager.getLastSelectedNetworkConfigKey();
                if (key != null) {
                    sb.append(" last=").append(key);
                }
                config = mWifiConfigManager.getConfiguredNetwork(msg.arg1);
                if (config != null && (key == null || !config.configKey().equals(key))) {
                    sb.append(" target=").append(key);
                }
                break;
            case CMD_GET_CONFIGURED_NETWORKS:
                sb.append(" ");
                sb.append(Integer.toString(msg.arg1));
                sb.append(" ");
                sb.append(Integer.toString(msg.arg2));
                sb.append(" num=").append(mWifiConfigManager.getConfiguredNetworks().size());
                break;
            case CMD_PRE_DHCP_ACTION:
                sb.append(" ");
                sb.append(Integer.toString(msg.arg1));
                sb.append(" ");
                sb.append(Integer.toString(msg.arg2));
                sb.append(" txpkts=").append(mWifiInfo.txSuccess);
                sb.append(",").append(mWifiInfo.txBad);
                sb.append(",").append(mWifiInfo.txRetries);
                break;
            case CMD_POST_DHCP_ACTION:
                if (mLinkProperties != null) {
                    sb.append(" ");
                    sb.append(getLinkPropertiesSummary(mLinkProperties));
                }
                break;
            case WifiP2pServiceImpl.P2P_CONNECTION_CHANGED:
                sb.append(" ");
                sb.append(Integer.toString(msg.arg1));
                sb.append(" ");
                sb.append(Integer.toString(msg.arg2));
                if (msg.obj != null) {
                    NetworkInfo info = (NetworkInfo) msg.obj;
                    NetworkInfo.State state = info.getState();
                    NetworkInfo.DetailedState detailedState = info.getDetailedState();
                    if (state != null) {
                        sb.append(" st=").append(state);
                    }
                    if (detailedState != null) {
                        sb.append("/").append(detailedState);
                    }
                }
                break;
            case CMD_IP_CONFIGURATION_LOST:
                int count = -1;
                WifiConfiguration c = getCurrentWifiConfiguration();
                if (c != null) {
                    count = c.getNetworkSelectionStatus().getDisableReasonCounter(
                            WifiConfiguration.NetworkSelectionStatus.DISABLED_DHCP_FAILURE);
                }
                sb.append(" ");
                sb.append(Integer.toString(msg.arg1));
                sb.append(" ");
                sb.append(Integer.toString(msg.arg2));
                sb.append(" failures: ");
                sb.append(Integer.toString(count));
                sb.append("/");
                sb.append(Integer.toString(mFacade.getIntegerSetting(
                        mContext, Settings.Global.WIFI_MAX_DHCP_RETRY_COUNT, 0)));
                if (mWifiInfo.getBSSID() != null) {
                    sb.append(" ").append(mWifiInfo.getBSSID());
                }
                sb.append(String.format(" bcn=%d", mRunningBeaconCount));
                break;
            case CMD_UPDATE_LINKPROPERTIES:
                sb.append(" ");
                sb.append(Integer.toString(msg.arg1));
                sb.append(" ");
                sb.append(Integer.toString(msg.arg2));
                if (mLinkProperties != null) {
                    sb.append(" ");
                    sb.append(getLinkPropertiesSummary(mLinkProperties));
                }
                break;
            case CMD_IP_REACHABILITY_LOST:
                if (msg.obj != null) {
                    sb.append(" ").append((String) msg.obj);
                }
                break;
            case CMD_INSTALL_PACKET_FILTER:
                sb.append(" len=" + ((byte[]) msg.obj).length);
                break;
            case CMD_SET_FALLBACK_PACKET_FILTERING:
                sb.append(" enabled=" + (boolean) msg.obj);
                break;
            case CMD_ROAM_WATCHDOG_TIMER:
                sb.append(" ");
                sb.append(Integer.toString(msg.arg1));
                sb.append(" ");
                sb.append(Integer.toString(msg.arg2));
                sb.append(" cur=").append(mRoamWatchdogCount);
                break;
            case CMD_DISCONNECTING_WATCHDOG_TIMER:
                sb.append(" ");
                sb.append(Integer.toString(msg.arg1));
                sb.append(" ");
                sb.append(Integer.toString(msg.arg2));
                sb.append(" cur=").append(mDisconnectingWatchdogCount);
                break;
            case CMD_START_RSSI_MONITORING_OFFLOAD:
            case CMD_STOP_RSSI_MONITORING_OFFLOAD:
            case CMD_RSSI_THRESHOLD_BREACHED:
                sb.append(" rssi=");
                sb.append(Integer.toString(msg.arg1));
                sb.append(" thresholds=");
                sb.append(Arrays.toString(mRssiRanges));
                break;
            case CMD_USER_SWITCH:
                sb.append(" userId=");
                sb.append(Integer.toString(msg.arg1));
                break;
            case CMD_IPV4_PROVISIONING_SUCCESS:
                sb.append(" ");
                sb.append(/* DhcpResults */ msg.obj);
                break;
            case WifiMonitor.DPP_EVENT:
                sb.append(" type=");
                sb.append(msg.arg1);
                break;
            case CMD_IP_REACHABILITY_SESSION_END:
                if (msg.obj != null) {
                    sb.append(" ").append((String) msg.obj);
                }
                break;
            default:
                sb.append(" ");
                sb.append(Integer.toString(msg.arg1));
                sb.append(" ");
                sb.append(Integer.toString(msg.arg2));
                break;
        }

        return sb.toString();
    }

    @Override
    protected String getWhatToString(int what) {
        String s = sGetWhatToString.get(what);
        if (s != null) {
            return s;
        }
        switch (what) {
            case AsyncChannel.CMD_CHANNEL_HALF_CONNECTED:
                s = "CMD_CHANNEL_HALF_CONNECTED";
                break;
            case AsyncChannel.CMD_CHANNEL_DISCONNECTED:
                s = "CMD_CHANNEL_DISCONNECTED";
                break;
            case WifiManager.DISABLE_NETWORK:
                s = "DISABLE_NETWORK";
                break;
            case WifiManager.CONNECT_NETWORK:
                s = "CONNECT_NETWORK";
                break;
            case WifiManager.SAVE_NETWORK:
                s = "SAVE_NETWORK";
                break;
            case WifiManager.FORGET_NETWORK:
                s = "FORGET_NETWORK";
                break;
            case WifiMonitor.SUPPLICANT_STATE_CHANGE_EVENT:
                s = "SUPPLICANT_STATE_CHANGE_EVENT";
                break;
            case WifiMonitor.AUTHENTICATION_FAILURE_EVENT:
                s = "AUTHENTICATION_FAILURE_EVENT";
                break;
            case WifiMonitor.SUP_REQUEST_IDENTITY:
                s = "SUP_REQUEST_IDENTITY";
                break;
            case WifiMonitor.NETWORK_CONNECTION_EVENT:
                s = "NETWORK_CONNECTION_EVENT";
                break;
            case WifiMonitor.NETWORK_DISCONNECTION_EVENT:
                s = "NETWORK_DISCONNECTION_EVENT";
                break;
            case WifiMonitor.ASSOCIATION_REJECTION_EVENT:
                s = "ASSOCIATION_REJECTION_EVENT";
                break;
            case WifiMonitor.ANQP_DONE_EVENT:
                s = "ANQP_DONE_EVENT";
                break;
            case WifiMonitor.RX_HS20_ANQP_ICON_EVENT:
                s = "RX_HS20_ANQP_ICON_EVENT";
                break;
            case WifiMonitor.GAS_QUERY_DONE_EVENT:
                s = "GAS_QUERY_DONE_EVENT";
                break;
            case WifiMonitor.HS20_REMEDIATION_EVENT:
                s = "HS20_REMEDIATION_EVENT";
                break;
            case WifiMonitor.GAS_QUERY_START_EVENT:
                s = "GAS_QUERY_START_EVENT";
                break;
            case WifiP2pServiceImpl.GROUP_CREATING_TIMED_OUT:
                s = "GROUP_CREATING_TIMED_OUT";
                break;
            case WifiP2pServiceImpl.P2P_CONNECTION_CHANGED:
                s = "P2P_CONNECTION_CHANGED";
                break;
            case WifiP2pServiceImpl.DISCONNECT_WIFI_REQUEST:
                s = "DISCONNECT_WIFI_REQUEST";
                break;
            case WifiP2pServiceImpl.DISCONNECT_WIFI_RESPONSE:
                s = "DISCONNECT_WIFI_RESPONSE";
                break;
            case WifiP2pServiceImpl.SET_MIRACAST_MODE:
                s = "SET_MIRACAST_MODE";
                break;
            case WifiP2pServiceImpl.BLOCK_DISCOVERY:
                s = "BLOCK_DISCOVERY";
                break;
            case WifiManager.RSSI_PKTCNT_FETCH:
                s = "RSSI_PKTCNT_FETCH";
                break;
            default:
                s = "what:" + Integer.toString(what);
                break;
        }
        return s;
    }

    private void handleScreenStateChanged(boolean screenOn) {
        mScreenOn = screenOn;
        if (mVerboseLoggingEnabled) {
            logd(" handleScreenStateChanged Enter: screenOn=" + screenOn
                    + " mUserWantsSuspendOpt=" + mUserWantsSuspendOpt
                    + " state " + getCurrentState().getName()
                    + " suppState:" + mSupplicantStateTracker.getSupplicantStateName());
        }
        enableRssiPolling(screenOn);
        if (mUserWantsSuspendOpt.get()) {
            int shouldReleaseWakeLock = 0;
            if (screenOn) {
                sendMessage(CMD_SET_SUSPEND_OPT_ENABLED, 0, shouldReleaseWakeLock);
            } else {
                if (isConnected()) {
                    // Allow 2s for suspend optimizations to be set
                    mSuspendWakeLock.acquire(2000);
                    shouldReleaseWakeLock = 1;
                }
                sendMessage(CMD_SET_SUSPEND_OPT_ENABLED, 1, shouldReleaseWakeLock);
            }
        }

        getWifiLinkLayerStats();
        mOnTimeScreenStateChange = mOnTime;
        mLastScreenStateChangeTimeStamp = mLastLinkLayerStatsUpdate;

        mWifiMetrics.setScreenState(screenOn);

        mWifiConnectivityManager.handleScreenStateChanged(screenOn);
        mNetworkFactory.handleScreenStateChanged(screenOn);

        WifiLockManager wifiLockManager = mWifiInjector.getWifiLockManager();
        if (wifiLockManager == null) {
            Log.w(TAG, "WifiLockManager not initialized, skipping screen state notification");
        } else {
            wifiLockManager.handleScreenStateChanged(screenOn);
        }

        mSarManager.handleScreenStateChanged(screenOn);

        if (mVerboseLoggingEnabled) log("handleScreenStateChanged Exit: " + screenOn);
    }

    private boolean checkAndSetConnectivityInstance() {
        if (mCm == null) {
            mCm = (ConnectivityManager) mContext.getSystemService(Context.CONNECTIVITY_SERVICE);
        }
        if (mCm == null) {
            Log.e(TAG, "Cannot retrieve connectivity service");
            return false;
        }
        return true;
    }

    private void setSuspendOptimizationsNative(int reason, boolean enabled) {
        if (mVerboseLoggingEnabled) {
            log("setSuspendOptimizationsNative: " + reason + " " + enabled
                    + " -want " + mUserWantsSuspendOpt.get()
                    + " stack:" + Thread.currentThread().getStackTrace()[2].getMethodName()
                    + " - " + Thread.currentThread().getStackTrace()[3].getMethodName()
                    + " - " + Thread.currentThread().getStackTrace()[4].getMethodName()
                    + " - " + Thread.currentThread().getStackTrace()[5].getMethodName());
        }
        //mWifiNative.setSuspendOptimizations(enabled);

        if (enabled) {
            mSuspendOptNeedsDisabled &= ~reason;
            /* None of dhcp, screen or highperf need it disabled and user wants it enabled */
            if (mSuspendOptNeedsDisabled == 0 && mUserWantsSuspendOpt.get()) {
                if (mVerboseLoggingEnabled) {
                    log("setSuspendOptimizationsNative do it " + reason + " " + enabled
                            + " stack:" + Thread.currentThread().getStackTrace()[2].getMethodName()
                            + " - " + Thread.currentThread().getStackTrace()[3].getMethodName()
                            + " - " + Thread.currentThread().getStackTrace()[4].getMethodName()
                            + " - " + Thread.currentThread().getStackTrace()[5].getMethodName());
                }
                mWifiNative.setSuspendOptimizations(mInterfaceName, true);
            }
        } else {
            mSuspendOptNeedsDisabled |= reason;
            mWifiNative.setSuspendOptimizations(mInterfaceName, false);
        }
    }

    /**
     * Makes a record of the user intent about suspend optimizations.
     */
    private void setSuspendOptimizations(int reason, boolean enabled) {
        if (mVerboseLoggingEnabled) log("setSuspendOptimizations: " + reason + " " + enabled);
        if (enabled) {
            mSuspendOptNeedsDisabled &= ~reason;
        } else {
            mSuspendOptNeedsDisabled |= reason;
        }
        if (mVerboseLoggingEnabled) log("mSuspendOptNeedsDisabled " + mSuspendOptNeedsDisabled);
    }

    /*
     * Fetch RSSI, linkspeed, and frequency on current connection
     */
    private void fetchRssiLinkSpeedAndFrequencyNative() {
        WifiNative.SignalPollResult pollResult = mWifiNative.signalPoll(mInterfaceName);
        if (pollResult == null) {
            return;
        }

        int newRssi = pollResult.currentRssi;
        int newTxLinkSpeed = pollResult.txBitrate;
        int newFrequency = pollResult.associationFrequency;
        int newRxLinkSpeed = pollResult.rxBitrate;

        if (mVerboseLoggingEnabled) {
            logd("fetchRssiLinkSpeedAndFrequencyNative rssi=" + newRssi
                    + " TxLinkspeed=" + newTxLinkSpeed + " freq=" + newFrequency
                    + " RxLinkSpeed=" + newRxLinkSpeed);
        }

        if (newRssi > WifiInfo.INVALID_RSSI && newRssi < WifiInfo.MAX_RSSI) {
            // screen out invalid values
            mWifiInfo.setRssi(newRssi);
            /*
             * Rather then sending the raw RSSI out every time it
             * changes, we precalculate the signal level that would
             * be displayed in the status bar, and only send the
             * broadcast if that much more coarse-grained number
             * changes. This cuts down greatly on the number of
             * broadcasts, at the cost of not informing others
             * interested in RSSI of all the changes in signal
             * level.
             */
            int newSignalLevel = WifiManager.calculateSignalLevel(newRssi, WifiManager.RSSI_LEVELS);
            if (newSignalLevel != mLastSignalLevel) {
                updateCapabilities();
                sendRssiChangeBroadcast(newRssi);
            }
            mLastSignalLevel = newSignalLevel;
        } else {
            mWifiInfo.setRssi(WifiInfo.INVALID_RSSI);
            updateCapabilities();
        }
        /*
         * set Tx link speed only if it is valid
         */
        if (newTxLinkSpeed > 0) {
            mWifiInfo.setLinkSpeed(newTxLinkSpeed);
            mWifiInfo.setTxLinkSpeedMbps(newTxLinkSpeed);
        }
        /*
         * set Rx link speed only if it is valid
         */
        if (newRxLinkSpeed > 0) {
            mWifiInfo.setRxLinkSpeedMbps(newRxLinkSpeed);
        }
        if (newFrequency > 0) {
            updateConnectedBand(newFrequency, true);
        }
        mWifiConfigManager.updateScanDetailCacheFromWifiInfo(mWifiInfo);
        /*
         * Increment various performance metrics
         */
        mWifiMetrics.handlePollResult(mWifiInfo);
    }

    // Polling has completed, hence we won't have a score anymore
    private void cleanWifiScore() {
        mWifiInfo.txBadRate = 0;
        mWifiInfo.txSuccessRate = 0;
        mWifiInfo.txRetriesRate = 0;
        mWifiInfo.rxSuccessRate = 0;
        mWifiScoreReport.reset();
        mLastLinkLayerStats = null;
    }

    private void updateLinkProperties(LinkProperties newLp) {
        if (mVerboseLoggingEnabled) {
            log("Link configuration changed for netId: " + mLastNetworkId
                    + " old: " + mLinkProperties + " new: " + newLp);
        }
        // We own this instance of LinkProperties because IpClient passes us a copy.
        mLinkProperties = newLp;
        if (mNetworkAgent != null) {
            mNetworkAgent.sendLinkProperties(mLinkProperties);
        }

        if (getNetworkDetailedState() == DetailedState.CONNECTED) {
            // If anything has changed and we're already connected, send out a notification.
            // TODO: Update all callers to use NetworkCallbacks and delete this.
            sendLinkConfigurationChangedBroadcast();
        }

        if (mVerboseLoggingEnabled) {
            StringBuilder sb = new StringBuilder();
            sb.append("updateLinkProperties nid: " + mLastNetworkId);
            sb.append(" state: " + getNetworkDetailedState());

            if (mLinkProperties != null) {
                sb.append(" ");
                sb.append(getLinkPropertiesSummary(mLinkProperties));
            }
            logd(sb.toString());
        }
    }

    /**
     * Clears all our link properties.
     */
    private void clearLinkProperties() {
        // Clear the link properties obtained from DHCP. The only caller of this
        // function has already called IpClient#stop(), which clears its state.
        synchronized (mDhcpResultsLock) {
            if (mDhcpResults != null) {
                mDhcpResults.clear();
            }
        }

        // Now clear the merged link properties.
        mLinkProperties.clear();
        if (mNetworkAgent != null) mNetworkAgent.sendLinkProperties(mLinkProperties);
    }

    private void sendRssiChangeBroadcast(final int newRssi) {
        try {
            mBatteryStats.noteWifiRssiChanged(newRssi);
        } catch (RemoteException e) {
            // Won't happen.
        }
        StatsLog.write(StatsLog.WIFI_SIGNAL_STRENGTH_CHANGED,
                WifiManager.calculateSignalLevel(newRssi, WifiManager.RSSI_LEVELS));

        Intent intent = new Intent(WifiManager.RSSI_CHANGED_ACTION);
        intent.addFlags(Intent.FLAG_RECEIVER_REGISTERED_ONLY_BEFORE_BOOT);
        intent.putExtra(WifiManager.EXTRA_NEW_RSSI, newRssi);
        mContext.sendBroadcastAsUser(intent, UserHandle.ALL,
                android.Manifest.permission.ACCESS_WIFI_STATE);
    }

    private void sendNetworkStateChangeBroadcast(String bssid) {
        Intent intent = new Intent(WifiManager.NETWORK_STATE_CHANGED_ACTION);
        intent.addFlags(Intent.FLAG_RECEIVER_REGISTERED_ONLY_BEFORE_BOOT);
        NetworkInfo networkInfo = new NetworkInfo(mNetworkInfo);
        networkInfo.setExtraInfo(null);
        intent.putExtra(WifiManager.EXTRA_NETWORK_INFO, networkInfo);
        //TODO(b/69974497) This should be non-sticky, but settings needs fixing first.
        mContext.sendStickyBroadcastAsUser(intent, UserHandle.ALL);
    }

    private void sendLinkConfigurationChangedBroadcast() {
        Intent intent = new Intent(WifiManager.LINK_CONFIGURATION_CHANGED_ACTION);
        intent.addFlags(Intent.FLAG_RECEIVER_REGISTERED_ONLY_BEFORE_BOOT);
        intent.putExtra(WifiManager.EXTRA_LINK_PROPERTIES, new LinkProperties(mLinkProperties));
        mContext.sendBroadcastAsUser(intent, UserHandle.ALL);
    }

    /**
     * Helper method used to send state about supplicant - This is NOT information about the current
     * wifi connection state.
     *
     * TODO: b/79504296 This broadcast has been deprecated and should be removed
     */
    private void sendSupplicantConnectionChangedBroadcast(boolean connected) {
        Intent intent = new Intent(WifiManager.SUPPLICANT_CONNECTION_CHANGE_ACTION);
        intent.addFlags(Intent.FLAG_RECEIVER_REGISTERED_ONLY_BEFORE_BOOT);
        intent.putExtra(WifiManager.EXTRA_SUPPLICANT_CONNECTED, connected);
        mContext.sendBroadcastAsUser(intent, UserHandle.ALL);
    }

    private void sendDppEventBroadcast(int dppEventType, DppResult result) {
        WifiDppConfig config = new WifiDppConfig();
        config.setDppResult(result);
        Intent intent = new Intent(WifiManager.DPP_EVENT_ACTION);
        intent.addFlags(Intent.FLAG_RECEIVER_REGISTERED_ONLY_BEFORE_BOOT);
        intent.putExtra(WifiManager.EXTRA_DPP_EVENT_TYPE, dppEventType);
        intent.putExtra(WifiManager.EXTRA_DPP_EVENT_DATA, config);
        mContext.sendBroadcastAsUser(intent, UserHandle.ALL);
    }

    /**
     * Record the detailed state of a network.
     *
     * @param state the new {@code DetailedState}
     */
    private boolean setNetworkDetailedState(NetworkInfo.DetailedState state) {
        boolean hidden = false;

        if (mIsAutoRoaming) {
            // There is generally a confusion in the system about colluding
            // WiFi Layer 2 state (as reported by supplicant) and the Network state
            // which leads to multiple confusion.
            //
            // If link is roaming, we already have an IP address
            // as well we were connected and are doing L2 cycles of
            // reconnecting or renewing IP address to check that we still have it
            // This L2 link flapping should ne be reflected into the Network state
            // which is the state of the WiFi Network visible to Layer 3 and applications
            // Note that once roaming is completed, we will
            // set the Network state to where it should be, or leave it as unchanged
            //
            hidden = true;
        }
        if (mVerboseLoggingEnabled) {
            log("setDetailed state, old ="
                    + mNetworkInfo.getDetailedState() + " and new state=" + state
                    + " hidden=" + hidden);
        }
        if (hidden) {
            return false;
        }

        if (state != mNetworkInfo.getDetailedState()) {
            mNetworkInfo.setDetailedState(state, null, null);
            if (mNetworkAgent != null) {
                mNetworkAgent.sendNetworkInfo(mNetworkInfo);
            }
            sendNetworkStateChangeBroadcast(null);
            return true;
        }
        return false;
    }

    private DetailedState getNetworkDetailedState() {
        return mNetworkInfo.getDetailedState();
    }

    private SupplicantState handleSupplicantStateChange(Message message) {
        StateChangeResult stateChangeResult = (StateChangeResult) message.obj;
        SupplicantState state = stateChangeResult.state;
        mWifiScoreCard.noteSupplicantStateChanging(mWifiInfo, state);
        // Supplicant state change
        // [31-13] Reserved for future use
        // [8 - 0] Supplicant state (as defined in SupplicantState.java)
        // 50023 supplicant_state_changed (custom|1|5)
        mWifiInfo.setSupplicantState(state);
        // Network id and SSID are only valid when we start connecting
        if (SupplicantState.isConnecting(state)) {
            mWifiInfo.setNetworkId(stateChangeResult.networkId);
            mWifiInfo.setBSSID(stateChangeResult.BSSID);
            mWifiInfo.setSSID(stateChangeResult.wifiSsid);
        } else {
            // Reset parameters according to WifiInfo.reset()
            mWifiInfo.setNetworkId(WifiConfiguration.INVALID_NETWORK_ID);
            mWifiInfo.setBSSID(null);
            mWifiInfo.setSSID(null);
        }
        updateL2KeyAndGroupHint();
        // SSID might have been updated, so call updateCapabilities
        updateCapabilities();

        final WifiConfiguration config = getCurrentWifiConfiguration();
        if (config != null) {
            mWifiInfo.setEphemeral(config.ephemeral);
            mWifiInfo.setTrusted(config.trusted);
            mWifiInfo.setOsuAp(config.osu);
            if (config.fromWifiNetworkSpecifier || config.fromWifiNetworkSuggestion) {
                mWifiInfo.setNetworkSuggestionOrSpecifierPackageName(config.creatorName);
            }

            // Set meteredHint if scan result says network is expensive
            ScanDetailCache scanDetailCache = mWifiConfigManager.getScanDetailCacheForNetwork(
                    config.networkId);
            if (scanDetailCache != null) {
                ScanDetail scanDetail = scanDetailCache.getScanDetail(stateChangeResult.BSSID);
                if (scanDetail != null) {
                    updateConnectedBand(scanDetail.getScanResult().frequency, true);
                    NetworkDetail networkDetail = scanDetail.getNetworkDetail();
                    if (networkDetail != null
                            && networkDetail.getAnt() == NetworkDetail.Ant.ChargeablePublic) {
                        mWifiInfo.setMeteredHint(true);
                    }
                }
            }
        }

        mSupplicantStateTracker.sendMessage(Message.obtain(message));
        mWifiScoreCard.noteSupplicantStateChanged(mWifiInfo);
        return state;
    }

    public ScanResult getScanResultForBssid(String bssid) {
      ArrayList<ScanDetail> scanResults = mWifiNative.getScanResults(mInterfaceName);
      ScanResult scanRes;
          for (ScanDetail result : scanResults) {
              scanRes = result.getScanResult();
              Log.e(TAG, "getScanResults scanRes.BSSID = " + scanRes.BSSID);
              if (scanRes.BSSID.equals(bssid))
                  return scanRes;
          }
          return null;
    }

    /**
     * Tells IpClient what L2Key and GroupHint to use for IpMemoryStore.
     */
    private void updateL2KeyAndGroupHint() {
        if (mIpClient != null) {
            Pair<String, String> p = mWifiScoreCard.getL2KeyAndGroupHint(mWifiInfo);
            if (!p.equals(mLastL2KeyAndGroupHint)) {
                if (mIpClient.setL2KeyAndGroupHint(p.first, p.second)) {
                    mLastL2KeyAndGroupHint = p;
                } else {
                    mLastL2KeyAndGroupHint = null;
                }
            }
        }
    }
    private @Nullable Pair<String, String> mLastL2KeyAndGroupHint = null;

    /**
     * Resets the Wi-Fi Connections by clearing any state, resetting any sockets
     * using the interface, stopping DHCP & disabling interface
     */
    private void handleNetworkDisconnect() {
        handleNetworkDisconnect(false);
    }

    private void handleNetworkDisconnect(boolean connectionInProgress) {
        if (mVerboseLoggingEnabled) {
            log("handleNetworkDisconnect: Stopping DHCP and clearing IP"
                    + " stack:" + Thread.currentThread().getStackTrace()[2].getMethodName()
                    + " - " + Thread.currentThread().getStackTrace()[3].getMethodName()
                    + " - " + Thread.currentThread().getStackTrace()[4].getMethodName()
                    + " - " + Thread.currentThread().getStackTrace()[5].getMethodName());
        }

        WifiConfiguration wifiConfig = getCurrentWifiConfiguration();
        if (wifiConfig != null) {
            ScanResultMatchInfo matchInfo = ScanResultMatchInfo.fromWifiConfiguration(wifiConfig);
            mWifiInjector.getWakeupController().setLastDisconnectInfo(matchInfo);
            mWifiNetworkSuggestionsManager.handleDisconnect(wifiConfig, getCurrentBSSID());
        }

        stopRssiMonitoringOffload();

        clearTargetBssid("handleNetworkDisconnect");

        if (getCurrentState() != mFilsState || !connectionInProgress)
            stopIpClient();

        // update connected band before WifiInfo reset.
        updateConnectedBand(mWifiInfo.getFrequency(), false);

        /* Reset data structures */
        mWifiScoreReport.reset();
        mWifiInfo.reset();
        /* Reset roaming parameters */
        mIsAutoRoaming = false;

        setNetworkDetailedState(DetailedState.DISCONNECTED);
        synchronized (mNetworkAgentLock) {
            if (mNetworkAgent != null) {
                mNetworkAgent.sendNetworkInfo(mNetworkInfo);
                mNetworkAgent = null;
            }
        }

        /* Clear network properties */
        clearLinkProperties();

        /* Cend event to CM & network change broadcast */
        sendNetworkStateChangeBroadcast(mLastBssid);

        mLastBssid = null;
        mLastLinkLayerStats = null;
        registerDisconnected();
        mLastNetworkId = WifiConfiguration.INVALID_NETWORK_ID;
        mWifiScoreCard.resetConnectionState();
        updateL2KeyAndGroupHint();
    }

    void handlePreDhcpSetup() {
        // Disable the coexistence mode
        mWifiNative.setBluetoothCoexistenceMode(
            mInterfaceName, WifiNative.BLUETOOTH_COEXISTENCE_MODE_DISABLED);

        // Disable power save and suspend optimizations during DHCP
        // Note: The order here is important for now. Brcm driver changes
        // power settings when we control suspend mode optimizations.
        // TODO: Remove this comment when the driver is fixed.
        setSuspendOptimizationsNative(SUSPEND_DUE_TO_DHCP, false);
        setPowerSave(false);

        // Update link layer stats
        getWifiLinkLayerStats();

        if (mWifiP2pChannel != null) {
            /* P2p discovery breaks dhcp, shut it down in order to get through this */
            Message msg = new Message();
            msg.what = WifiP2pServiceImpl.BLOCK_DISCOVERY;
            msg.arg1 = WifiP2pServiceImpl.ENABLED;
            msg.arg2 = CMD_PRE_DHCP_ACTION_COMPLETE;
            msg.obj = ClientModeImpl.this;
            mWifiP2pChannel.sendMessage(msg);
        } else {
            // If the p2p service is not running, we can proceed directly.
            sendMessage(CMD_PRE_DHCP_ACTION_COMPLETE);
        }
    }

    void buildDiscoverWithRapidCommitPacket() {
        // TODO(b/124083198): IIpClient does not define buildDiscoverWithRapidCommitPacket.
        ByteBuffer mDiscoverPacket = null; // = mIpClient.buildDiscoverWithRapidCommitPacket();
        if (mDiscoverPacket != null) {
            byte [] bytes = mDiscoverPacket.array();
            StringBuilder dst = new StringBuilder();
            for(int i = 0; i < 5; i++) {
                dst.append(String.format("%02x:", bytes[i]));
            }
            dst.append(String.format("%02x", bytes[5]));
            StringBuilder sb = new StringBuilder();
            for(int i = 12; i < mDiscoverPacket.limit(); i++) {
                sb.append(String.format("%02x", bytes[i]));
            }
            String mDiscoverPacketBytes = sb.toString();
            mWifiNative.flushAllHlp(mInterfaceName);
            mWifiNative.addHlpReq(mInterfaceName, dst.toString(), mDiscoverPacketBytes);
        }
    }

    /* Pre DHCP operations are similar to normal pre DHCP. But if we
       set the power save driver shall reject the connection attempt(With
       FILS conenction DHCP starts first then connection request to
       driver made later). Hence seperated the pre DHCP operations into
       two parts handlePreFilsDhcpSetup and setPowerSaveForFilsDhcp.
       In case if AP is not responed with rapid commit then we should go
       for normal DHCP handshake. Hence use setPowerSaveForFilsDhcp.
    */
    void handlePreFilsDhcpSetup() {
        if (mWifiP2pChannel != null) {
            /* P2p discovery breaks dhcp, shut it down in order to get through this */
            Message msg = new Message();
            msg.what = WifiP2pServiceImpl.BLOCK_DISCOVERY;
            msg.arg1 = WifiP2pServiceImpl.ENABLED;
            msg.arg2 = CMD_PRE_DHCP_ACTION_COMPLETE;
            msg.obj = ClientModeImpl.this;
            mWifiP2pChannel.sendMessage(msg);
        } else {
            // If the p2p service is not running, we can proceed directly.
            sendMessage(CMD_PRE_DHCP_ACTION_COMPLETE);
        }
    }

    void setPowerSaveForFilsDhcp() {
        mWifiNative.setBluetoothCoexistenceMode(
               mInterfaceName, mWifiNative.BLUETOOTH_COEXISTENCE_MODE_DISABLED);
        setSuspendOptimizationsNative(SUSPEND_DUE_TO_DHCP, false);
        mWifiNative.setPowerSave(mInterfaceName, false);
    }

    void handlePostDhcpSetup() {
        /* Restore power save and suspend optimizations */
        setSuspendOptimizationsNative(SUSPEND_DUE_TO_DHCP, true);
        setPowerSave(true);

        p2pSendMessage(WifiP2pServiceImpl.BLOCK_DISCOVERY, WifiP2pServiceImpl.DISABLED);

        // Set the coexistence mode back to its default value
        mWifiNative.setBluetoothCoexistenceMode(
                mInterfaceName, WifiNative.BLUETOOTH_COEXISTENCE_MODE_SENSE);
    }

    public boolean is5GhzBandSupported() {
        return mWifiNative.is5GhzBandSupported();
    }

    public String getCapabilities(String capaType) {

        return mWifiNative.getCapabilities(mInterfaceName, capaType);
    }

    /**
     * Set power save mode
     *
     * @param ps true to enable power save (default behavior)
     *           false to disable power save.
     * @return true for success, false for failure
     */
    public boolean setPowerSave(boolean ps) {
        if (mInterfaceName != null) {
            if (mVerboseLoggingEnabled) {
                Log.d(TAG, "Setting power save for: " + mInterfaceName + " to: " + ps);
            }
            mWifiNative.setPowerSave(mInterfaceName, ps);
        } else {
            Log.e(TAG, "Failed to setPowerSave, interfaceName is null");
            return false;
        }
        return true;
    }

    /**
     * Set low latency mode
     *
     * @param enabled true to enable low latency
     *                false to disable low latency (default behavior).
     * @return true for success, false for failure
     */
    public boolean setLowLatencyMode(boolean enabled) {
        if (mVerboseLoggingEnabled) {
            Log.d(TAG, "Setting low latency mode to " + enabled);
        }
        if (!mWifiNative.setLowLatencyMode(enabled)) {
            Log.e(TAG, "Failed to setLowLatencyMode");
            return false;
        }
        return true;
    }

    @VisibleForTesting
    public static final long DIAGS_CONNECT_TIMEOUT_MILLIS = 60 * 1000;

    private WifiGenerationStatus getWifiGenerationStatus() {
         if (mInterfaceName == null)
             return null;

        return mWifiNative.getWifiGenerationStatus(mInterfaceName);
    }

    private void updateWifiGenerationInfo() {
        WifiGenerationStatus wifiGenerationStatus = getWifiGenerationStatus();

        if (wifiGenerationStatus != null) {
            mWifiInfo.setWifiGeneration(wifiGenerationStatus.generation);
            mWifiInfo.setVhtMax8SpatialStreamsSupport(wifiGenerationStatus.vhtMax8SpatialStreamsSupport);
            WifiConfiguration config = getCurrentWifiConfiguration();
            if (config != null) {
                ScanDetailCache scanDetailCache = mWifiConfigManager
                    .getScanDetailCacheForNetwork(config.networkId);
                if( scanDetailCache != null ) {
                    ScanResult result = scanDetailCache.getScanResult(mLastBssid);
                    if(result != null) {
                        if(result.capabilities.contains("WFA-HE-READY")) {
                            mWifiInfo.setHe8ssCapableAp(true);
                        } else {
                            mWifiInfo.setHe8ssCapableAp(false);
                        }
                    }
                }
            }
        } else {
            mWifiInfo.setWifiGeneration(0);
            mWifiInfo.setVhtMax8SpatialStreamsSupport(false);
        }
    }

    /**
     * Inform other components that a new connection attempt is starting.
     */
    private void reportConnectionAttemptStart(
            WifiConfiguration config, String targetBSSID, int roamType) {
        mWifiMetrics.startConnectionEvent(config, targetBSSID, roamType);
        mWifiDiagnostics.reportConnectionEvent(WifiDiagnostics.CONNECTION_EVENT_STARTED);
        mWrongPasswordNotifier.onNewConnectionAttempt();
        removeMessages(CMD_DIAGS_CONNECT_TIMEOUT);
        sendMessageDelayed(CMD_DIAGS_CONNECT_TIMEOUT, DIAGS_CONNECT_TIMEOUT_MILLIS);
    }

    private void handleConnectionAttemptEndForDiagnostics(int level2FailureCode) {
        switch (level2FailureCode) {
            case WifiMetrics.ConnectionEvent.FAILURE_NONE:
                break;
            case WifiMetrics.ConnectionEvent.FAILURE_CONNECT_NETWORK_FAILED:
                // WifiDiagnostics doesn't care about pre-empted connections, or cases
                // where we failed to initiate a connection attempt with supplicant.
                break;
            default:
                removeMessages(CMD_DIAGS_CONNECT_TIMEOUT);
                mWifiDiagnostics.reportConnectionEvent(WifiDiagnostics.CONNECTION_EVENT_FAILED);
        }
    }

    /**
     * Inform other components (WifiMetrics, WifiDiagnostics, WifiConnectivityManager, etc.) that
     * the current connection attempt has concluded.
     */
    private void reportConnectionAttemptEnd(int level2FailureCode, int connectivityFailureCode,
            int level2FailureReason) {
        if (level2FailureCode != WifiMetrics.ConnectionEvent.FAILURE_NONE) {
            mWifiScoreCard.noteConnectionFailure(mWifiInfo,
                    level2FailureCode, connectivityFailureCode);
        }
        boolean isAssociationRejection = level2FailureCode
                == WifiMetrics.ConnectionEvent.FAILURE_ASSOCIATION_REJECTION;
        boolean isAuthenticationFailure = level2FailureCode
                == WifiMetrics.ConnectionEvent.FAILURE_AUTHENTICATION_FAILURE
                && level2FailureReason != WifiMetricsProto.ConnectionEvent.AUTH_FAILURE_WRONG_PSWD;
        if ((isAssociationRejection || isAuthenticationFailure)
                && mWifiConfigManager.isInFlakyRandomizationSsidHotlist(mTargetNetworkId)) {
            mConnectionFailureNotifier
                    .showFailedToConnectDueToNoRandomizedMacSupportNotification(mTargetNetworkId);
        }
        // if connected, this should be non-null.
        WifiConfiguration configuration = getCurrentWifiConfiguration();
        if (configuration == null) {
            // If not connected, this should be non-null.
            configuration = getTargetWifiConfiguration();
        }
        mWifiMetrics.endConnectionEvent(level2FailureCode, connectivityFailureCode,
                level2FailureReason);
        mWifiConnectivityManager.handleConnectionAttemptEnded(level2FailureCode);
        if (configuration != null) {
            mNetworkFactory.handleConnectionAttemptEnded(level2FailureCode, configuration);
            mWifiNetworkSuggestionsManager.handleConnectionAttemptEnded(
                    level2FailureCode, configuration, getCurrentBSSID());
        }
        handleConnectionAttemptEndForDiagnostics(level2FailureCode);
    }

    private void handleIPv4Success(DhcpResults dhcpResults) {
        if (mVerboseLoggingEnabled) {
            logd("handleIPv4Success <" + dhcpResults.toString() + ">");
            logd("link address " + dhcpResults.ipAddress);
        }

        Inet4Address addr;
        synchronized (mDhcpResultsLock) {
            mDhcpResults = dhcpResults;
            addr = (Inet4Address) dhcpResults.ipAddress.getAddress();
        }

        if (mIsAutoRoaming) {
            int previousAddress = mWifiInfo.getIpAddress();
            int newAddress = NetworkUtils.inetAddressToInt(addr);
            if (previousAddress != newAddress) {
                logd("handleIPv4Success, roaming and address changed"
                        + mWifiInfo + " got: " + addr);
            }
        }

        mWifiInfo.setInetAddress(addr);

        final WifiConfiguration config = getCurrentWifiConfiguration();
        if (config != null) {
            mWifiInfo.setEphemeral(config.ephemeral);
            mWifiInfo.setTrusted(config.trusted);
        }

        // Set meteredHint if DHCP result says network is metered
        if (dhcpResults.hasMeteredHint()) {
            mWifiInfo.setMeteredHint(true);
        }

        updateCapabilities(config);
    }

    private void handleSuccessfulIpConfiguration() {
        mLastSignalLevel = -1; // Force update of signal strength
        WifiConfiguration c = getCurrentWifiConfiguration();
        if (c != null) {
            // Reset IP failure tracking
            c.getNetworkSelectionStatus().clearDisableReasonCounter(
                    WifiConfiguration.NetworkSelectionStatus.DISABLED_DHCP_FAILURE);

            // Tell the framework whether the newly connected network is trusted or untrusted.
            updateCapabilities(c);
        }
        mWifiScoreCard.noteIpConfiguration(mWifiInfo);
    }

    private void handleIPv4Failure() {
        // TODO: Move this to provisioning failure, not DHCP failure.
        // DHCPv4 failure is expected on an IPv6-only network.
        mWifiDiagnostics.captureBugReportData(WifiDiagnostics.REPORT_REASON_DHCP_FAILURE);
        if (mVerboseLoggingEnabled) {
            int count = -1;
            WifiConfiguration config = getCurrentWifiConfiguration();
            if (config != null) {
                count = config.getNetworkSelectionStatus().getDisableReasonCounter(
                        WifiConfiguration.NetworkSelectionStatus.DISABLED_DHCP_FAILURE);
            }
            log("DHCP failure count=" + count);
        }
        reportConnectionAttemptEnd(
                WifiMetrics.ConnectionEvent.FAILURE_DHCP,
                WifiMetricsProto.ConnectionEvent.HLF_DHCP,
                WifiMetricsProto.ConnectionEvent.FAILURE_REASON_UNKNOWN);
        synchronized (mDhcpResultsLock) {
            if (mDhcpResults != null) {
                mDhcpResults.clear();
            }
        }
        if (mVerboseLoggingEnabled) {
            logd("handleIPv4Failure");
        }
    }

    private void handleIpConfigurationLost() {
        mWifiInfo.setInetAddress(null);
        mWifiInfo.setMeteredHint(false);

        mWifiConfigManager.updateNetworkSelectionStatus(mLastNetworkId,
                WifiConfiguration.NetworkSelectionStatus.DISABLED_DHCP_FAILURE);

        /* DHCP times out after about 30 seconds, we do a
         * disconnect thru supplicant, we will let autojoin retry connecting to the network
         */
        mWifiNative.disconnect(mInterfaceName);
    }

    private void handleIpReachabilityLost() {
        mWifiScoreCard.noteIpReachabilityLost(mWifiInfo);
        mWifiInfo.setInetAddress(null);
        mWifiInfo.setMeteredHint(false);

        // Disconnect via supplicant, and let autojoin retry connecting to the network.
        mWifiNative.disconnect(mInterfaceName);
    }

    /*
     * Read a MAC address in /proc/arp/table, used by ClientModeImpl
     * so as to record MAC address of default gateway.
     **/
    private String macAddressFromRoute(String ipAddress) {
        String macAddress = null;
        BufferedReader reader = null;
        try {
            reader = new BufferedReader(new FileReader("/proc/net/arp"));

            // Skip over the line bearing column titles
            String line = reader.readLine();

            while ((line = reader.readLine()) != null) {
                String[] tokens = line.split("[ ]+");
                if (tokens.length < 6) {
                    continue;
                }

                // ARP column format is
                // Address HWType HWAddress Flags Mask IFace
                String ip = tokens[0];
                String mac = tokens[3];

                if (ipAddress.equals(ip)) {
                    macAddress = mac;
                    break;
                }
            }

            if (macAddress == null) {
                loge("Did not find remoteAddress {" + ipAddress + "} in /proc/net/arp");
            }

        } catch (FileNotFoundException e) {
            loge("Could not open /proc/net/arp to lookup mac address");
        } catch (IOException e) {
            loge("Could not read /proc/net/arp to lookup mac address");
        } finally {
            try {
                if (reader != null) {
                    reader.close();
                }
            } catch (IOException e) {
                // Do nothing
            }
        }
        return macAddress;

    }

    /**
     * Determine if the specified auth failure is considered to be a permanent wrong password
     * failure. The criteria for such failure is when wrong password error is detected
     * and the network had never been connected before.
     *
     * For networks that have previously connected successfully, we consider wrong password
     * failures to be temporary, to be on the conservative side.  Since this might be the
     * case where we are trying to connect to a wrong network (e.g. A network with same SSID
     * but different password).
     */
    private boolean isPermanentWrongPasswordFailure(int networkId, int reasonCode) {
        if (reasonCode != WifiManager.ERROR_AUTH_FAILURE_WRONG_PSWD) {
            return false;
        }
        WifiConfiguration network = mWifiConfigManager.getConfiguredNetwork(networkId);
        if (network != null && network.getNetworkSelectionStatus().getHasEverConnected()) {
            return false;
        }
        return true;
    }

    void registerNetworkFactory() {
        if (!checkAndSetConnectivityInstance()) return;
        mNetworkFactory.register();
        mUntrustedNetworkFactory.register();
    }

    /**
     * ClientModeImpl needs to enable/disable other services when wifi is in client mode.  This
     * method allows ClientModeImpl to get these additional system services.
     *
     * At this time, this method is used to setup variables for P2P service and Wifi Aware.
     */
    private void getAdditionalWifiServiceInterfaces() {
        // First set up Wifi Direct
        if (mP2pSupported) {
            IBinder s1 = mFacade.getService(Context.WIFI_P2P_SERVICE);
            wifiP2pServiceImpl =
                    (WifiP2pServiceImpl) IWifiP2pManager.Stub.asInterface(s1);

            if (wifiP2pServiceImpl != null) {
                mWifiP2pChannel = new AsyncChannel();
                mWifiP2pChannel.connect(mContext, getHandler(),
                        wifiP2pServiceImpl.getP2pStateMachineMessenger());
            }
        }
    }

     /**
     * Dynamically change the MAC address to use the locally randomized
     * MAC address generated for each network.
     * @param config WifiConfiguration with mRandomizedMacAddress to change into. If the address
     * is masked out or not set, it will generate a new random MAC address.
     */
    private void configureRandomizedMacAddress(WifiConfiguration config) {
        if (config == null) {
            Log.e(TAG, "No config to change MAC address to");
            return;
        }
<<<<<<< HEAD

        try {
            MacAddress currentMac = MacAddress.fromString(mWifiNative.getMacAddress(mInterfaceName));
            MacAddress newMac = config.getOrCreateRandomizedMacAddress();
            mWifiConfigManager.setNetworkRandomizedMacAddress(config.networkId, newMac);

            if (!WifiConfiguration.isValidMacAddressForRandomization(newMac)) {
                Log.wtf(TAG, "Config generated an invalid MAC address");
            } else if (currentMac.equals(newMac)) {
                Log.d(TAG, "No changes in MAC address");
            } else {
                mWifiMetrics.logStaEvent(StaEvent.TYPE_MAC_CHANGE, config);
                boolean setMacSuccess =
                        mWifiNative.setMacAddress(mInterfaceName, newMac);
                Log.d(TAG, "ConnectedMacRandomization SSID(" + config.getPrintableSsid()
                        + "). setMacAddress(" + newMac.toString() + ") from "
                        + currentMac.toString() + " = " + setMacSuccess);
            }
        } catch (NullPointerException | IllegalArgumentException e) {
            Log.e(TAG, "Exception in configureRandomizedMacAddress: " + e.toString());
        }
    }

     /**
     * Dynamically change the MAC address to use the locally randomized
     * MAC address generated for wpa2 fallback attempt.
     * @param config WifiConfiguration of WPA2 fallback network
     */
    private void configureRandomizedMacAddressForWpa2Fallback(WifiConfiguration config) {
        try {
            MacAddress currentMac = MacAddress.fromString(mWifiNative.getMacAddress(mInterfaceName));
            MacAddress newMac = MacAddress.createRandomUnicastAddress();
            mWifiConfigManager.setNetworkRandomizedMacAddress(config.networkId, newMac);
            if (!WifiConfiguration.isValidMacAddressForRandomization(newMac)) {
                Log.wtf(TAG, "Config generated an invalid MAC address");
            } else if (currentMac.equals(newMac)) {
                Log.d(TAG, "No changes in MAC address");
            } else {
                boolean setMacSuccess =
                        mWifiNative.setMacAddress(mInterfaceName, newMac);
                Log.d(TAG, "Wpa2FallbackMacRandomization SSID(" + config.getPrintableSsid()
                        + "). setMacAddress(" + newMac.toString() + ") from "
                        + currentMac.toString() + " = " + setMacSuccess);
            }
        } catch (NullPointerException | IllegalArgumentException e) {
            Log.e(TAG, "Exception in configureRandomizedMacAddressForWpa2Fallback: " + e.toString());
=======
        String currentMacString = mWifiNative.getMacAddress(mInterfaceName);
        MacAddress currentMac = currentMacString == null ? null :
                MacAddress.fromString(currentMacString);
        MacAddress newMac = config.getOrCreateRandomizedMacAddress();
        mWifiConfigManager.setNetworkRandomizedMacAddress(config.networkId, newMac);
        if (!WifiConfiguration.isValidMacAddressForRandomization(newMac)) {
            Log.wtf(TAG, "Config generated an invalid MAC address");
        } else if (newMac.equals(currentMac)) {
            Log.d(TAG, "No changes in MAC address");
        } else {
            mWifiMetrics.logStaEvent(StaEvent.TYPE_MAC_CHANGE, config);
            boolean setMacSuccess =
                    mWifiNative.setMacAddress(mInterfaceName, newMac);
            Log.d(TAG, "ConnectedMacRandomization SSID(" + config.getPrintableSsid()
                    + "). setMacAddress(" + newMac.toString() + ") from "
                    + currentMacString + " = " + setMacSuccess);
>>>>>>> aa0a79a0
        }
    }

    /**
     * Sets the current MAC to the factory MAC address.
     */
    private void setCurrentMacToFactoryMac(WifiConfiguration config) {
        MacAddress factoryMac = mWifiNative.getFactoryMacAddress(mInterfaceName);
        if (factoryMac == null) {
            Log.e(TAG, "Fail to set factory MAC address. Factory MAC is null.");
            return;
        }
        String currentMacStr = mWifiNative.getMacAddress(mInterfaceName);
        if (!TextUtils.equals(currentMacStr, factoryMac.toString())) {
            if (mWifiNative.setMacAddress(mInterfaceName, factoryMac)) {
                mWifiMetrics.logStaEvent(StaEvent.TYPE_MAC_CHANGE, config);
            } else {
                Log.e(TAG, "Failed to set MAC address to " + "'" + factoryMac.toString() + "'");
            }
        }
    }

    /**
     * Helper method to check if Connected MAC Randomization is supported - onDown events are
     * skipped if this feature is enabled (b/72459123).
     *
     * @return boolean true if Connected MAC randomization is supported, false otherwise
     */
    public boolean isConnectedMacRandomizationEnabled() {
        return mConnectedMacRandomzationSupported;
    }

    /**
     * Helper method allowing ClientModeManager to report an error (interface went down) and trigger
     * recovery.
     *
     * @param reason int indicating the SelfRecovery failure type.
     */
    public void failureDetected(int reason) {
        // report a failure
        mWifiInjector.getSelfRecovery().trigger(SelfRecovery.REASON_STA_IFACE_DOWN);
    }

    /********************************************************
     * HSM states
     *******************************************************/

    class DefaultState extends State {

        @Override
        public boolean processMessage(Message message) {
            boolean handleStatus = HANDLED;

            switch (message.what) {
                case AsyncChannel.CMD_CHANNEL_HALF_CONNECTED: {
                    AsyncChannel ac = (AsyncChannel) message.obj;
                    if (ac == mWifiP2pChannel) {
                        if (message.arg1 == AsyncChannel.STATUS_SUCCESSFUL) {
                            p2pSendMessage(AsyncChannel.CMD_CHANNEL_FULL_CONNECTION);
                        } else {
                            // TODO: We should probably do some cleanup or attempt a retry
                            // b/34283611
                            loge("WifiP2pService connection failure, error=" + message.arg1);
                        }
                    } else {
                        loge("got HALF_CONNECTED for unknown channel");
                    }
                    break;
                }
                case AsyncChannel.CMD_CHANNEL_DISCONNECTED: {
                    AsyncChannel ac = (AsyncChannel) message.obj;
                    if (ac == mWifiP2pChannel) {
                        loge("WifiP2pService channel lost, message.arg1 =" + message.arg1);
                        //TODO: Re-establish connection to state machine after a delay (b/34283611)
                        // mWifiP2pChannel.connect(mContext, getHandler(),
                        // mWifiP2pManager.getMessenger());
                    }
                    break;
                }
                case CMD_BLUETOOTH_ADAPTER_STATE_CHANGE:
                    mBluetoothConnectionActive =
                            (message.arg1 != BluetoothAdapter.STATE_DISCONNECTED);
                    break;
                case CMD_ENABLE_NETWORK:
                    boolean disableOthers = message.arg2 == 1;
                    int netId = message.arg1;
                    boolean ok = mWifiConfigManager.enableNetwork(
                            netId, disableOthers, message.sendingUid);
                    if (!ok) {
                        mMessageHandlingStatus = MESSAGE_HANDLING_STATUS_FAIL;
                    }
                    replyToMessage(message, message.what, ok ? SUCCESS : FAILURE);
                    break;
                case CMD_ADD_OR_UPDATE_NETWORK:
                    WifiConfiguration config = (WifiConfiguration) message.obj;
                    NetworkUpdateResult result =
                            mWifiConfigManager.addOrUpdateNetwork(config, message.sendingUid);
                    if (!result.isSuccess()) {
                        mMessageHandlingStatus = MESSAGE_HANDLING_STATUS_FAIL;
                    }
                    replyToMessage(message, message.what, result.getNetworkId());
                    break;
                case CMD_REMOVE_NETWORK:
                    deleteNetworkConfigAndSendReply(message, false);
                    break;
                case CMD_GET_CONFIGURED_NETWORKS:
                    replyToMessage(message, message.what,
                            mWifiConfigManager.getSavedNetworks(message.arg2));
                    break;
                case CMD_GET_PRIVILEGED_CONFIGURED_NETWORKS:
                    replyToMessage(message, message.what,
                            mWifiConfigManager.getConfiguredNetworksWithPasswords());
                    break;
                case CMD_ENABLE_RSSI_POLL:
                    mEnableRssiPolling = (message.arg1 == 1);
                    break;
                case CMD_SET_HIGH_PERF_MODE:
                    if (message.arg1 == 1) {
                        setSuspendOptimizations(SUSPEND_DUE_TO_HIGH_PERF, false);
                    } else {
                        setSuspendOptimizations(SUSPEND_DUE_TO_HIGH_PERF, true);
                    }
                    break;
                case CMD_INITIALIZE:
                    ok = mWifiNative.initialize();
                    mPasspointManager.initializeProvisioner(
                            mWifiInjector.getWifiServiceHandlerThread().getLooper());
                    replyToMessage(message, message.what, ok ? SUCCESS : FAILURE);
                    break;
                case CMD_BOOT_COMPLETED:
                    // get other services that we need to manage
                    getAdditionalWifiServiceInterfaces();
                    new MemoryStoreImpl(mContext, mWifiInjector, mWifiScoreCard).start();
                    if (!mWifiConfigManager.loadFromStore()) {
                        Log.e(TAG, "Failed to load from config store");
                    }
                    registerNetworkFactory();
                    break;
                case CMD_SCREEN_STATE_CHANGED:
                    handleScreenStateChanged(message.arg1 != 0);
                    break;
                case CMD_DISCONNECT:
                case CMD_RECONNECT:
                case CMD_REASSOCIATE:
                case WifiMonitor.NETWORK_CONNECTION_EVENT:
                case WifiMonitor.FILS_NETWORK_CONNECTION_EVENT:
                case WifiMonitor.NETWORK_DISCONNECTION_EVENT:
                case WifiMonitor.SUPPLICANT_STATE_CHANGE_EVENT:
                case WifiMonitor.AUTHENTICATION_FAILURE_EVENT:
                case WifiMonitor.ASSOCIATION_REJECTION_EVENT:
                case CMD_RSSI_POLL:
                case CMD_ONESHOT_RSSI_POLL:
                case CMD_PRE_DHCP_ACTION:
                case CMD_PRE_DHCP_ACTION_COMPLETE:
                case CMD_POST_DHCP_ACTION:
                case WifiMonitor.SUP_REQUEST_IDENTITY:
                case WifiMonitor.SUP_REQUEST_SIM_AUTH:
                case CMD_TARGET_BSSID:
                case CMD_START_CONNECT:
                case CMD_START_ROAM:
                case CMD_ASSOCIATED_BSSID:
                case CMD_UNWANTED_NETWORK:
                case CMD_DISCONNECTING_WATCHDOG_TIMER:
                case CMD_ROAM_WATCHDOG_TIMER:
                case CMD_DISABLE_EPHEMERAL_NETWORK:
                case WifiMonitor.DPP_EVENT:
                case CMD_IP_REACHABILITY_SESSION_END:
                    mMessageHandlingStatus = MESSAGE_HANDLING_STATUS_DISCARD;
                    break;
                case CMD_SET_OPERATIONAL_MODE:
                    // using the CMD_SET_OPERATIONAL_MODE (sent at front of queue) to trigger the
                    // state transitions performed in setOperationalMode.
                    break;
                case CMD_SET_SUSPEND_OPT_ENABLED:
                    if (message.arg1 == 1) {
                        if (message.arg2 == 1) {
                            mSuspendWakeLock.release();
                        }
                        setSuspendOptimizations(SUSPEND_DUE_TO_SCREEN, true);
                    } else {
                        setSuspendOptimizations(SUSPEND_DUE_TO_SCREEN, false);
                    }
                    break;
                case WifiManager.CONNECT_NETWORK:
                    replyToMessage(message, WifiManager.CONNECT_NETWORK_FAILED,
                            WifiManager.BUSY);
                    break;
                case WifiManager.FORGET_NETWORK:
                    deleteNetworkConfigAndSendReply(message, true);
                    break;
                case WifiManager.SAVE_NETWORK:
                    saveNetworkConfigAndSendReply(message);
                    break;
                case WifiManager.DISABLE_NETWORK:
                    replyToMessage(message, WifiManager.DISABLE_NETWORK_FAILED,
                            WifiManager.BUSY);
                    break;
                case WifiManager.RSSI_PKTCNT_FETCH:
                    replyToMessage(message, WifiManager.RSSI_PKTCNT_FETCH_FAILED,
                            WifiManager.BUSY);
                    break;
                case CMD_GET_SUPPORTED_FEATURES:
                    long featureSet = (mWifiNative.getSupportedFeatureSet(mInterfaceName));
                    replyToMessage(message, message.what, Long.valueOf(featureSet));
                    break;
                case CMD_GET_LINK_LAYER_STATS:
                    // Not supported hence reply with error message
                    replyToMessage(message, message.what, null);
                    break;
                case WifiP2pServiceImpl.P2P_CONNECTION_CHANGED:
                    NetworkInfo info = (NetworkInfo) message.obj;
                    mP2pConnected.set(info.isConnected());
                    break;
                case WifiP2pServiceImpl.DISCONNECT_WIFI_REQUEST:
                    mTemporarilyDisconnectWifi = (message.arg1 == 1);
                    replyToMessage(message, WifiP2pServiceImpl.DISCONNECT_WIFI_RESPONSE);
                    break;
                case WifiP2pServiceImpl.SET_MIRACAST_MODE:
                    if (mVerboseLoggingEnabled) logd("SET_MIRACAST_MODE: " + (int)message.arg1);
                    mWifiConnectivityManager.saveMiracastMode((int)message.arg1);
                    break;
                /* Link configuration (IP address, DNS, ...) changes notified via netlink */
                case CMD_UPDATE_LINKPROPERTIES:
                    updateLinkProperties((LinkProperties) message.obj);
                    break;
                case CMD_GET_MATCHING_OSU_PROVIDERS:
                    replyToMessage(message, message.what, new HashMap<>());
                    break;
                case CMD_GET_MATCHING_PASSPOINT_CONFIGS_FOR_OSU_PROVIDERS:
                    replyToMessage(message, message.what,
                            new HashMap<OsuProvider, PasspointConfiguration>());
                    break;
                case CMD_GET_WIFI_CONFIGS_FOR_PASSPOINT_PROFILES:
                    replyToMessage(message, message.what, new ArrayList<>());
                    break;
                case CMD_START_SUBSCRIPTION_PROVISIONING:
                    replyToMessage(message, message.what, 0);
                    break;
                case CMD_IP_CONFIGURATION_SUCCESSFUL:
                case CMD_IP_CONFIGURATION_LOST:
                case CMD_IP_REACHABILITY_LOST:
                    mMessageHandlingStatus = MESSAGE_HANDLING_STATUS_DISCARD;
                    break;
                case CMD_REMOVE_APP_CONFIGURATIONS:
                    deferMessage(message);
                    break;
                case CMD_REMOVE_USER_CONFIGURATIONS:
                    deferMessage(message);
                    break;
                case CMD_START_IP_PACKET_OFFLOAD:
                    /* fall-through */
                case CMD_STOP_IP_PACKET_OFFLOAD:
                case CMD_ADD_KEEPALIVE_PACKET_FILTER_TO_APF:
                case CMD_REMOVE_KEEPALIVE_PACKET_FILTER_FROM_APF:
                    if (mNetworkAgent != null) {
                        mNetworkAgent.onSocketKeepaliveEvent(message.arg1,
                                SocketKeepalive.ERROR_INVALID_NETWORK);
                    }
                    break;
                case CMD_START_RSSI_MONITORING_OFFLOAD:
                    mMessageHandlingStatus = MESSAGE_HANDLING_STATUS_DISCARD;
                    break;
                case CMD_STOP_RSSI_MONITORING_OFFLOAD:
                    mMessageHandlingStatus = MESSAGE_HANDLING_STATUS_DISCARD;
                    break;
                case CMD_USER_SWITCH:
                    Set<Integer> removedNetworkIds =
                            mWifiConfigManager.handleUserSwitch(message.arg1);
                    if (removedNetworkIds.contains(mTargetNetworkId)
                            || removedNetworkIds.contains(mLastNetworkId)) {
                        // Disconnect and let autojoin reselect a new network
                        sendMessage(CMD_DISCONNECT);
                    }
                    break;
                case CMD_USER_UNLOCK:
                    mWifiConfigManager.handleUserUnlock(message.arg1);
                    break;
                case CMD_USER_STOP:
                    mWifiConfigManager.handleUserStop(message.arg1);
                    break;
                case CMD_QUERY_OSU_ICON:
                case CMD_MATCH_PROVIDER_NETWORK:
                    /* reply with arg1 = 0 - it returns API failure to the calling app
                     * (message.what is not looked at)
                     */
                    replyToMessage(message, message.what);
                    break;
                case CMD_ADD_OR_UPDATE_PASSPOINT_CONFIG:
                    Bundle bundle = (Bundle) message.obj;
                    int addResult = mPasspointManager.addOrUpdateProvider(bundle.getParcelable(
                            EXTRA_PASSPOINT_CONFIGURATION),
                            bundle.getInt(EXTRA_UID),
                            bundle.getString(EXTRA_PACKAGE_NAME))
                            ? SUCCESS : FAILURE;
                    replyToMessage(message, message.what, addResult);
                    break;
                case CMD_REMOVE_PASSPOINT_CONFIG:
                    int removeResult = mPasspointManager.removeProvider(
                            message.sendingUid, message.arg1 == 1, (String) message.obj)
                            ? SUCCESS : FAILURE;
                    replyToMessage(message, message.what, removeResult);
                    break;
                case CMD_GET_PASSPOINT_CONFIGS:
                    replyToMessage(message, message.what, mPasspointManager.getProviderConfigs(
                            message.sendingUid, message.arg1 == 1));
                    break;
                case CMD_RESET_SIM_NETWORKS:
                    /* Defer this message until supplicant is started. */
                    mMessageHandlingStatus = MESSAGE_HANDLING_STATUS_DEFERRED;
                    deferMessage(message);
                    break;
                case CMD_INSTALL_PACKET_FILTER:
                    mWifiNative.installPacketFilter(mInterfaceName, (byte[]) message.obj);
                    break;
                case CMD_READ_PACKET_FILTER:
                    byte[] data = mWifiNative.readPacketFilter(mInterfaceName);
                    if (mIpClient != null) {
                        mIpClient.readPacketFilterComplete(data);
                    }
                    break;
                case CMD_SET_FALLBACK_PACKET_FILTERING:
                    if ((boolean) message.obj) {
                        mWifiNative.startFilteringMulticastV4Packets(mInterfaceName);
                    } else {
                        mWifiNative.stopFilteringMulticastV4Packets(mInterfaceName);
                    }
                    break;
                case CMD_DIAGS_CONNECT_TIMEOUT:
                    mWifiDiagnostics.reportConnectionEvent(
                            BaseWifiDiagnostics.CONNECTION_EVENT_TIMEOUT);
                    break;
                case CMD_GET_ALL_MATCHING_FQDNS_FOR_SCAN_RESULTS:
                    replyToMessage(message, message.what, new HashMap<>());
                    break;
                case CMD_DPP_GENERATE_BOOTSTRAP:
                case CMD_DPP_ADD_BOOTSTRAP_QRCODE:
                case CMD_DPP_REMOVE_BOOTSTRAP:
                case CMD_DPP_LISTEN_START:
                case CMD_DPP_CONF_ADD:
                case CMD_DPP_CONF_REMOVE:
                case CMD_DPP_AUTH_INIT:
                    replyToMessage(message, message.what, FAILURE);
                    break;
                case CMD_DPP_GET_URI:
                case CMD_DPP_CONFIGURATOR_GET_KEY:
                    replyToMessage(message, message.what, "Supplicant Not Started!!");
                    break;
                case CMD_DPP_LISTEN_STOP:
                    mMessageHandlingStatus = MESSAGE_HANDLING_STATUS_DISCARD;
                    break;
                case 0:
                    // We want to notice any empty messages (with what == 0) that might crop up.
                    // For example, we may have recycled a message sent to multiple handlers.
                    Log.wtf(TAG, "Error! empty message encountered");
                    break;
                default:
                    loge("Error! unhandled message" + message);
                    break;
            }

            if (handleStatus == HANDLED) {
                logStateAndMessage(message, this);
            }

            return handleStatus;
        }
    }

    /**
     * Helper method to start other services and get state ready for client mode
     */
    private void setupClientMode() {
        Log.d(TAG, "setupClientMode() ifacename = " + mInterfaceName);

        setHighPerfModeEnabled(false);

        mWifiStateTracker.updateState(WifiStateTracker.INVALID);

        updateDataInterface();
        registerForWifiMonitorEvents();
        mWifiInjector.getWifiLastResortWatchdog().clearAllFailureCounts();
        setSupplicantLogLevel();

        // reset state related to supplicant starting
        mSupplicantStateTracker.sendMessage(CMD_RESET_SUPPLICANT_STATE);
        // Initialize data structures
        mLastBssid = null;
        mLastNetworkId = WifiConfiguration.INVALID_NETWORK_ID;
        mLastSignalLevel = -1;
        mWifiInfo.setMacAddress(mWifiNative.getMacAddress(mInterfaceName));
        // TODO: b/79504296 This broadcast has been deprecated and should be removed
        sendSupplicantConnectionChangedBroadcast(true);

        mWifiNative.setExternalSim(mInterfaceName, true);

        setRandomMacOui();
        mCountryCode.setReadyForChange(true);

        mWifiDiagnostics.startPktFateMonitoring(mInterfaceName);
        mWifiDiagnostics.startLogging(mInterfaceName);

        mIsRunning = true;
        updateBatteryWorkSource(null);

        /**
         * Enable bluetooth coexistence scan mode when bluetooth connection is active.
         * When this mode is on, some of the low-level scan parameters used by the
         * driver are changed to reduce interference with bluetooth
         */
        mWifiNative.setBluetoothCoexistenceScanMode(mInterfaceName, mBluetoothConnectionActive);

        // initialize network state
        setNetworkDetailedState(DetailedState.DISCONNECTED);

        // Disable legacy multicast filtering, which on some chipsets defaults to enabled.
        // Legacy IPv6 multicast filtering blocks ICMPv6 router advertisements which breaks IPv6
        // provisioning. Legacy IPv4 multicast filtering may be re-enabled later via
        // IpClient.Callback.setFallbackMulticastFilter()
        mWifiNative.stopFilteringMulticastV4Packets(mInterfaceName);
        mWifiNative.stopFilteringMulticastV6Packets(mInterfaceName);

        // Set the right suspend mode settings
        mWifiNative.setSuspendOptimizations(mInterfaceName, mSuspendOptNeedsDisabled == 0
                && mUserWantsSuspendOpt.get());

        setPowerSave(true);

        // Disable wpa_supplicant from auto reconnecting.
        mWifiNative.enableStaAutoReconnect(mInterfaceName, false);
        // STA has higher priority over P2P
        mWifiNative.setConcurrencyPriority(true);

        // Reset Connected band entries
        mWifiNative.qtiUpdateConnectedBand(false, STA_PRIMARY, WifiNative.ConnectedBand.BAND_NONE);
    }

    /**
     * Helper method to stop external services and clean up state from client mode.
     */
    private void stopClientMode() {
        // exiting supplicant started state is now only applicable to client mode
        mWifiDiagnostics.stopLogging(mInterfaceName);

        mIsRunning = false;
        updateBatteryWorkSource(null);

        if (mIpClient != null && mIpClient.shutdown()) {
            // Block to make sure IpClient has really shut down, lest cleanup
            // race with, say, bringup code over in tethering.
            mIpClientCallbacks.awaitShutdown();
        }
        mNetworkInfo.setIsAvailable(false);
        if (mNetworkAgent != null) mNetworkAgent.sendNetworkInfo(mNetworkInfo);
        mCountryCode.setReadyForChange(false);
        mInterfaceName = null;
        mDataInterfaceName = null;
        // TODO: b/79504296 This broadcast has been deprecated and should be removed
        sendSupplicantConnectionChangedBroadcast(false);

        // Let's remove any ephemeral or passpoint networks.
        mWifiConfigManager.removeAllEphemeralOrPasspointConfiguredNetworks();

        // Reset Connected band entries
        mWifiNative.qtiUpdateConnectedBand(false, STA_PRIMARY, WifiNative.ConnectedBand.BAND_NONE);
    }

    void registerConnected() {
        if (mLastNetworkId != WifiConfiguration.INVALID_NETWORK_ID) {
            mWifiConfigManager.updateNetworkAfterConnect(mLastNetworkId);
            // Notify PasspointManager of Passpoint network connected event.
            WifiConfiguration currentNetwork = getCurrentWifiConfiguration();
            if (currentNetwork != null && currentNetwork.isPasspoint()) {
                mPasspointManager.onPasspointNetworkConnected(currentNetwork.FQDN);
            }
        }
    }

    void registerDisconnected() {
        if (mLastNetworkId != WifiConfiguration.INVALID_NETWORK_ID) {
            mWifiConfigManager.updateNetworkAfterDisconnect(mLastNetworkId);
        }
    }

    /**
     * Returns WifiConfiguration object corresponding to the currently connected network, null if
     * not connected.
     */
    public WifiConfiguration getCurrentWifiConfiguration() {
        if (mLastNetworkId == WifiConfiguration.INVALID_NETWORK_ID) {
            return null;
        }
        return mWifiConfigManager.getConfiguredNetwork(mLastNetworkId);
    }

    private WifiConfiguration getTargetWifiConfiguration() {
        if (mTargetNetworkId == WifiConfiguration.INVALID_NETWORK_ID) {
            return null;
        }
        return mWifiConfigManager.getConfiguredNetwork(mTargetNetworkId);
    }

    ScanResult getCurrentScanResult() {
        WifiConfiguration config = getCurrentWifiConfiguration();
        if (config == null) {
            return null;
        }
        String bssid = mWifiInfo.getBSSID();
        if (bssid == null) {
            bssid = mTargetRoamBSSID;
        }
        ScanDetailCache scanDetailCache =
                mWifiConfigManager.getScanDetailCacheForNetwork(config.networkId);

        if (scanDetailCache == null) {
            return null;
        }

        return scanDetailCache.getScanResult(bssid);
    }

    String getCurrentBSSID() {
        return mLastBssid;
    }

    class ConnectModeState extends State {

        @Override
        public void enter() {
            Log.d(TAG, "entering ConnectModeState: ifaceName = " + mInterfaceName);
            mOperationalMode = CONNECT_MODE;
            setupClientMode();
            if (!mWifiNative.removeAllNetworks(mInterfaceName)) {
                loge("Failed to remove networks on entering connect mode");
            }

            // update connected band before WifiInfo reset.
            updateConnectedBand(mWifiInfo.getFrequency(), false);

            mWifiInfo.reset();
            mWifiInfo.setSupplicantState(SupplicantState.DISCONNECTED);

            mWifiInjector.getWakeupController().reset();

            mNetworkInfo.setIsAvailable(true);
            if (mNetworkAgent != null) mNetworkAgent.sendNetworkInfo(mNetworkInfo);

            // initialize network state
            setNetworkDetailedState(DetailedState.DISCONNECTED);

            // Inform WifiConnectivityManager that Wifi is enabled
            mWifiConnectivityManager.setWifiEnabled(true);
            mWifiConnectivityManager.enableVerboseLogging(mVerboseLoggingEnabled ? 1 : 0);
            mNetworkFactory.setWifiState(true);
            // Inform metrics that Wifi is Enabled (but not yet connected)
            mWifiMetrics.setWifiState(WifiMetricsProto.WifiLog.WIFI_DISCONNECTED);
            mWifiMetrics.logStaEvent(StaEvent.TYPE_WIFI_ENABLED);
            // Inform sar manager that wifi is Enabled
            mSarManager.setClientWifiState(WifiManager.WIFI_STATE_ENABLED);
            mWifiScoreCard.noteSupplicantStateChanged(mWifiInfo);
        }

        @Override
        public void exit() {
            mOperationalMode = DISABLED_MODE;
            // Let the system know that wifi is not available since we are exiting client mode.
            mNetworkInfo.setIsAvailable(false);
            if (mNetworkAgent != null) mNetworkAgent.sendNetworkInfo(mNetworkInfo);

            // Inform WifiConnectivityManager that Wifi is disabled
            mWifiConnectivityManager.setWifiEnabled(false);
            mNetworkFactory.setWifiState(false);
            // Inform metrics that Wifi is being disabled (Toggled, airplane enabled, etc)
            mWifiMetrics.setWifiState(WifiMetricsProto.WifiLog.WIFI_DISABLED);
            mWifiMetrics.logStaEvent(StaEvent.TYPE_WIFI_DISABLED);
            // Inform scorecard that wifi is being disabled
            mWifiScoreCard.noteWifiDisabled(mWifiInfo);
            // Inform sar manager that wifi is being disabled
            mSarManager.setClientWifiState(WifiManager.WIFI_STATE_DISABLED);

            if (!mWifiNative.removeAllNetworks(mInterfaceName)) {
                loge("Failed to remove networks on exiting connect mode");
            }

            // update connected band before WifiInfo reset.
            updateConnectedBand(mWifiInfo.getFrequency(), false);

            mWifiInfo.reset();
            mWifiInfo.setSupplicantState(SupplicantState.DISCONNECTED);
            mWifiScoreCard.noteSupplicantStateChanged(mWifiInfo);
            stopClientMode();
        }

        @Override
        public boolean processMessage(Message message) {
            WifiConfiguration config;
            int netId;
            boolean ok;
            boolean didDisconnect;
            String bssid;
            String ssid;
            NetworkUpdateResult result;
            Set<Integer> removedNetworkIds;
            int reasonCode;
            boolean timedOut;
            boolean handleStatus = HANDLED;
            String device_capability;

            switch (message.what) {
                case WifiMonitor.ASSOCIATION_REJECTION_EVENT:
                    mWifiDiagnostics.captureBugReportData(
                            WifiDiagnostics.REPORT_REASON_ASSOC_FAILURE);
                    mDidBlackListBSSID = false;
                    bssid = (String) message.obj;
                    timedOut = message.arg1 > 0;
                    reasonCode = message.arg2;
                    Log.d(TAG, "Association Rejection event: bssid=" + bssid + " reason code="
                            + reasonCode + " timedOut=" + Boolean.toString(timedOut));
                    if (bssid == null || TextUtils.isEmpty(bssid)) {
                        // If BSSID is null, use the target roam BSSID
                        bssid = mTargetRoamBSSID;
                    }
                    if (bssid != null) {
                        // If we have a BSSID, tell configStore to black list it
                        mDidBlackListBSSID = mWifiConnectivityManager.trackBssid(bssid, false,
                            reasonCode);
                    }
                    mWifiConfigManager.updateNetworkSelectionStatus(mTargetNetworkId,
                            WifiConfiguration.NetworkSelectionStatus
                            .DISABLED_ASSOCIATION_REJECTION);
                    mWifiConfigManager.setRecentFailureAssociationStatus(mTargetNetworkId,
                            reasonCode);
                    mSupplicantStateTracker.sendMessage(WifiMonitor.ASSOCIATION_REJECTION_EVENT);
                    // If rejection occurred while Metrics is tracking a ConnnectionEvent, end it.
                    reportConnectionAttemptEnd(
                            timedOut
                                    ? WifiMetrics.ConnectionEvent.FAILURE_ASSOCIATION_TIMED_OUT
                                    : WifiMetrics.ConnectionEvent.FAILURE_ASSOCIATION_REJECTION,
                            WifiMetricsProto.ConnectionEvent.HLF_NONE,
                            WifiMetricsProto.ConnectionEvent.FAILURE_REASON_UNKNOWN);
                    mWifiInjector.getWifiLastResortWatchdog()
                            .noteConnectionFailureAndTriggerIfNeeded(
                                    getTargetSsid(), bssid,
                                    WifiLastResortWatchdog.FAILURE_CODE_ASSOCIATION);
                    if (timedOut) {
                        // Check for WPA2 fallback attempt
                        attemptWpa2FallbackConnectionIfRequired(bssid);
                    }
                    break;
                case WifiMonitor.AUTHENTICATION_FAILURE_EVENT:
                    mWifiDiagnostics.captureBugReportData(
                            WifiDiagnostics.REPORT_REASON_AUTH_FAILURE);
                    mSupplicantStateTracker.sendMessage(WifiMonitor.AUTHENTICATION_FAILURE_EVENT);
                    int disableReason = WifiConfiguration.NetworkSelectionStatus
                            .DISABLED_AUTHENTICATION_FAILURE;
                    reasonCode = message.arg1;
                    // Check if this is a permanent wrong password failure.
                    if (isPermanentWrongPasswordFailure(mTargetNetworkId, reasonCode)) {
                        disableReason = WifiConfiguration.NetworkSelectionStatus
                                .DISABLED_BY_WRONG_PASSWORD;
                        WifiConfiguration targetedNetwork =
                                mWifiConfigManager.getConfiguredNetwork(mTargetNetworkId);
                        if (targetedNetwork != null) {
                            mWrongPasswordNotifier.onWrongPasswordError(
                                    targetedNetwork.SSID);
                        }
                    } else if (reasonCode == WifiManager.ERROR_AUTH_FAILURE_EAP_FAILURE) {
                        int errorCode = message.arg2;
                        handleEapAuthFailure(mTargetNetworkId, errorCode);
                        if (errorCode == WifiNative.EAP_SIM_NOT_SUBSCRIBED) {
                            disableReason = WifiConfiguration.NetworkSelectionStatus
                                .DISABLED_AUTHENTICATION_NO_SUBSCRIPTION;
                        }
                    }
                    mWifiConfigManager.updateNetworkSelectionStatus(
                            mTargetNetworkId, disableReason);
                    mWifiConfigManager.clearRecentFailureReason(mTargetNetworkId);

                    //If failure occurred while Metrics is tracking a ConnnectionEvent, end it.
                    int level2FailureReason;
                    switch (reasonCode) {
                        case WifiManager.ERROR_AUTH_FAILURE_NONE:
                            level2FailureReason =
                                    WifiMetricsProto.ConnectionEvent.AUTH_FAILURE_NONE;
                            break;
                        case WifiManager.ERROR_AUTH_FAILURE_TIMEOUT:
                            level2FailureReason =
                                    WifiMetricsProto.ConnectionEvent.AUTH_FAILURE_TIMEOUT;
                            break;
                        case WifiManager.ERROR_AUTH_FAILURE_WRONG_PSWD:
                            level2FailureReason =
                                    WifiMetricsProto.ConnectionEvent.AUTH_FAILURE_WRONG_PSWD;
                            break;
                        case WifiManager.ERROR_AUTH_FAILURE_EAP_FAILURE:
                            level2FailureReason =
                                    WifiMetricsProto.ConnectionEvent.AUTH_FAILURE_EAP_FAILURE;
                            break;
                        default:
                            level2FailureReason =
                                    WifiMetricsProto.ConnectionEvent.FAILURE_REASON_UNKNOWN;
                            break;
                    }
                    reportConnectionAttemptEnd(
                            WifiMetrics.ConnectionEvent.FAILURE_AUTHENTICATION_FAILURE,
                            WifiMetricsProto.ConnectionEvent.HLF_NONE,
                            level2FailureReason);
                    if (reasonCode != WifiManager.ERROR_AUTH_FAILURE_WRONG_PSWD) {
                        mWifiInjector.getWifiLastResortWatchdog()
                                .noteConnectionFailureAndTriggerIfNeeded(
                                        getTargetSsid(), mTargetRoamBSSID,
                                        WifiLastResortWatchdog.FAILURE_CODE_AUTHENTICATION);
                    }
                    break;
                case WifiMonitor.SUPPLICANT_STATE_CHANGE_EVENT:
                    SupplicantState state = handleSupplicantStateChange(message);

                    // Supplicant can fail to report a NETWORK_DISCONNECTION_EVENT
                    // when authentication times out after a successful connection,
                    // we can figure this from the supplicant state. If supplicant
                    // state is DISCONNECTED, but the mNetworkInfo says we are not
                    // disconnected, we need to handle a disconnection
                    if (state == SupplicantState.DISCONNECTED
                            && mNetworkInfo.getState() != NetworkInfo.State.DISCONNECTED) {
                        if (mVerboseLoggingEnabled) {
                            log("Missed CTRL-EVENT-DISCONNECTED, disconnect");
                        }
                        handleNetworkDisconnect();
                        transitionTo(mDisconnectedState);
                    }

                    // If we have COMPLETED a connection to a BSSID, start doing
                    // DNAv4/DNAv6 -style probing for on-link neighbors of
                    // interest (e.g. routers); harmless if none are configured.
                    if (state == SupplicantState.COMPLETED) {
                        if (mIpClient != null) {
                            mIpClient.confirmConfiguration();
                        }
                        mWifiScoreReport.noteIpCheck();
                    }
                    break;
                case WifiP2pServiceImpl.DISCONNECT_WIFI_REQUEST:
                    if (message.arg1 == 1) {
                        mWifiMetrics.logStaEvent(StaEvent.TYPE_FRAMEWORK_DISCONNECT,
                                StaEvent.DISCONNECT_P2P_DISCONNECT_WIFI_REQUEST);
                        mWifiNative.disconnect(mInterfaceName);
                        mTemporarilyDisconnectWifi = true;
                    } else {
                        mWifiNative.reconnect(mInterfaceName);
                        mTemporarilyDisconnectWifi = false;
                    }
                    break;
                case CMD_REMOVE_NETWORK:
                    netId = message.arg1;
                    WifiConfiguration removedConfig = mWifiConfigManager.getConfiguredNetwork(netId);
                    if (!deleteNetworkConfigAndSendReply(message, false)) {
                        // failed to remove the config and caller was notified
                        mMessageHandlingStatus = MESSAGE_HANDLING_STATUS_FAIL;
                        break;
                    }
                    //  we successfully deleted the network config
                    if (netId == mTargetNetworkId || netId == mLastNetworkId) {
                        // Disconnect and let autojoin reselect a new network
                        sendMessage(CMD_DISCONNECT);
                    } else {
                        updateWhitelistNetworksIfRequired(removedConfig);
                    }
                    break;
                case CMD_ENABLE_NETWORK:
                    boolean disableOthers = message.arg2 == 1;
                    netId = message.arg1;
                    if (disableOthers) {
                        // If the app has all the necessary permissions, this will trigger a connect
                        // attempt.
                        ok = connectToUserSelectNetwork(netId, message.sendingUid, false);
                    } else {
                        ok = mWifiConfigManager.enableNetwork(netId, false, message.sendingUid);
                    }
                    if (!ok) {
                        mMessageHandlingStatus = MESSAGE_HANDLING_STATUS_FAIL;
                    }
                    replyToMessage(message, message.what, ok ? SUCCESS : FAILURE);
                    break;
                case WifiManager.DISABLE_NETWORK:
                    netId = message.arg1;
                    if (mWifiConfigManager.disableNetwork(netId, message.sendingUid)) {
                        replyToMessage(message, WifiManager.DISABLE_NETWORK_SUCCEEDED);
                        if (netId == mTargetNetworkId || netId == mLastNetworkId) {
                            // Disconnect and let autojoin reselect a new network
                            sendMessage(CMD_DISCONNECT);
                        }
                    } else {
                        loge("Failed to disable network");
                        mMessageHandlingStatus = MESSAGE_HANDLING_STATUS_FAIL;
                        replyToMessage(message, WifiManager.DISABLE_NETWORK_FAILED,
                                WifiManager.ERROR);
                    }
                    break;
                case CMD_DISABLE_EPHEMERAL_NETWORK:
                    config = mWifiConfigManager.disableEphemeralNetwork((String) message.obj);
                    if (config != null) {
                        if (config.networkId == mTargetNetworkId
                                || config.networkId == mLastNetworkId) {
                            // Disconnect and let autojoin reselect a new network
                            sendMessage(CMD_DISCONNECT);
                        }
                    }
                    break;
                case WifiMonitor.SUP_REQUEST_IDENTITY:
                    netId = message.arg2;
                    boolean identitySent = false;
                    // For SIM & AKA/AKA' EAP method Only, get identity from ICC
                    if (mTargetWifiConfiguration != null
                            && mTargetWifiConfiguration.networkId == netId
                            && TelephonyUtil.isSimConfig(mTargetWifiConfiguration)) {
                        // Pair<identity, encrypted identity>
                        Pair<String, String> identityPair =
                                TelephonyUtil.getSimIdentity(getTelephonyManager(),
                                        new TelephonyUtil(), mTargetWifiConfiguration,
                                        mWifiInjector.getCarrierNetworkConfig());
                        Log.i(TAG, "SUP_REQUEST_IDENTITY: identityPair=" + identityPair);
                        if (identityPair != null && identityPair.first != null) {
                            mWifiNative.simIdentityResponse(mInterfaceName, netId,
                                    identityPair.first, identityPair.second);
                            identitySent = true;
                        } else {
                            Log.e(TAG, "Unable to retrieve identity from Telephony");
                        }
                    }

                    if (!identitySent) {
                        // Supplicant lacks credentials to connect to that network, hence black list
                        ssid = (String) message.obj;
                        if (mTargetWifiConfiguration != null && ssid != null
                                && mTargetWifiConfiguration.SSID != null
                                && mTargetWifiConfiguration.SSID.equals("\"" + ssid + "\"")) {
                            mWifiConfigManager.updateNetworkSelectionStatus(
                                    mTargetWifiConfiguration.networkId,
                                    WifiConfiguration.NetworkSelectionStatus
                                            .DISABLED_AUTHENTICATION_NO_CREDENTIALS);
                        }
                        mWifiMetrics.logStaEvent(StaEvent.TYPE_FRAMEWORK_DISCONNECT,
                                StaEvent.DISCONNECT_GENERIC);
                        mWifiNative.disconnect(mInterfaceName);
                    }
                    break;
                case WifiMonitor.SUP_REQUEST_SIM_AUTH:
                    logd("Received SUP_REQUEST_SIM_AUTH");
                    SimAuthRequestData requestData = (SimAuthRequestData) message.obj;
                    if (requestData != null) {
                        if (requestData.protocol == WifiEnterpriseConfig.Eap.SIM) {
                            handleGsmAuthRequest(requestData);
                        } else if (requestData.protocol == WifiEnterpriseConfig.Eap.AKA
                                || requestData.protocol == WifiEnterpriseConfig.Eap.AKA_PRIME) {
                            handle3GAuthRequest(requestData);
                        }
                    } else {
                        loge("Invalid SIM auth request");
                    }
                    break;
                case CMD_GET_MATCHING_OSU_PROVIDERS:
                    replyToMessage(message, message.what,
                            mPasspointManager.getMatchingOsuProviders(
                                    (List<ScanResult>) message.obj));
                    break;
                case CMD_GET_MATCHING_PASSPOINT_CONFIGS_FOR_OSU_PROVIDERS:
                    replyToMessage(message, message.what,
                            mPasspointManager.getMatchingPasspointConfigsForOsuProviders(
                                    (List<OsuProvider>) message.obj));
                    break;
                case CMD_GET_WIFI_CONFIGS_FOR_PASSPOINT_PROFILES:
                    replyToMessage(message, message.what,
                            mPasspointManager.getWifiConfigsForPasspointProfiles(
                                    (List<String>) message.obj));

                    break;
                case CMD_START_SUBSCRIPTION_PROVISIONING:
                    IProvisioningCallback callback = (IProvisioningCallback) message.obj;
                    OsuProvider provider =
                            (OsuProvider) message.getData().getParcelable(EXTRA_OSU_PROVIDER);
                    int res = mPasspointManager.startSubscriptionProvisioning(
                                    message.arg1, provider, callback) ? 1 : 0;
                    replyToMessage(message, message.what, res);
                    break;
                case CMD_RECONNECT:
                    WorkSource workSource = (WorkSource) message.obj;
                    mWifiConnectivityManager.forceConnectivityScan(workSource);
                    break;
                case CMD_REASSOCIATE:
                    mLastConnectAttemptTimestamp = mClock.getWallClockMillis();
                    mWifiNative.reassociate(mInterfaceName);
                    break;
                case CMD_START_ROAM:
                    mMessageHandlingStatus = MESSAGE_HANDLING_STATUS_DISCARD;
                    break;
                case CMD_START_CONNECT:
                    mIsFilsConnection = false;
                    /* connect command coming from auto-join */
                    netId = message.arg1;
                    int uid = message.arg2;
                    bssid = (String) message.obj;

                    if (!hasConnectionRequests()) {
                        if (mNetworkAgent == null) {
                            loge("CMD_START_CONNECT but no requests and not connected,"
                                    + " bailing");
                            break;
                        } else if (!mWifiPermissionsUtil.checkNetworkSettingsPermission(uid)) {
                            loge("CMD_START_CONNECT but no requests and connected, but app "
                                    + "does not have sufficient permissions, bailing");
                            break;
                        }
                    }
                    config = mWifiConfigManager.getConfiguredNetworkWithoutMasking(netId);
                    logd("CMD_START_CONNECT sup state "
                            + mSupplicantStateTracker.getSupplicantStateName()
                            + " my state " + getCurrentState().getName()
                            + " nid=" + Integer.toString(netId)
                            + " roam=" + Boolean.toString(mIsAutoRoaming));
                    if (config == null) {
                        loge("CMD_START_CONNECT and no config, bail out...");
                        break;
                    }
                    // Update scorecard while there is still state from existing connection
                    mWifiScoreCard.noteConnectionAttempt(mWifiInfo);
                    mTargetNetworkId = netId;
                    setTargetBssid(config, bssid);

                    reportConnectionAttemptStart(config, mTargetRoamBSSID,
                            WifiMetricsProto.ConnectionEvent.ROAM_UNRELATED);

                    boolean isWpa2FallbackActive = config.allowedKeyManagement.get(WifiConfiguration.KeyMgmt.SAE)
                         && ((mClock.getWallClockMillis() - config.lastWpa2FallbackAttemptTime) < (30 * 60 * 1000));
                    if (isWpa2FallbackActive) {
                        Log.i(TAG,"Fallback to WPA2 PSK for "+ config.configKey());
                        config.allowedKeyManagement.clear(WifiConfiguration.KeyMgmt.SAE);
                        config.allowedKeyManagement.set(WifiConfiguration.KeyMgmt.WPA_PSK);
                        config.requirePMF = false;
                    }

                    if (config.macRandomizationSetting
                            == WifiConfiguration.RANDOMIZATION_PERSISTENT
                            && mConnectedMacRandomzationSupported) {
                        configureRandomizedMacAddress(config);
                    } else {
                        setCurrentMacToFactoryMac(config);
                    }

                    String currentMacAddress = mWifiNative.getMacAddress(mInterfaceName);
                    mWifiInfo.setMacAddress(currentMacAddress);
                    Log.i(TAG, "Connecting with " + currentMacAddress + " as the mac address");
                    if (config.allowedKeyManagement.get(WifiConfiguration.KeyMgmt.FILS_SHA256) ||
                         config.allowedKeyManagement.get(WifiConfiguration.KeyMgmt.FILS_SHA384)) {
                        device_capability = getCapabilities("key_mgmt");
                        if (!device_capability.contains("FILS-SHA256")) {
                             Log.d(TAG, "FILS_SHA256 not supported, device capability: " +
                                                                             device_capability);
                             config.allowedKeyManagement.clear(WifiConfiguration.KeyMgmt.FILS_SHA256);
                        }
                        if (!device_capability.contains("FILS-SHA384")) {
                             Log.d(TAG, "FILS_SHA384 not supported, device capability: " +
                                                                             device_capability);
                             config.allowedKeyManagement.clear(WifiConfiguration.KeyMgmt.FILS_SHA384);
                        }
                    }
                    if (config.allowedKeyManagement.get(WifiConfiguration.KeyMgmt.FILS_SHA256) ||
                         config.allowedKeyManagement.get(WifiConfiguration.KeyMgmt.FILS_SHA384)) {
                        /*
                         * Config object is required in Fils state to issue
                         * conenction to supplicant, hence saving in global
                         * variable.
                         */
                        mFilsConfig = config;
                        transitionTo(mFilsState);
                        break;
                    }

                    if (config.enterpriseConfig != null
                            && TelephonyUtil.isSimEapMethod(config.enterpriseConfig.getEapMethod())
                            && mWifiInjector.getCarrierNetworkConfig()
                                    .isCarrierEncryptionInfoAvailable()
                            && TextUtils.isEmpty(config.enterpriseConfig.getAnonymousIdentity())) {
                        String anonAtRealm = TelephonyUtil.getAnonymousIdentityWith3GppRealm(
                                getTelephonyManager());
                        // Use anonymous@<realm> when pseudonym is not available
                        config.enterpriseConfig.setAnonymousIdentity(anonAtRealm);
                    }

                    if (mWifiNative.connectToNetwork(mInterfaceName, config)) {
                        mWifiInjector.getWifiLastResortWatchdog().noteStartConnectTime();
                        mWifiMetrics.logStaEvent(StaEvent.TYPE_CMD_START_CONNECT, config);
                        mLastConnectAttemptTimestamp = mClock.getWallClockMillis();
                        mTargetWifiConfiguration = config;
                        mIsAutoRoaming = false;
                        if (getCurrentState() != mDisconnectedState) {
                            transitionTo(mDisconnectingState);
                        }
                    } else {
                        loge("CMD_START_CONNECT Failed to start connection to network " + config);
                        reportConnectionAttemptEnd(
                                WifiMetrics.ConnectionEvent.FAILURE_CONNECT_NETWORK_FAILED,
                                WifiMetricsProto.ConnectionEvent.HLF_NONE,
                                WifiMetricsProto.ConnectionEvent.FAILURE_REASON_UNKNOWN);
                        replyToMessage(message, WifiManager.CONNECT_NETWORK_FAILED,
                                WifiManager.ERROR);
                        break;
                    }
                    break;
                case CMD_REMOVE_APP_CONFIGURATIONS:
                    removedNetworkIds =
                            mWifiConfigManager.removeNetworksForApp((ApplicationInfo) message.obj);
                    if (removedNetworkIds.contains(mTargetNetworkId)
                            || removedNetworkIds.contains(mLastNetworkId)) {
                        // Disconnect and let autojoin reselect a new network.
                        sendMessage(CMD_DISCONNECT);
                    }
                    break;
                case CMD_REMOVE_USER_CONFIGURATIONS:
                    removedNetworkIds =
                            mWifiConfigManager.removeNetworksForUser((Integer) message.arg1);
                    if (removedNetworkIds.contains(mTargetNetworkId)
                            || removedNetworkIds.contains(mLastNetworkId)) {
                        // Disconnect and let autojoin reselect a new network.
                        sendMessage(CMD_DISCONNECT);
                    }
                    break;
                case WifiManager.CONNECT_NETWORK:
                    /**
                     * The connect message can contain a network id passed as arg1 on message or
                     * or a config passed as obj on message.
                     * For a new network, a config is passed to create and connect.
                     * For an existing network, a network id is passed
                     */
                    netId = message.arg1;
                    config = (WifiConfiguration) message.obj;
                    boolean hasCredentialChanged = false;
                    // New network addition.
                    if (config != null) {
                        result = mWifiConfigManager.addOrUpdateNetwork(config, message.sendingUid);
                        if (!result.isSuccess()) {
                            loge("CONNECT_NETWORK adding/updating config=" + config + " failed");
                            mMessageHandlingStatus = MESSAGE_HANDLING_STATUS_FAIL;
                            replyToMessage(message, WifiManager.CONNECT_NETWORK_FAILED,
                                    WifiManager.ERROR);
                            break;
                        }
                        netId = result.getNetworkId();
                        hasCredentialChanged = result.hasCredentialChanged();
                    }
                    if (!connectToUserSelectNetwork(
                            netId, message.sendingUid, hasCredentialChanged)) {
                        mMessageHandlingStatus = MESSAGE_HANDLING_STATUS_FAIL;
                        replyToMessage(message, WifiManager.CONNECT_NETWORK_FAILED,
                                WifiManager.NOT_AUTHORIZED);
                        break;
                    }
                    mWifiMetrics.logStaEvent(StaEvent.TYPE_CONNECT_NETWORK, config);
                    broadcastWifiCredentialChanged(WifiManager.WIFI_CREDENTIAL_SAVED, config);
                    replyToMessage(message, WifiManager.CONNECT_NETWORK_SUCCEEDED);
                    break;
                case WifiManager.SAVE_NETWORK:
                    result = saveNetworkConfigAndSendReply(message);
                    netId = result.getNetworkId();
                    if (result.isSuccess() && mWifiInfo.getNetworkId() == netId) {
                        if (result.hasCredentialChanged()) {
                            config = (WifiConfiguration) message.obj;
                            // The network credentials changed and we're connected to this network,
                            // start a new connection with the updated credentials.
                            logi("SAVE_NETWORK credential changed for config=" + config.configKey()
                                    + ", Reconnecting.");
                            startConnectToNetwork(netId, message.sendingUid, SUPPLICANT_BSSID_ANY);
                        } else {
                            if (result.hasProxyChanged()) {
                                if (mIpClient != null) {
                                    log("Reconfiguring proxy on connection");
                                    mIpClient.setHttpProxy(
                                            getCurrentWifiConfiguration().getHttpProxy());
                                }
                            }
                            if (result.hasIpChanged()) {
                                // The current connection configuration was changed
                                // We switched from DHCP to static or from static to DHCP, or the
                                // static IP address has changed.
                                log("Reconfiguring IP on connection");
                                // TODO(b/36576642): clear addresses and disable IPv6
                                // to simplify obtainingIpState.
                                mWifiNative.disconnect(mInterfaceName);
                                transitionTo(mDisconnectingState);
                                // reconnect to the same network
                                if (mWifiNative.reconnect(mInterfaceName)) {
                                    log("Reconnecting after IP reconfiguration");
                                } else {
                                    loge("Failed to reconnect after IP reconfiguration");
                                    // we will transition to disconnected state by previous code
                                }
                            }
                        }
                    } else if (result.isSuccess() && result.hasCredentialChanged()) {
                        updateWhitelistNetworksIfRequired(mWifiConfigManager.getConfiguredNetwork(netId));
                    }
                    break;
                case WifiManager.FORGET_NETWORK:
                    netId = message.arg1;
                    WifiConfiguration forgetConfig = mWifiConfigManager.getConfiguredNetwork(netId);
                    if (!deleteNetworkConfigAndSendReply(message, true)) {
                        // Caller was notified of failure, nothing else to do
                        break;
                    }
                    // the network was deleted
                    if (netId == mTargetNetworkId || netId == mLastNetworkId) {
                        // Disconnect and let autojoin reselect a new network
                        sendMessage(CMD_DISCONNECT);
                    } else {
                        updateWhitelistNetworksIfRequired(forgetConfig);
                    }
                    break;
                case CMD_ASSOCIATED_BSSID:
                    // This is where we can confirm the connection BSSID. Use it to find the
                    // right ScanDetail to populate metrics.
                    String someBssid = (String) message.obj;
                    if (someBssid != null) {
                        // Get the ScanDetail associated with this BSSID.
                        ScanDetailCache scanDetailCache =
                                mWifiConfigManager.getScanDetailCacheForNetwork(mTargetNetworkId);
                        if (scanDetailCache != null) {
                            mWifiMetrics.setConnectionScanDetail(scanDetailCache.getScanDetail(
                                    someBssid));
                        }
                    }
                    handleStatus = NOT_HANDLED;
                    break;
                case WifiMonitor.FILS_NETWORK_CONNECTION_EVENT:
                case WifiMonitor.NETWORK_CONNECTION_EVENT:
                    if (mVerboseLoggingEnabled) log("Network connection established");
                    mLastNetworkId = message.arg1;
                    mWifiConfigManager.clearRecentFailureReason(mLastNetworkId);
                    mLastBssid = (String) message.obj;
                    reasonCode = message.arg2;
                    // TODO: This check should not be needed after ClientModeImpl refactor.
                    // Currently, the last connected network configuration is left in
                    // wpa_supplicant, this may result in wpa_supplicant initiating connection
                    // to it after a config store reload. Hence the old network Id lookups may not
                    // work, so disconnect the network and let network selector reselect a new
                    // network.
                    config = getCurrentWifiConfiguration();
                    if (config != null) {
                        mWifiInfo.setBSSID(mLastBssid);
                        mWifiInfo.setNetworkId(mLastNetworkId);
                        mWifiInfo.setMacAddress(mWifiNative.getMacAddress(mInterfaceName));
                        updateWifiGenerationInfo();

                        ScanDetailCache scanDetailCache =
                                mWifiConfigManager.getScanDetailCacheForNetwork(config.networkId);
                        if (scanDetailCache != null && mLastBssid != null) {
                            ScanResult scanResult = scanDetailCache.getScanResult(mLastBssid);
                            if (scanResult != null) {
                                updateConnectedBand(scanResult.frequency, true);
                            }
                        }
                        mWifiConnectivityManager.trackBssid(mLastBssid, true, reasonCode);

                        // We need to get the updated pseudonym from supplicant for EAP-SIM/AKA/AKA'
                        if (config.enterpriseConfig != null
                                && TelephonyUtil.isSimEapMethod(
                                        config.enterpriseConfig.getEapMethod())) {
                            String anonymousIdentity =
                                    mWifiNative.getEapAnonymousIdentity(mInterfaceName);
                            if (!TextUtils.isEmpty(anonymousIdentity)
                                    && !TelephonyUtil
                                    .isAnonymousAtRealmIdentity(anonymousIdentity)) {
                                String decoratedPseudonym = TelephonyUtil
                                        .decoratePseudonymWith3GppRealm(getTelephonyManager(),
                                                anonymousIdentity);
                                if (decoratedPseudonym != null) {
                                    anonymousIdentity = decoratedPseudonym;
                                }
                                if (mVerboseLoggingEnabled) {
                                    log("EAP Pseudonym: " + anonymousIdentity);
                                }
                                // Save the pseudonym only if it is a real one
                                config.enterpriseConfig.setAnonymousIdentity(anonymousIdentity);
                            } else {
                                // Clear any stored pseudonyms
                                config.enterpriseConfig.setAnonymousIdentity(null);
                            }
                            mWifiConfigManager.addOrUpdateNetwork(config, Process.WIFI_UID);
                        }
                        sendNetworkStateChangeBroadcast(mLastBssid);
                        mIpReachabilityMonitorActive = true;
                        transitionTo(mObtainingIpState);
                    } else {
                        logw("Connected to unknown networkId " + mLastNetworkId
                                + ", disconnecting...");
                        sendMessage(CMD_DISCONNECT);
                    }
                    break;
                case WifiMonitor.NETWORK_DISCONNECTION_EVENT:
                    // Calling handleNetworkDisconnect here is redundant because we might already
                    // have called it when leaving L2ConnectedState to go to disconnecting state
                    // or thru other path
                    // We should normally check the mWifiInfo or mLastNetworkId so as to check
                    // if they are valid, and only in this case call handleNEtworkDisconnect,
                    // TODO: this should be fixed for a L MR release
                    // The side effect of calling handleNetworkDisconnect twice is that a bunch of
                    // idempotent commands are executed twice (stopping Dhcp, enabling the SPS mode
                    // at the chip etc...
                    if (mVerboseLoggingEnabled) log("ConnectModeState: Network connection lost ");
                    mLastNetworkId = message.arg1;
                    mWifiConfigManager.clearRecentFailureReason(mLastNetworkId);
                    mLastBssid = (String) message.obj;
                    // TODO: This check should not be needed after WifiStateMachinePrime refactor.
                    // Currently, the last connected network configuration is left in
                    // wpa_supplicant, this may result in wpa_supplicant initiating connection
                    // to it after a config store reload. Hence the old network Id lookups may not
                    // work, so disconnect the network and let network selector reselect a new
                    // network.

                    ScanResult scanResult = getScanResultForBssid(mLastBssid);
                    boolean mConnectionInProgress =
                        (mTargetWifiConfiguration != null) && (scanResult != null) &&
                        !mTargetWifiConfiguration.SSID.equals("\""+scanResult.SSID+"\"");
                    handleNetworkDisconnect(mConnectionInProgress);
                    if (getCurrentState() != mFilsState || !mConnectionInProgress)
                        transitionTo(mDisconnectedState);
                    break;
                case CMD_QUERY_OSU_ICON:
                    mPasspointManager.queryPasspointIcon(
                            ((Bundle) message.obj).getLong(EXTRA_OSU_ICON_QUERY_BSSID),
                            ((Bundle) message.obj).getString(EXTRA_OSU_ICON_QUERY_FILENAME));
                    break;
                case CMD_MATCH_PROVIDER_NETWORK:
                    // TODO(b/31065385): Passpoint config management.
                    replyToMessage(message, message.what, 0);
                    break;
                case CMD_ADD_OR_UPDATE_PASSPOINT_CONFIG:
                    Bundle bundle = (Bundle) message.obj;
                    PasspointConfiguration passpointConfig = bundle.getParcelable(
                            EXTRA_PASSPOINT_CONFIGURATION);
                    if (mPasspointManager.addOrUpdateProvider(passpointConfig,
                            bundle.getInt(EXTRA_UID),
                            bundle.getString(EXTRA_PACKAGE_NAME))) {
                        String fqdn = passpointConfig.getHomeSp().getFqdn();
                        if (isProviderOwnedNetwork(mTargetNetworkId, fqdn)
                                || isProviderOwnedNetwork(mLastNetworkId, fqdn)) {
                            logd("Disconnect from current network since its provider is updated");
                            sendMessage(CMD_DISCONNECT);
                        }
                        replyToMessage(message, message.what, SUCCESS);
                    } else {
                        replyToMessage(message, message.what, FAILURE);
                    }
                    break;
                case CMD_REMOVE_PASSPOINT_CONFIG:
                    String fqdn = (String) message.obj;
                    if (mPasspointManager.removeProvider(
                            message.sendingUid, message.arg1 == 1, fqdn)) {
                        if (isProviderOwnedNetwork(mTargetNetworkId, fqdn)
                                || isProviderOwnedNetwork(mLastNetworkId, fqdn)) {
                            logd("Disconnect from current network since its provider is removed");
                            sendMessage(CMD_DISCONNECT);
                        }
                        mWifiConfigManager.removePasspointConfiguredNetwork(fqdn);
                        replyToMessage(message, message.what, SUCCESS);
                    } else {
                        replyToMessage(message, message.what, FAILURE);
                    }
                    break;
                case CMD_GET_ALL_MATCHING_FQDNS_FOR_SCAN_RESULTS:
                    replyToMessage(message, message.what,
                            mPasspointManager.getAllMatchingFqdnsForScanResults(
                                    (List<ScanResult>) message.obj));
                    break;
                case CMD_TARGET_BSSID:
                    // Trying to associate to this BSSID
                    if (message.obj != null) {
                        mTargetRoamBSSID = (String) message.obj;
                    }
                    break;
                case CMD_GET_LINK_LAYER_STATS:
                    WifiLinkLayerStats stats = getWifiLinkLayerStats();
                    replyToMessage(message, message.what, stats);
                    break;
                case CMD_RESET_SIM_NETWORKS:
                    log("resetting EAP-SIM/AKA/AKA' networks since SIM was changed");
                    boolean simPresent = message.arg1 == 1;
                    if (!simPresent) {
                        mPasspointManager.removeEphemeralProviders();
                        mWifiConfigManager.resetSimNetworks();
                    }
                    break;
                case CMD_BLUETOOTH_ADAPTER_STATE_CHANGE:
                    mBluetoothConnectionActive = (message.arg1
                            != BluetoothAdapter.STATE_DISCONNECTED);
                    mWifiNative.setBluetoothCoexistenceScanMode(
                            mInterfaceName, mBluetoothConnectionActive);
                    break;
                case CMD_SET_SUSPEND_OPT_ENABLED:
                    if (message.arg1 == 1) {
                        setSuspendOptimizationsNative(SUSPEND_DUE_TO_SCREEN, true);
                        if (message.arg2 == 1) {
                            mSuspendWakeLock.release();
                        }
                    } else {
                        setSuspendOptimizationsNative(SUSPEND_DUE_TO_SCREEN, false);
                    }
                    break;
                case CMD_SET_HIGH_PERF_MODE:
                    if (message.arg1 == 1) {
                        setSuspendOptimizationsNative(SUSPEND_DUE_TO_HIGH_PERF, false);
                    } else {
                        setSuspendOptimizationsNative(SUSPEND_DUE_TO_HIGH_PERF, true);
                    }
                    break;
                case CMD_ENABLE_TDLS:
                    if (message.obj != null) {
                        String remoteAddress = (String) message.obj;
                        boolean enable = (message.arg1 == 1);
                        mWifiNative.startTdls(mInterfaceName, remoteAddress, enable);
                    }
                    break;
                case WifiMonitor.ANQP_DONE_EVENT:
                    // TODO(zqiu): remove this when switch over to wificond for ANQP requests.
                    mPasspointManager.notifyANQPDone((AnqpEvent) message.obj);
                    break;
                case CMD_STOP_IP_PACKET_OFFLOAD: {
                    int slot = message.arg1;
                    int ret = stopWifiIPPacketOffload(slot);
                    if (mNetworkAgent != null) {
                        mNetworkAgent.onSocketKeepaliveEvent(slot, ret);
                    }
                    break;
                }
                case WifiMonitor.RX_HS20_ANQP_ICON_EVENT:
                    // TODO(zqiu): remove this when switch over to wificond for icon requests.
                    mPasspointManager.notifyIconDone((IconEvent) message.obj);
                    break;
                case WifiMonitor.HS20_REMEDIATION_EVENT:
                    // TODO(zqiu): remove this when switch over to wificond for WNM frames
                    // monitoring.
                    mPasspointManager.receivedWnmFrame((WnmData) message.obj);
                    break;
                case CMD_CONFIG_ND_OFFLOAD:
                    final boolean enabled = (message.arg1 > 0);
                    mWifiNative.configureNeighborDiscoveryOffload(mInterfaceName, enabled);
                    break;
                case CMD_ENABLE_WIFI_CONNECTIVITY_MANAGER:
                    mWifiConnectivityManager.enable(message.arg1 == 1 ? true : false);
                    break;
                case CMD_DPP_GENERATE_BOOTSTRAP:
                    int id = mWifiNative.dppBootstrapGenerate(mInterfaceName, (WifiDppConfig)message.obj);
                    replyToMessage(message, message.what, id);
                    break;
                case CMD_DPP_ADD_BOOTSTRAP_QRCODE:
                    int qrcode_hdl = mWifiNative.dppAddBootstrapQrCode(mInterfaceName, (String) message.obj);
                    replyToMessage(message, message.what, qrcode_hdl);
                    break;
                case CMD_DPP_REMOVE_BOOTSTRAP:
                    int bootstrap_status = mWifiNative.dppBootstrapRemove(mInterfaceName, message.arg1);
                    replyToMessage(message, message.what, bootstrap_status);
                    break;
                case CMD_DPP_GET_URI:
                    String uri = mWifiNative.dppGetUri(mInterfaceName, message.arg1);
                    replyToMessage(message, message.what, uri);
                    break;
                case CMD_DPP_LISTEN_START:
                    int listen_status = mWifiNative.dppListen(mInterfaceName,
                            ((Bundle) message.obj).getString("freq"),
                            ((Bundle) message.obj).getInt("dppRole"),
                            ((Bundle) message.obj).getBoolean("mutual"),
                            ((Bundle) message.obj).getBoolean("netRoleAp"));
                    replyToMessage(message, message.what, listen_status);
                    break;
                case CMD_DPP_LISTEN_STOP:
                    mWifiNative.dppStopListen(mInterfaceName);
                    break;
                case CMD_DPP_CONF_ADD:
                    int cfg_add_status = mWifiNative.dppConfiguratorAdd(mInterfaceName,
                            ((Bundle) message.obj).getString("curve"),
                            ((Bundle) message.obj).getString("key"),
                             message.arg1);
                    replyToMessage(message, message.what, cfg_add_status);
                    break;
                case CMD_DPP_CONF_REMOVE:
                    int cfg_remove_status = mWifiNative.dppConfiguratorRemove(mInterfaceName, message.arg1);
                    replyToMessage(message, message.what, cfg_remove_status);
                    break;
                case CMD_DPP_AUTH_INIT:
                    int auth_init_status = mWifiNative.dppStartAuth(mInterfaceName, (WifiDppConfig)message.obj);
                    replyToMessage(message, message.what, auth_init_status);
                    break;
                case CMD_DPP_CONFIGURATOR_GET_KEY:
                    String key = mWifiNative.dppConfiguratorGetKey(mInterfaceName, (int) message.obj);
                    replyToMessage(message, message.what, key);
                    break;
                case WifiMonitor.DPP_EVENT:
                    Log.d(TAG, "DPP Event received. Type = " + message.arg1);
                    sendDppEventBroadcast(message.arg1, (DppResult) message.obj);
                    break;
                default:
                    handleStatus = NOT_HANDLED;
                    break;
            }

            if (handleStatus == HANDLED) {
                logStateAndMessage(message, this);
            }

            return handleStatus;
        }
    }

    private WifiNetworkAgentSpecifier createNetworkAgentSpecifier(
            @NonNull WifiConfiguration currentWifiConfiguration, @Nullable String currentBssid,
            int specificRequestUid, @NonNull String specificRequestPackageName) {
        currentWifiConfiguration.BSSID = currentBssid;
        WifiNetworkAgentSpecifier wns =
                new WifiNetworkAgentSpecifier(currentWifiConfiguration, specificRequestUid,
                        specificRequestPackageName);
        return wns;
    }

    private NetworkCapabilities getCapabilities(WifiConfiguration currentWifiConfiguration) {
        final NetworkCapabilities result = new NetworkCapabilities(mNetworkCapabilitiesFilter);
        // MatchAllNetworkSpecifier set in the mNetworkCapabilitiesFilter should never be set in the
        // agent's specifier.
        result.setNetworkSpecifier(null);
        if (currentWifiConfiguration == null) {
            return result;
        }

        if (!mWifiInfo.isTrusted()) {
            result.removeCapability(NetworkCapabilities.NET_CAPABILITY_TRUSTED);
        } else {
            result.addCapability(NetworkCapabilities.NET_CAPABILITY_TRUSTED);
        }

        if (!WifiConfiguration.isMetered(currentWifiConfiguration, mWifiInfo)) {
            result.addCapability(NetworkCapabilities.NET_CAPABILITY_NOT_METERED);
        } else {
            result.removeCapability(NetworkCapabilities.NET_CAPABILITY_NOT_METERED);
        }

        if (mWifiInfo.getRssi() != WifiInfo.INVALID_RSSI) {
            result.setSignalStrength(mWifiInfo.getRssi());
        } else {
            result.setSignalStrength(NetworkCapabilities.SIGNAL_STRENGTH_UNSPECIFIED);
        }

        if (currentWifiConfiguration.osu) {
            result.removeCapability(NetworkCapabilities.NET_CAPABILITY_INTERNET);
        }

        if (!mWifiInfo.getSSID().equals(WifiSsid.NONE)) {
            result.setSSID(mWifiInfo.getSSID());
        } else {
            result.setSSID(null);
        }
        Pair<Integer, String> specificRequestUidAndPackageName =
                mNetworkFactory.getSpecificNetworkRequestUidAndPackageName(
                        currentWifiConfiguration);
        // There is an active specific request.
        if (specificRequestUidAndPackageName.first != Process.INVALID_UID) {
            // Remove internet capability.
            result.removeCapability(NetworkCapabilities.NET_CAPABILITY_INTERNET);
        }
        // Fill up the network agent specifier for this connection.
        result.setNetworkSpecifier(
                createNetworkAgentSpecifier(
                        currentWifiConfiguration, getCurrentBSSID(),
                        specificRequestUidAndPackageName.first,
                        specificRequestUidAndPackageName.second));
        return result;
    }

    /**
     * Method to update network capabilities from the current WifiConfiguration.
     */
    public void updateCapabilities() {
        updateCapabilities(getCurrentWifiConfiguration());
    }

    private void updateCapabilities(WifiConfiguration currentWifiConfiguration) {
        if (mNetworkAgent == null) {
            return;
        }
        mNetworkAgent.sendNetworkCapabilities(getCapabilities(currentWifiConfiguration));
    }

    /**
     * Checks if the given network |networkdId| is provided by the given Passpoint provider with
     * |providerFqdn|.
     *
     * @param networkId The ID of the network to check
     * @param providerFqdn The FQDN of the Passpoint provider
     * @return true if the given network is provided by the given Passpoint provider
     */
    private boolean isProviderOwnedNetwork(int networkId, String providerFqdn) {
        if (networkId == WifiConfiguration.INVALID_NETWORK_ID) {
            return false;
        }
        WifiConfiguration config = mWifiConfigManager.getConfiguredNetwork(networkId);
        if (config == null) {
            return false;
        }
        return TextUtils.equals(config.FQDN, providerFqdn);
    }

    private void handleEapAuthFailure(int networkId, int errorCode) {
        WifiConfiguration targetedNetwork =
                mWifiConfigManager.getConfiguredNetwork(mTargetNetworkId);
        if (targetedNetwork != null) {
            switch (targetedNetwork.enterpriseConfig.getEapMethod()) {
                case WifiEnterpriseConfig.Eap.SIM:
                case WifiEnterpriseConfig.Eap.AKA:
                case WifiEnterpriseConfig.Eap.AKA_PRIME:
                    if (errorCode == WifiNative.EAP_SIM_VENDOR_SPECIFIC_CERT_EXPIRED) {
                        getTelephonyManager()
                                .createForSubscriptionId(
                                        SubscriptionManager.getDefaultDataSubscriptionId())
                                .resetCarrierKeysForImsiEncryption();
                    }
                    break;
                default:
                    // Do Nothing
            }
        }
    }

    private class WifiNetworkAgent extends NetworkAgent {
        WifiNetworkAgent(Looper l, Context c, String tag, NetworkInfo ni,
                NetworkCapabilities nc, LinkProperties lp, int score, NetworkMisc misc) {
            super(l, c, tag, ni, nc, lp, score, misc);
        }
        private int mLastNetworkStatus = -1; // To detect when the status really changes

        @Override
        protected void unwanted() {
            // Ignore if we're not the current networkAgent.
            if (this != mNetworkAgent) return;
            if (mVerboseLoggingEnabled) {
                log("WifiNetworkAgent -> Wifi unwanted score " + Integer.toString(mWifiInfo.score));
            }
            unwantedNetwork(NETWORK_STATUS_UNWANTED_DISCONNECT);
        }

        @Override
        protected void networkStatus(int status, String redirectUrl) {
            if (this != mNetworkAgent) return;
            if (status == mLastNetworkStatus) return;
            mLastNetworkStatus = status;
            if (status == NetworkAgent.INVALID_NETWORK) {
                if (mVerboseLoggingEnabled) {
                    log("WifiNetworkAgent -> Wifi networkStatus invalid, score="
                            + Integer.toString(mWifiInfo.score));
                }
                unwantedNetwork(NETWORK_STATUS_UNWANTED_VALIDATION_FAILED);
            } else if (status == NetworkAgent.VALID_NETWORK) {
                if (mVerboseLoggingEnabled) {
                    log("WifiNetworkAgent -> Wifi networkStatus valid, score= "
                            + Integer.toString(mWifiInfo.score));
                }
                mWifiMetrics.logStaEvent(StaEvent.TYPE_NETWORK_AGENT_VALID_NETWORK);
                doNetworkStatus(status);
            }
        }

        @Override
        protected void saveAcceptUnvalidated(boolean accept) {
            if (this != mNetworkAgent) return;
            ClientModeImpl.this.sendMessage(CMD_ACCEPT_UNVALIDATED, accept ? 1 : 0);
        }

        @Override
        protected void startSocketKeepalive(Message msg) {
            ClientModeImpl.this.sendMessage(
                    CMD_START_IP_PACKET_OFFLOAD, msg.arg1, msg.arg2, msg.obj);
        }

        @Override
        protected void stopSocketKeepalive(Message msg) {
            ClientModeImpl.this.sendMessage(
                    CMD_STOP_IP_PACKET_OFFLOAD, msg.arg1, msg.arg2, msg.obj);
        }

        @Override
        protected void addKeepalivePacketFilter(Message msg) {
            ClientModeImpl.this.sendMessage(
                    CMD_ADD_KEEPALIVE_PACKET_FILTER_TO_APF, msg.arg1, msg.arg2, msg.obj);
        }

        @Override
        protected void removeKeepalivePacketFilter(Message msg) {
            ClientModeImpl.this.sendMessage(
                    CMD_REMOVE_KEEPALIVE_PACKET_FILTER_FROM_APF, msg.arg1, msg.arg2, msg.obj);
        }

        @Override
        protected void setSignalStrengthThresholds(int[] thresholds) {
            // 0. If there are no thresholds, or if the thresholds are invalid,
            //    stop RSSI monitoring.
            // 1. Tell the hardware to start RSSI monitoring here, possibly adding MIN_VALUE and
            //    MAX_VALUE at the start/end of the thresholds array if necessary.
            // 2. Ensure that when the hardware event fires, we fetch the RSSI from the hardware
            //    event, call mWifiInfo.setRssi() with it, and call updateCapabilities(), and then
            //    re-arm the hardware event. This needs to be done on the state machine thread to
            //    avoid race conditions. The RSSI used to re-arm the event (and perhaps also the one
            //    sent in the NetworkCapabilities) must be the one received from the hardware event
            //    received, or we might skip callbacks.
            // 3. Ensure that when we disconnect, RSSI monitoring is stopped.
            log("Received signal strength thresholds: " + Arrays.toString(thresholds));
            if (thresholds.length == 0) {
                ClientModeImpl.this.sendMessage(CMD_STOP_RSSI_MONITORING_OFFLOAD,
                        mWifiInfo.getRssi());
                return;
            }
            int [] rssiVals = Arrays.copyOf(thresholds, thresholds.length + 2);
            rssiVals[rssiVals.length - 2] = Byte.MIN_VALUE;
            rssiVals[rssiVals.length - 1] = Byte.MAX_VALUE;
            Arrays.sort(rssiVals);
            byte[] rssiRange = new byte[rssiVals.length];
            for (int i = 0; i < rssiVals.length; i++) {
                int val = rssiVals[i];
                if (val <= Byte.MAX_VALUE && val >= Byte.MIN_VALUE) {
                    rssiRange[i] = (byte) val;
                } else {
                    Log.e(TAG, "Illegal value " + val + " for RSSI thresholds: "
                            + Arrays.toString(rssiVals));
                    ClientModeImpl.this.sendMessage(CMD_STOP_RSSI_MONITORING_OFFLOAD,
                            mWifiInfo.getRssi());
                    return;
                }
            }
            // TODO: Do we quash rssi values in this sorted array which are very close?
            mRssiRanges = rssiRange;
            ClientModeImpl.this.sendMessage(CMD_START_RSSI_MONITORING_OFFLOAD,
                    mWifiInfo.getRssi());
        }

        @Override
        protected void preventAutomaticReconnect() {
            if (this != mNetworkAgent) return;
            unwantedNetwork(NETWORK_STATUS_UNWANTED_DISABLE_AUTOJOIN);
        }
    }

    void unwantedNetwork(int reason) {
        sendMessage(CMD_UNWANTED_NETWORK, reason);
    }

    void doNetworkStatus(int status) {
        sendMessage(CMD_NETWORK_STATUS, status);
    }

    // rfc4186 & rfc4187:
    // create Permanent Identity base on IMSI,
    // identity = usernam@realm
    // with username = prefix | IMSI
    // and realm is derived MMC/MNC tuple according 3GGP spec(TS23.003)
    private String buildIdentity(int eapMethod, String imsi, String mccMnc) {
        String mcc;
        String mnc;
        String prefix;

        if (imsi == null || imsi.isEmpty()) {
            return "";
        }

        if (eapMethod == WifiEnterpriseConfig.Eap.SIM) {
            prefix = "1";
        } else if (eapMethod == WifiEnterpriseConfig.Eap.AKA) {
            prefix = "0";
        } else if (eapMethod == WifiEnterpriseConfig.Eap.AKA_PRIME) {
            prefix = "6";
        } else {
            // not a valid EapMethod
            return "";
        }

        /* extract mcc & mnc from mccMnc */
        if (mccMnc != null && !mccMnc.isEmpty()) {
            mcc = mccMnc.substring(0, 3);
            mnc = mccMnc.substring(3);
            if (mnc.length() == 2) {
                mnc = "0" + mnc;
            }
        } else {
            // extract mcc & mnc from IMSI, assume mnc size is 3
            mcc = imsi.substring(0, 3);
            mnc = imsi.substring(3, 6);
        }

        return prefix + imsi + "@wlan.mnc" + mnc + ".mcc" + mcc + ".3gppnetwork.org";
    }

    class L2ConnectedState extends State {
        class RssiEventHandler implements WifiNative.WifiRssiEventHandler {
            @Override
            public void onRssiThresholdBreached(byte curRssi) {
                if (mVerboseLoggingEnabled) {
                    Log.e(TAG, "onRssiThresholdBreach event. Cur Rssi = " + curRssi);
                }
                sendMessage(CMD_RSSI_THRESHOLD_BREACHED, curRssi);
            }
        }

        RssiEventHandler mRssiEventHandler = new RssiEventHandler();

        @Override
        public void enter() {
            mSaeNetworkConsecutiveAssocRejectCounter = 0;
            mRssiPollToken++;
            if (mEnableRssiPolling) {
                mLinkProbeManager.resetOnNewConnection();
                sendMessage(CMD_RSSI_POLL, mRssiPollToken, 0);
            }
            if (mNetworkAgent != null) {
                loge("Have NetworkAgent when entering L2Connected");
                setNetworkDetailedState(DetailedState.DISCONNECTED);
            }
            setNetworkDetailedState(DetailedState.CONNECTING);

            final NetworkCapabilities nc = getCapabilities(getCurrentWifiConfiguration());
            synchronized (mNetworkAgentLock) {
                mNetworkAgent = new WifiNetworkAgent(getHandler().getLooper(), mContext,
                    "WifiNetworkAgent", mNetworkInfo, nc, mLinkProperties, 60, mNetworkMisc);
            }

            // We must clear the config BSSID, as the wifi chipset may decide to roam
            // from this point on and having the BSSID specified in the network block would
            // cause the roam to faile and the device to disconnect
            clearTargetBssid("L2ConnectedState");
            mCountryCode.setReadyForChange(false);
            mWifiMetrics.setWifiState(WifiMetricsProto.WifiLog.WIFI_ASSOCIATED);
            mWifiScoreCard.noteNetworkAgentCreated(mWifiInfo, mNetworkAgent.netId);
            mIsWhitelistRoaming = false;
        }

        @Override
        public void exit() {
            if (mIpClient != null) {
                mIpClient.stop();
                mIsIpClientStarted = false;
            }

            // This is handled by receiving a NETWORK_DISCONNECTION_EVENT in ConnectModeState
            // Bug: 15347363
            // For paranoia's sake, call handleNetworkDisconnect
            // only if BSSID is null or last networkId
            // is not invalid.
            if (mVerboseLoggingEnabled) {
                StringBuilder sb = new StringBuilder();
                sb.append("leaving L2ConnectedState state nid=" + Integer.toString(mLastNetworkId));
                if (mLastBssid != null) {
                    sb.append(" ").append(mLastBssid);
                }
            }
            if (mLastBssid != null || mLastNetworkId != WifiConfiguration.INVALID_NETWORK_ID) {
                handleNetworkDisconnect();
            }
            mCountryCode.setReadyForChange(true);
            mWifiMetrics.setWifiState(WifiMetricsProto.WifiLog.WIFI_DISCONNECTED);
            mWifiStateTracker.updateState(WifiStateTracker.DISCONNECTED);
            //Inform WifiLockManager
            WifiLockManager wifiLockManager = mWifiInjector.getWifiLockManager();
            wifiLockManager.updateWifiClientConnected(false);
        }

        @Override
        public boolean processMessage(Message message) {
            boolean handleStatus = HANDLED;

            switch (message.what) {
                case CMD_PRE_DHCP_ACTION:
                    handlePreDhcpSetup();
                    break;
                case CMD_PRE_DHCP_ACTION_COMPLETE:
                    if (mIpClient != null) {
                        mIpClient.completedPreDhcpAction();
                    }
                    break;
                case CMD_POST_DHCP_ACTION:
                    handlePostDhcpSetup();
                    // We advance to mConnectedState because IpClient will also send a
                    // CMD_IPV4_PROVISIONING_SUCCESS message, which calls handleIPv4Success(),
                    // which calls updateLinkProperties, which then sends
                    // CMD_IP_CONFIGURATION_SUCCESSFUL.
                    //
                    // In the event of failure, we transition to mDisconnectingState
                    // similarly--via messages sent back from IpClient.
                    break;
                case CMD_IPV4_PROVISIONING_SUCCESS: {
                    handleIPv4Success((DhcpResults) message.obj);
                    sendNetworkStateChangeBroadcast(mLastBssid);
                    break;
                }
                case CMD_IPV4_PROVISIONING_FAILURE: {
                    handleIPv4Failure();
                    mWifiInjector.getWifiLastResortWatchdog()
                            .noteConnectionFailureAndTriggerIfNeeded(
                                    getTargetSsid(), mTargetRoamBSSID,
                                    WifiLastResortWatchdog.FAILURE_CODE_DHCP);
                    break;
                }
                case CMD_IP_CONFIGURATION_SUCCESSFUL:
                    if (getCurrentWifiConfiguration() == null) {
                        // The current config may have been removed while we were connecting,
                        // trigger a disconnect to clear up state.
                        reportConnectionAttemptEnd(
                                WifiMetrics.ConnectionEvent.FAILURE_NETWORK_DISCONNECTION,
                                WifiMetricsProto.ConnectionEvent.HLF_NONE,
                                WifiMetricsProto.ConnectionEvent.FAILURE_REASON_UNKNOWN);
                        mWifiNative.disconnect(mInterfaceName);
                        transitionTo(mDisconnectingState);
                    } else {
                        handleSuccessfulIpConfiguration();
                        sendConnectedState();
                        transitionTo(mConnectedState);
                    }
                    break;
                case CMD_IP_CONFIGURATION_LOST:
                    // Get Link layer stats so that we get fresh tx packet counters.
                    getWifiLinkLayerStats();
                    handleIpConfigurationLost();
                    reportConnectionAttemptEnd(
                            WifiMetrics.ConnectionEvent.FAILURE_DHCP,
                            WifiMetricsProto.ConnectionEvent.HLF_NONE,
                            WifiMetricsProto.ConnectionEvent.FAILURE_REASON_UNKNOWN);
                    mWifiInjector.getWifiLastResortWatchdog()
                            .noteConnectionFailureAndTriggerIfNeeded(
                                    getTargetSsid(), mTargetRoamBSSID,
                                    WifiLastResortWatchdog.FAILURE_CODE_DHCP);
                    transitionTo(mDisconnectingState);
                    break;
                case CMD_IP_REACHABILITY_LOST:
                    if (mVerboseLoggingEnabled && message.obj != null) log((String) message.obj);
                    mWifiDiagnostics.captureBugReportData(
                            WifiDiagnostics.REPORT_REASON_REACHABILITY_LOST);
                    mWifiMetrics.logWifiIsUnusableEvent(
                            WifiIsUnusableEvent.TYPE_IP_REACHABILITY_LOST);
                    mWifiMetrics.addToWifiUsabilityStatsList(WifiUsabilityStats.LABEL_BAD,
                            WifiUsabilityStats.TYPE_IP_REACHABILITY_LOST, -1);
                    if (mIpReachabilityDisconnectEnabled) {
                        if (mDisconnectOnlyOnInitialIpReachability && !mIpReachabilityMonitorActive) {
                            logd("CMD_IP_REACHABILITY_LOST Connect session is over, skip ip reachability lost indication.");
                            break;
                        }
                        handleIpReachabilityLost();
                        mWifiDiagnostics.captureBugReportData(WifiDiagnostics.REPORT_REASON_NUD_FAILURE);
                        transitionTo(mDisconnectingState);
                    } else {
                        logd("CMD_IP_REACHABILITY_LOST but disconnect disabled -- ignore");
                    }
                    break;
                case CMD_DISCONNECT:
                    mWifiMetrics.logStaEvent(StaEvent.TYPE_FRAMEWORK_DISCONNECT,
                            StaEvent.DISCONNECT_GENERIC);
                    mWifiNative.disconnect(mInterfaceName);
                    transitionTo(mDisconnectingState);
                    break;
                case WifiP2pServiceImpl.DISCONNECT_WIFI_REQUEST:
                    if (message.arg1 == 1) {
                        mWifiMetrics.logStaEvent(StaEvent.TYPE_FRAMEWORK_DISCONNECT,
                                StaEvent.DISCONNECT_P2P_DISCONNECT_WIFI_REQUEST);
                        mWifiNative.disconnect(mInterfaceName);
                        mTemporarilyDisconnectWifi = true;
                        transitionTo(mDisconnectingState);
                    }
                    break;
                    /* Ignore connection to same network */
                case WifiManager.CONNECT_NETWORK:
                    int netId = message.arg1;
                    if (mWifiInfo.getNetworkId() == netId) {
                        replyToMessage(message, WifiManager.CONNECT_NETWORK_SUCCEEDED);
                        break;
                    }
                    handleStatus = NOT_HANDLED;
                    break;
                case WifiMonitor.NETWORK_CONNECTION_EVENT:
                case WifiMonitor.FILS_NETWORK_CONNECTION_EVENT:
                    mWifiInfo.setBSSID((String) message.obj);
                    mLastNetworkId = message.arg1;
                    mWifiInfo.setNetworkId(mLastNetworkId);
                    mWifiInfo.setMacAddress(mWifiNative.getMacAddress(mInterfaceName));
                    if (mIsWhitelistRoaming) {
                        mIsWhitelistRoaming = false;
                        mTargetNetworkId = WifiConfiguration.INVALID_NETWORK_ID;
                        mTargetWifiConfiguration = null;
                        clearTargetBssid("WhitelistRoamingCompleted");
                    }
                    if (!mLastBssid.equals((String) message.obj)) {
                        updateWifiGenerationInfo();
                        mLastBssid = (String) message.obj;
                        sendNetworkStateChangeBroadcast(mLastBssid);
                    }
                    mIpReachabilityMonitorActive = true;
                    sendMessageDelayed(obtainMessage(CMD_IP_REACHABILITY_SESSION_END, 0, 0), 10000);
                    break;
                case CMD_ONESHOT_RSSI_POLL:
                    if (!mEnableRssiPolling) {
                        updateLinkLayerStatsRssiAndScoreReportInternal();
                    }
                    break;
                case CMD_RSSI_POLL:
                    if (message.arg1 == mRssiPollToken) {
                        WifiLinkLayerStats stats = updateLinkLayerStatsRssiAndScoreReportInternal();
                        mWifiMetrics.updateWifiUsabilityStatsEntries(mWifiInfo, stats);
                        if (mWifiScoreReport.shouldCheckIpLayer()) {
                            if (mIpClient != null) {
                                mIpClient.confirmConfiguration();
                            }
                            mWifiScoreReport.noteIpCheck();
                        }
                        int statusDataStall = mWifiDataStall.checkForDataStall(
                                mLastLinkLayerStats, stats, mWifiInfo);
                        if (mDataStallTriggerTimeMs == -1
                                && statusDataStall != WifiIsUnusableEvent.TYPE_UNKNOWN) {
                            mDataStallTriggerTimeMs = mClock.getElapsedSinceBootMillis();
                            mLastStatusDataStall = statusDataStall;
                        }
                        if (mDataStallTriggerTimeMs != -1) {
                            long elapsedTime =  mClock.getElapsedSinceBootMillis()
                                    - mDataStallTriggerTimeMs;
                            if (elapsedTime >= DURATION_TO_WAIT_ADD_STATS_AFTER_DATA_STALL_MS) {
                                mDataStallTriggerTimeMs = -1;
                                mWifiMetrics.addToWifiUsabilityStatsList(
                                        WifiUsabilityStats.LABEL_BAD,
                                        convertToUsabilityStatsTriggerType(mLastStatusDataStall),
                                        -1);
                                mLastStatusDataStall = WifiIsUnusableEvent.TYPE_UNKNOWN;
                            }
                        }
                        mWifiMetrics.incrementWifiLinkLayerUsageStats(stats);
                        mLastLinkLayerStats = stats;
                        mWifiScoreCard.noteSignalPoll(mWifiInfo);
                        mLinkProbeManager.updateConnectionStats(
                                mWifiInfo, mInterfaceName);
                        sendMessageDelayed(obtainMessage(CMD_RSSI_POLL, mRssiPollToken, 0),
                                mPollRssiIntervalMsecs);
                        if (mVerboseLoggingEnabled) sendRssiChangeBroadcast(mWifiInfo.getRssi());
                        mWifiTrafficPoller.notifyOnDataActivity(mWifiInfo.txSuccess,
                                mWifiInfo.rxSuccess);
                    } else {
                        // Polling has completed
                    }
                    break;
                case CMD_ENABLE_RSSI_POLL:
                    cleanWifiScore();
                    mEnableRssiPolling = (message.arg1 == 1);
                    mRssiPollToken++;
                    if (mEnableRssiPolling) {
                        // First poll
                        mLastSignalLevel = -1;
                        mLinkProbeManager.resetOnScreenTurnedOn();
                        fetchRssiLinkSpeedAndFrequencyNative();
                        sendMessageDelayed(obtainMessage(CMD_RSSI_POLL, mRssiPollToken, 0),
                                mPollRssiIntervalMsecs);
                    }
                    break;
                case WifiManager.RSSI_PKTCNT_FETCH:
                    RssiPacketCountInfo info = new RssiPacketCountInfo();
                    fetchRssiLinkSpeedAndFrequencyNative();
                    info.rssi = mWifiInfo.getRssi();
                    WifiNative.TxPacketCounters counters =
                            mWifiNative.getTxPacketCounters(mInterfaceName);
                    if (counters != null) {
                        info.txgood = counters.txSucceeded;
                        info.txbad = counters.txFailed;
                        replyToMessage(message, WifiManager.RSSI_PKTCNT_FETCH_SUCCEEDED, info);
                    } else {
                        replyToMessage(message,
                                WifiManager.RSSI_PKTCNT_FETCH_FAILED, WifiManager.ERROR);
                    }
                    break;
                case CMD_ASSOCIATED_BSSID:
                    if ((String) message.obj == null) {
                        logw("Associated command w/o BSSID");
                        break;
                    }

                    if (checkAndHandleWhitelistRoaming((String) message.obj))
                        break;

                    mLastBssid = (String) message.obj;
                    if (mLastBssid != null && (mWifiInfo.getBSSID() == null
                            || !mLastBssid.equals(mWifiInfo.getBSSID()))) {
                        mWifiInfo.setBSSID(mLastBssid);
                        updateWifiGenerationInfo();
                        WifiConfiguration config = getCurrentWifiConfiguration();
                        if (config != null) {
                            ScanDetailCache scanDetailCache = mWifiConfigManager
                                    .getScanDetailCacheForNetwork(config.networkId);
                            if (scanDetailCache != null) {
                                ScanResult scanResult = scanDetailCache.getScanResult(mLastBssid);
                                if (scanResult != null) {
                                    updateConnectedBand(scanResult.frequency, true);
                                }
                            }
                        }
                        sendNetworkStateChangeBroadcast(mLastBssid);
                    }
                    break;
                case CMD_START_RSSI_MONITORING_OFFLOAD:
                case CMD_RSSI_THRESHOLD_BREACHED:
                    byte currRssi = (byte) message.arg1;
                    processRssiThreshold(currRssi, message.what, mRssiEventHandler);
                    break;
                case CMD_STOP_RSSI_MONITORING_OFFLOAD:
                    stopRssiMonitoringOffload();
                    break;
                case CMD_RECONNECT:
                    log(" Ignore CMD_RECONNECT request because wifi is already connected");
                    break;
                case CMD_RESET_SIM_NETWORKS:
                    if (message.arg1 == 0 // sim was removed
                            && mLastNetworkId != WifiConfiguration.INVALID_NETWORK_ID) {
                        WifiConfiguration config =
                                mWifiConfigManager.getConfiguredNetwork(mLastNetworkId);
                        if (TelephonyUtil.isSimConfig(config)) {
                            mWifiMetrics.logStaEvent(StaEvent.TYPE_FRAMEWORK_DISCONNECT,
                                    StaEvent.DISCONNECT_RESET_SIM_NETWORKS);
                            // TODO(b/132385576): STA may immediately connect back to the network
                            //  that we just disconnected from
                            mWifiNative.disconnect(mInterfaceName);
                            transitionTo(mDisconnectingState);
                        }
                    }
                    /* allow parent state to reset data for other networks */
                    handleStatus = NOT_HANDLED;
                    break;
                case CMD_START_IP_PACKET_OFFLOAD: {
                    int slot = message.arg1;
                    int intervalSeconds = message.arg2;
                    KeepalivePacketData pkt = (KeepalivePacketData) message.obj;
                    int result = startWifiIPPacketOffload(slot, pkt, intervalSeconds);
                    if (mNetworkAgent != null) {
                        mNetworkAgent.onSocketKeepaliveEvent(slot, result);
                    }
                    break;
                }
                case CMD_ADD_KEEPALIVE_PACKET_FILTER_TO_APF: {
                    if (mIpClient != null) {
                        final int slot = message.arg1;
                        if (message.obj instanceof NattKeepalivePacketData) {
                            final NattKeepalivePacketData pkt =
                                    (NattKeepalivePacketData) message.obj;
                            mIpClient.addKeepalivePacketFilter(slot, pkt);
                        } else if (message.obj instanceof TcpKeepalivePacketData) {
                            final TcpKeepalivePacketData pkt =
                                    (TcpKeepalivePacketData) message.obj;
                            mIpClient.addKeepalivePacketFilter(slot, pkt);
                        }
                    }
                    break;
                }
                case CMD_REMOVE_KEEPALIVE_PACKET_FILTER_FROM_APF: {
                    if (mIpClient != null) {
                        mIpClient.removeKeepalivePacketFilter(message.arg1);
                    }
                    break;
                }
                default:
                    handleStatus = NOT_HANDLED;
                    break;
            }

            if (handleStatus == HANDLED) {
                logStateAndMessage(message, this);
            }

            return handleStatus;
        }

        /**
         * Fetches link stats and updates Wifi Score Report.
         */
        private WifiLinkLayerStats updateLinkLayerStatsRssiAndScoreReportInternal() {
            WifiLinkLayerStats stats = getWifiLinkLayerStats();
            // Get Info and continue polling
            fetchRssiLinkSpeedAndFrequencyNative();
            // Send the update score to network agent.
            mWifiScoreReport.calculateAndReportScore(mWifiInfo, mNetworkAgent, mWifiMetrics);
            return stats;
        }
    }

    /**
     * Fetches link stats and updates Wifi Score Report.
     */
    public void updateLinkLayerStatsRssiAndScoreReport() {
        sendMessage(CMD_ONESHOT_RSSI_POLL);
    }

    private static int convertToUsabilityStatsTriggerType(int unusableEventTriggerType) {
        int triggerType;
        switch (unusableEventTriggerType) {
            case WifiIsUnusableEvent.TYPE_DATA_STALL_BAD_TX:
                triggerType = WifiUsabilityStats.TYPE_DATA_STALL_BAD_TX;
                break;
            case WifiIsUnusableEvent.TYPE_DATA_STALL_TX_WITHOUT_RX:
                triggerType = WifiUsabilityStats.TYPE_DATA_STALL_TX_WITHOUT_RX;
                break;
            case WifiIsUnusableEvent.TYPE_DATA_STALL_BOTH:
                triggerType = WifiUsabilityStats.TYPE_DATA_STALL_BOTH;
                break;
            case WifiIsUnusableEvent.TYPE_FIRMWARE_ALERT:
                triggerType = WifiUsabilityStats.TYPE_FIRMWARE_ALERT;
                break;
            case WifiIsUnusableEvent.TYPE_IP_REACHABILITY_LOST:
                triggerType = WifiUsabilityStats.TYPE_IP_REACHABILITY_LOST;
                break;
            default:
                triggerType = WifiUsabilityStats.TYPE_UNKNOWN;
                Log.e(TAG, "Unknown WifiIsUnusableEvent: " + unusableEventTriggerType);
        }
        return triggerType;
    }

    class ObtainingIpState extends State {
        @Override
        public void enter() {
            final WifiConfiguration currentConfig = getCurrentWifiConfiguration();
            final boolean isUsingStaticIp =
                    (currentConfig.getIpAssignment() == IpConfiguration.IpAssignment.STATIC);
            if (mVerboseLoggingEnabled) {
                final String key = currentConfig.configKey();
                log("enter ObtainingIpState netId=" + Integer.toString(mLastNetworkId)
                        + " " + key + " "
                        + " roam=" + mIsAutoRoaming
                        + " static=" + isUsingStaticIp);
            }

            // Send event to CM & network change broadcast
            setNetworkDetailedState(DetailedState.OBTAINING_IPADDR);

            // We must clear the config BSSID, as the wifi chipset may decide to roam
            // from this point on and having the BSSID specified in the network block would
            // cause the roam to fail and the device to disconnect.
            clearTargetBssid("ObtainingIpAddress");

            // Reset power save mode after association.
            // Kernel does not forward power save request to driver if power
            // save state of that interface is same as requested state in
            // cfg80211. This happens when driver’s power save state not
            // synchronized with cfg80211 power save state.
            // By resetting power save state resolves issues of cfg80211
            // ignoring enable power save request sent in ObtainingIpState.
            mWifiNative.setPowerSave(mInterfaceName, false);

            // Stop IpClient in case we're switching from DHCP to static
            // configuration or vice versa.
            //
            // TODO: Only ever enter this state the first time we connect to a
            // network, never on switching between static configuration and
            // DHCP. When we transition from static configuration to DHCP in
            // particular, we must tell ConnectivityService that we're
            // disconnected, because DHCP might take a long time during which
            // connectivity APIs such as getActiveNetworkInfo should not return
            // CONNECTED.
            if (!mIsFilsConnection) {
                stopIpClient();
            }

            if (mIpClient != null) {
                mIpClient.setHttpProxy(currentConfig.getHttpProxy());
                if (!TextUtils.isEmpty(mTcpBufferSizes)) {
                    mIpClient.setTcpBufferSizes(mTcpBufferSizes);
                }
            }
            final ProvisioningConfiguration prov;
<<<<<<< HEAD

            if (mIsFilsConnection && mIsIpClientStarted) {
                setPowerSaveForFilsDhcp();
=======
            if (!isUsingStaticIp) {
                prov = new ProvisioningConfiguration.Builder()
                            .withPreDhcpAction()
                            .withApfCapabilities(mWifiNative.getApfCapabilities(mInterfaceName))
                            .withNetwork(getCurrentNetwork())
                            .withDisplayName(currentConfig.SSID)
                            .build();
>>>>>>> aa0a79a0
            } else {
                if (!isUsingStaticIp) {
                    prov = new ProvisioningConfiguration.Builder()
                                .withPreDhcpAction()
                                .withApfCapabilities(mWifiNative.getApfCapabilities(mInterfaceName))
                                .withNetwork(getCurrentNetwork())
                                .withDisplayName(currentConfig.SSID)
                                .withRandomMacAddress()
                                .build();
                } else {
                    StaticIpConfiguration staticIpConfig = currentConfig.getStaticIpConfiguration();
                    prov = new ProvisioningConfiguration.Builder()
                                .withStaticConfiguration(staticIpConfig)
                                .withApfCapabilities(mWifiNative.getApfCapabilities(mInterfaceName))
                                .withNetwork(getCurrentNetwork())
                                .withDisplayName(currentConfig.SSID)
                                .build();
                }
                if (mIpClient != null) {
                  mIpClient.startProvisioning(prov);
                  mIsIpClientStarted = true;
                }
            }
            // Get Link layer stats so as we get fresh tx packet counters
            getWifiLinkLayerStats();
            mIsFilsConnection = false;
        }

        @Override
        public boolean processMessage(Message message) {
            boolean handleStatus = HANDLED;

            switch(message.what) {
                case CMD_START_CONNECT:
                case CMD_START_ROAM:
                    mMessageHandlingStatus = MESSAGE_HANDLING_STATUS_DISCARD;
                    break;
                case WifiManager.SAVE_NETWORK:
                    mMessageHandlingStatus = MESSAGE_HANDLING_STATUS_DEFERRED;
                    deferMessage(message);
                    break;
                case WifiMonitor.NETWORK_DISCONNECTION_EVENT:
                    reportConnectionAttemptEnd(
                            WifiMetrics.ConnectionEvent.FAILURE_NETWORK_DISCONNECTION,
                            WifiMetricsProto.ConnectionEvent.HLF_NONE,
                            WifiMetricsProto.ConnectionEvent.FAILURE_REASON_UNKNOWN);
                    handleStatus = NOT_HANDLED;
                    break;
                case CMD_SET_HIGH_PERF_MODE:
                    mMessageHandlingStatus = MESSAGE_HANDLING_STATUS_DEFERRED;
                    deferMessage(message);
                    break;
                default:
                    handleStatus = NOT_HANDLED;
                    break;
            }

            if (handleStatus == HANDLED) {
                logStateAndMessage(message, this);
            }
            return handleStatus;
        }
    }

    /**
     * Helper function to check if we need to invoke
     * {@link NetworkAgent#explicitlySelected(boolean, boolean)} to indicate that we connected to a
     * network which the user just chose
     * (i.e less than {@link #LAST_SELECTED_NETWORK_EXPIRATION_AGE_MILLIS) before).
     */
    @VisibleForTesting
    public boolean shouldEvaluateWhetherToSendExplicitlySelected(WifiConfiguration currentConfig) {
        if (currentConfig == null) {
            Log.wtf(TAG, "Current WifiConfiguration is null, but IP provisioning just succeeded");
            return false;
        }
        long currentTimeMillis = mClock.getElapsedSinceBootMillis();
        return (mWifiConfigManager.getLastSelectedNetwork() == currentConfig.networkId
                && currentTimeMillis - mWifiConfigManager.getLastSelectedTimeStamp()
                < LAST_SELECTED_NETWORK_EXPIRATION_AGE_MILLIS);
    }

    private void sendConnectedState() {
        // If this network was explicitly selected by the user, evaluate whether to inform
        // ConnectivityService of that fact so the system can treat it appropriately.
        WifiConfiguration config = getCurrentWifiConfiguration();

        boolean explicitlySelected = false;
        if (shouldEvaluateWhetherToSendExplicitlySelected(config)) {
            // If explicitlySelected is true, the network was selected by the user via Settings or
            // QuickSettings. If this network has Internet access, switch to it. Otherwise, switch
            // to it only if the user confirms that they really want to switch, or has already
            // confirmed and selected "Don't ask again".
            explicitlySelected =
                    mWifiPermissionsUtil.checkNetworkSettingsPermission(config.lastConnectUid);
            if (mVerboseLoggingEnabled) {
                log("Network selected by UID " + config.lastConnectUid + " explicitlySelected="
                        + explicitlySelected);
            }
        }

        if (mVerboseLoggingEnabled) {
            log("explictlySelected=" + explicitlySelected + " acceptUnvalidated="
                    + config.noInternetAccessExpected);
        }

        if (mNetworkAgent != null) {
            mNetworkAgent.explicitlySelected(explicitlySelected, config.noInternetAccessExpected);
        }

        setNetworkDetailedState(DetailedState.CONNECTED);
        sendNetworkStateChangeBroadcast(mLastBssid);
    }

    class RoamingState extends State {
        boolean mAssociated;
        @Override
        public void enter() {
            if (mVerboseLoggingEnabled) {
                log("RoamingState Enter mScreenOn=" + mScreenOn);
            }

            // Make sure we disconnect if roaming fails
            mRoamWatchdogCount++;
            logd("Start Roam Watchdog " + mRoamWatchdogCount);
            sendMessageDelayed(obtainMessage(CMD_ROAM_WATCHDOG_TIMER,
                    mRoamWatchdogCount, 0), ROAM_GUARD_TIMER_MSEC);
            mAssociated = false;
        }
        @Override
        public boolean processMessage(Message message) {
            WifiConfiguration config;
            boolean handleStatus = HANDLED;

            switch (message.what) {
                case CMD_IP_CONFIGURATION_LOST:
                    config = getCurrentWifiConfiguration();
                    if (config != null) {
                        mWifiDiagnostics.captureBugReportData(
                                WifiDiagnostics.REPORT_REASON_AUTOROAM_FAILURE);
                    }
                    handleStatus = NOT_HANDLED;
                    break;
                case CMD_UNWANTED_NETWORK:
                    if (mVerboseLoggingEnabled) {
                        log("Roaming and CS doesn't want the network -> ignore");
                    }
                    break;
                case WifiMonitor.SUPPLICANT_STATE_CHANGE_EVENT:
                    /**
                     * If we get a SUPPLICANT_STATE_CHANGE_EVENT indicating a DISCONNECT
                     * before NETWORK_DISCONNECTION_EVENT
                     * And there is an associated BSSID corresponding to our target BSSID, then
                     * we have missed the network disconnection, transition to mDisconnectedState
                     * and handle the rest of the events there.
                     */
                    StateChangeResult stateChangeResult = (StateChangeResult) message.obj;
                    if (stateChangeResult.state == SupplicantState.DISCONNECTED
                            || stateChangeResult.state == SupplicantState.INACTIVE
                            || stateChangeResult.state == SupplicantState.INTERFACE_DISABLED) {
                        if (mVerboseLoggingEnabled) {
                            log("STATE_CHANGE_EVENT in roaming state "
                                    + stateChangeResult.toString());
                        }
                        if (stateChangeResult.BSSID != null
                                && stateChangeResult.BSSID.equals(mTargetRoamBSSID)) {
                            handleNetworkDisconnect();
                            transitionTo(mDisconnectedState);
                        }
                    }
                    if (stateChangeResult.state == SupplicantState.ASSOCIATED) {
                        // We completed the layer2 roaming part
                        mAssociated = true;
                        if (stateChangeResult.BSSID != null) {
                            mTargetRoamBSSID = stateChangeResult.BSSID;
                        }
                    }
                    break;
                case CMD_ROAM_WATCHDOG_TIMER:
                    if (mRoamWatchdogCount == message.arg1) {
                        if (mVerboseLoggingEnabled) log("roaming watchdog! -> disconnect");
                        mWifiMetrics.endConnectionEvent(
                                WifiMetrics.ConnectionEvent.FAILURE_ROAM_TIMEOUT,
                                WifiMetricsProto.ConnectionEvent.HLF_NONE,
                                WifiMetricsProto.ConnectionEvent.FAILURE_REASON_UNKNOWN);
                        mRoamFailCount++;
                        handleNetworkDisconnect();
                        mWifiMetrics.logStaEvent(StaEvent.TYPE_FRAMEWORK_DISCONNECT,
                                StaEvent.DISCONNECT_ROAM_WATCHDOG_TIMER);
                        mWifiNative.disconnect(mInterfaceName);
                        transitionTo(mDisconnectedState);
                    }
                    break;
                case WifiMonitor.NETWORK_CONNECTION_EVENT:
                    if (mAssociated) {
                        if (mVerboseLoggingEnabled) {
                            log("roaming and Network connection established");
                        }
                        mLastNetworkId = message.arg1;
                        mLastBssid = (String) message.obj;
                        mWifiInfo.setBSSID(mLastBssid);
                        mWifiInfo.setNetworkId(mLastNetworkId);
                        updateWifiGenerationInfo();
                        int reasonCode = message.arg2;
                        mWifiConnectivityManager.trackBssid(mLastBssid, true, reasonCode);
                        sendNetworkStateChangeBroadcast(mLastBssid);

                        // Successful framework roam! (probably)
                        reportConnectionAttemptEnd(
                                WifiMetrics.ConnectionEvent.FAILURE_NONE,
                                WifiMetricsProto.ConnectionEvent.HLF_NONE,
                                WifiMetricsProto.ConnectionEvent.FAILURE_REASON_UNKNOWN);

                        // We must clear the config BSSID, as the wifi chipset may decide to roam
                        // from this point on and having the BSSID specified by QNS would cause
                        // the roam to fail and the device to disconnect.
                        // When transition from RoamingState to DisconnectingState or
                        // DisconnectedState, the config BSSID is cleared by
                        // handleNetworkDisconnect().
                        clearTargetBssid("RoamingCompleted");

                        // We used to transition to ObtainingIpState in an
                        // attempt to do DHCPv4 RENEWs on framework roams.
                        // DHCP can take too long to time out, and we now rely
                        // upon IpClient's use of IpReachabilityMonitor to
                        // confirm our current network configuration.
                        //
                        // mIpClient.confirmConfiguration() is called within
                        // the handling of SupplicantState.COMPLETED.
                        mIpReachabilityMonitorActive = true;
                        transitionTo(mConnectedState);
                    } else {
                        mMessageHandlingStatus = MESSAGE_HANDLING_STATUS_DISCARD;
                    }
                    break;
                case WifiMonitor.NETWORK_DISCONNECTION_EVENT:
                    // Throw away but only if it corresponds to the network we're roaming to
                    String bssid = (String) message.obj;
                    if (true) {
                        String target = "";
                        if (mTargetRoamBSSID != null) target = mTargetRoamBSSID;
                        log("NETWORK_DISCONNECTION_EVENT in roaming state"
                                + " BSSID=" + bssid
                                + " target=" + target);
                    }
                    if (bssid != null && bssid.equals(mTargetRoamBSSID)) {
                        handleNetworkDisconnect();
                        transitionTo(mDisconnectedState);
                    }
                    break;
                default:
                    handleStatus = NOT_HANDLED;
                    break;
            }

            if (handleStatus == HANDLED) {
                logStateAndMessage(message, this);
            }
            return handleStatus;
        }

        @Override
        public void exit() {
            logd("ClientModeImpl: Leaving Roaming state");
        }
    }

    class ConnectedState extends State {
        @Override
        public void enter() {
            if (mVerboseLoggingEnabled) {
                log("Enter ConnectedState  mScreenOn=" + mScreenOn);
            }

            reportConnectionAttemptEnd(
                    WifiMetrics.ConnectionEvent.FAILURE_NONE,
                    WifiMetricsProto.ConnectionEvent.HLF_NONE,
                    WifiMetricsProto.ConnectionEvent.FAILURE_REASON_UNKNOWN);
            mWifiConnectivityManager.handleConnectionStateChanged(
                    WifiConnectivityManager.WIFI_STATE_CONNECTED);

            if (mIpReachabilityMonitorActive)
                sendMessageDelayed(obtainMessage(CMD_IP_REACHABILITY_SESSION_END, 0, 0), 10000);

            registerConnected();
            mLastConnectAttemptTimestamp = 0;
            mTargetWifiConfiguration = null;
            mWifiScoreReport.reset();
            mLastSignalLevel = -1;

            // Not roaming anymore
            mIsAutoRoaming = false;

            mLastDriverRoamAttempt = 0;
            mTargetNetworkId = WifiConfiguration.INVALID_NETWORK_ID;
            mWifiInjector.getWifiLastResortWatchdog().connectedStateTransition(true);
            mWifiStateTracker.updateState(WifiStateTracker.CONNECTED);
            //Inform WifiLockManager
            WifiLockManager wifiLockManager = mWifiInjector.getWifiLockManager();
            wifiLockManager.updateWifiClientConnected(true);
        }
        @Override
        public boolean processMessage(Message message) {
            WifiConfiguration config = null;
            boolean handleStatus = HANDLED;

            switch (message.what) {
                case CMD_UNWANTED_NETWORK:
                    if (message.arg1 == NETWORK_STATUS_UNWANTED_DISCONNECT) {
                        mWifiMetrics.logStaEvent(StaEvent.TYPE_FRAMEWORK_DISCONNECT,
                                StaEvent.DISCONNECT_UNWANTED);
                        mWifiNative.disconnect(mInterfaceName);
                        transitionTo(mDisconnectingState);
                    } else if (message.arg1 == NETWORK_STATUS_UNWANTED_DISABLE_AUTOJOIN
                            || message.arg1 == NETWORK_STATUS_UNWANTED_VALIDATION_FAILED) {
                        Log.d(TAG, (message.arg1 == NETWORK_STATUS_UNWANTED_DISABLE_AUTOJOIN
                                ? "NETWORK_STATUS_UNWANTED_DISABLE_AUTOJOIN"
                                : "NETWORK_STATUS_UNWANTED_VALIDATION_FAILED"));
                        config = getCurrentWifiConfiguration();
                        if (config != null) {
                            // Disable autojoin
                            if (message.arg1 == NETWORK_STATUS_UNWANTED_DISABLE_AUTOJOIN) {
                                mWifiConfigManager.setNetworkValidatedInternetAccess(
                                        config.networkId, false);
                                mWifiConfigManager.updateNetworkSelectionStatus(config.networkId,
                                        WifiConfiguration.NetworkSelectionStatus
                                        .DISABLED_NO_INTERNET_PERMANENT);
                            } else {
                                // stop collect last-mile stats since validation fail
                                removeMessages(CMD_DIAGS_CONNECT_TIMEOUT);
                                mWifiDiagnostics.reportConnectionEvent(
                                        WifiDiagnostics.CONNECTION_EVENT_FAILED);
                                mWifiConfigManager.incrementNetworkNoInternetAccessReports(
                                        config.networkId);
                                // If this was not the last selected network, update network
                                // selection status to temporarily disable the network.
                                if (mWifiConfigManager.getLastSelectedNetwork() != config.networkId
                                        && !config.noInternetAccessExpected) {
                                    Log.i(TAG, "Temporarily disabling network because of"
                                            + "no-internet access");
                                    mWifiConfigManager.updateNetworkSelectionStatus(
                                            config.networkId,
                                            WifiConfiguration.NetworkSelectionStatus
                                                    .DISABLED_NO_INTERNET_TEMPORARY);
                                }
                            }
                        }
                    }
                    break;
                case CMD_NETWORK_STATUS:
                    if (message.arg1 == NetworkAgent.VALID_NETWORK) {
                        // stop collect last-mile stats since validation pass
                        removeMessages(CMD_DIAGS_CONNECT_TIMEOUT);
                        mWifiDiagnostics.reportConnectionEvent(
                                WifiDiagnostics.CONNECTION_EVENT_SUCCEEDED);
                        mWifiScoreCard.noteValidationSuccess(mWifiInfo);
                        config = getCurrentWifiConfiguration();
                        if (config != null) {
                            // re-enable autojoin
                            mWifiConfigManager.updateNetworkSelectionStatus(
                                    config.networkId,
                                    WifiConfiguration.NetworkSelectionStatus
                                            .NETWORK_SELECTION_ENABLE);
                            mWifiConfigManager.setNetworkValidatedInternetAccess(
                                    config.networkId, true);
                        }
                        if (getConnectedNetworkDefaultGatewayMacAddress()) {
                            configureWhitelistNetworks();
                        }
                    }
                    break;
                case CMD_ACCEPT_UNVALIDATED:
                    boolean accept = (message.arg1 != 0);
                    mWifiConfigManager.setNetworkNoInternetAccessExpected(mLastNetworkId, accept);
                    break;
                case CMD_ASSOCIATED_BSSID:
                    // ASSOCIATING to a new BSSID while already connected, indicates
                    // that driver is roaming
                    mLastDriverRoamAttempt = mClock.getWallClockMillis();
                    handleStatus = NOT_HANDLED;
                    break;
                case WifiMonitor.NETWORK_DISCONNECTION_EVENT:
                    long lastRoam = 0;
                    reportConnectionAttemptEnd(
                            WifiMetrics.ConnectionEvent.FAILURE_NETWORK_DISCONNECTION,
                            WifiMetricsProto.ConnectionEvent.HLF_NONE,
                            WifiMetricsProto.ConnectionEvent.FAILURE_REASON_UNKNOWN);
                    if (mLastDriverRoamAttempt != 0) {
                        // Calculate time since last driver roam attempt
                        lastRoam = mClock.getWallClockMillis() - mLastDriverRoamAttempt;
                        mLastDriverRoamAttempt = 0;
                    }
                    if (unexpectedDisconnectedReason(message.arg2)) {
                        mWifiDiagnostics.captureBugReportData(
                                WifiDiagnostics.REPORT_REASON_UNEXPECTED_DISCONNECT);
                    }
                    config = getCurrentWifiConfiguration();

                    if (mVerboseLoggingEnabled) {
                        log("NETWORK_DISCONNECTION_EVENT in connected state"
                                + " BSSID=" + mWifiInfo.getBSSID()
                                + " RSSI=" + mWifiInfo.getRssi()
                                + " freq=" + mWifiInfo.getFrequency()
                                + " reason=" + message.arg2
                                + " Network Selection Status=" + (config == null ? "Unavailable"
                                    : config.getNetworkSelectionStatus().getNetworkStatusString()));
                    }
                    break;
                case CMD_START_ROAM:
                    // Clear the driver roam indication since we are attempting a framework roam
                    mLastDriverRoamAttempt = 0;

                    /* Connect command coming from auto-join */
                    int netId = message.arg1;
                    ScanResult candidate = (ScanResult) message.obj;
                    String bssid = SUPPLICANT_BSSID_ANY;
                    if (candidate != null) {
                        bssid = candidate.BSSID;
                    }
                    config = mWifiConfigManager.getConfiguredNetworkWithoutMasking(netId);
                    if (config == null) {
                        loge("CMD_START_ROAM and no config, bail out...");
                        break;
                    }
                    mWifiScoreCard.noteConnectionAttempt(mWifiInfo);
                    setTargetBssid(config, bssid);
                    mTargetNetworkId = netId;

                    logd("CMD_START_ROAM sup state "
                            + mSupplicantStateTracker.getSupplicantStateName()
                            + " my state " + getCurrentState().getName()
                            + " nid=" + Integer.toString(netId)
                            + " config " + config.configKey()
                            + " targetRoamBSSID " + mTargetRoamBSSID);

                    reportConnectionAttemptStart(config, mTargetRoamBSSID,
                            WifiMetricsProto.ConnectionEvent.ROAM_ENTERPRISE);
                    if (mWifiNative.roamToNetwork(mInterfaceName, config)) {
                        mLastConnectAttemptTimestamp = mClock.getWallClockMillis();
                        mTargetWifiConfiguration = config;
                        mIsAutoRoaming = true;
                        mWifiMetrics.logStaEvent(StaEvent.TYPE_CMD_START_ROAM, config);
                        transitionTo(mRoamingState);
                    } else {
                        loge("CMD_START_ROAM Failed to start roaming to network " + config);
                        reportConnectionAttemptEnd(
                                WifiMetrics.ConnectionEvent.FAILURE_CONNECT_NETWORK_FAILED,
                                WifiMetricsProto.ConnectionEvent.HLF_NONE,
                                WifiMetricsProto.ConnectionEvent.FAILURE_REASON_UNKNOWN);
                        replyToMessage(message, WifiManager.CONNECT_NETWORK_FAILED,
                                WifiManager.ERROR);
                        mMessageHandlingStatus = MESSAGE_HANDLING_STATUS_FAIL;
                        break;
                    }
                    break;
                case CMD_START_IP_PACKET_OFFLOAD: {
                    int slot = message.arg1;
                    int intervalSeconds = message.arg2;
                    KeepalivePacketData pkt = (KeepalivePacketData) message.obj;
                    int result = startWifiIPPacketOffload(slot, pkt, intervalSeconds);
                    if (mNetworkAgent != null) {
                        mNetworkAgent.onSocketKeepaliveEvent(slot, result);
                    }
                    break;
                }
                case CMD_IP_REACHABILITY_SESSION_END:
                    mIpReachabilityMonitorActive = false;
                    break;
                default:
                    handleStatus = NOT_HANDLED;
                    break;
            }

            if (handleStatus == HANDLED) {
                logStateAndMessage(message, this);
            }

            return handleStatus;
        }

        @Override
        public void exit() {
            logd("ClientModeImpl: Leaving Connected state");
            mWifiConnectivityManager.handleConnectionStateChanged(
                     WifiConnectivityManager.WIFI_STATE_TRANSITIONING);

            mLastDriverRoamAttempt = 0;
            mWifiInjector.getWifiLastResortWatchdog().connectedStateTransition(false);
        }
    }

    class DisconnectingState extends State {

        @Override
        public void enter() {

            if (mVerboseLoggingEnabled) {
                logd(" Enter DisconnectingState State screenOn=" + mScreenOn);
            }

            // Make sure we disconnect: we enter this state prior to connecting to a new
            // network, waiting for either a DISCONNECT event or a SUPPLICANT_STATE_CHANGE
            // event which in this case will be indicating that supplicant started to associate.
            // In some cases supplicant doesn't ignore the connect requests (it might not
            // find the target SSID in its cache),
            // Therefore we end up stuck that state, hence the need for the watchdog.
            mDisconnectingWatchdogCount++;
            logd("Start Disconnecting Watchdog " + mDisconnectingWatchdogCount);
            sendMessageDelayed(obtainMessage(CMD_DISCONNECTING_WATCHDOG_TIMER,
                    mDisconnectingWatchdogCount, 0), DISCONNECTING_GUARD_TIMER_MSEC);
        }

        @Override
        public boolean processMessage(Message message) {
            boolean handleStatus = HANDLED;

            switch (message.what) {
                case CMD_DISCONNECT:
                    if (mVerboseLoggingEnabled) {
                        log("Ignore CMD_DISCONNECT when already disconnecting.");
                    }
                    break;
                case CMD_DISCONNECTING_WATCHDOG_TIMER:
                    if (mDisconnectingWatchdogCount == message.arg1) {
                        if (mVerboseLoggingEnabled) log("disconnecting watchdog! -> disconnect");
                        handleNetworkDisconnect();
                        transitionTo(mDisconnectedState);
                    }
                    break;
                case WifiMonitor.SUPPLICANT_STATE_CHANGE_EVENT:
                    /**
                     * If we get a SUPPLICANT_STATE_CHANGE_EVENT before NETWORK_DISCONNECTION_EVENT
                     * we have missed the network disconnection, transition to mDisconnectedState
                     * and handle the rest of the events there
                     */
                    deferMessage(message);
                    handleNetworkDisconnect();
                    transitionTo(mDisconnectedState);
                    break;
                default:
                    handleStatus = NOT_HANDLED;
                    break;
            }

            if (handleStatus == HANDLED) {
                logStateAndMessage(message, this);
            }
            return handleStatus;
        }
    }

    class DisconnectedState extends State {
        @Override
        public void enter() {
            Log.i(TAG, "disconnectedstate enter");
            // We don't scan frequently if this is a temporary disconnect
            // due to p2p
            if (mTemporarilyDisconnectWifi) {
                p2pSendMessage(WifiP2pServiceImpl.DISCONNECT_WIFI_RESPONSE);
                return;
            }

            if (mVerboseLoggingEnabled) {
                logd(" Enter DisconnectedState screenOn=" + mScreenOn);
            }

            /** clear the roaming state, if we were roaming, we failed */
            mIsAutoRoaming = false;
            mIpReachabilityMonitorActive = false;
            removeMessages(CMD_IP_REACHABILITY_SESSION_END);

            mWifiConnectivityManager.handleConnectionStateChanged(
                    WifiConnectivityManager.WIFI_STATE_DISCONNECTED);
        }

        @Override
        public boolean processMessage(Message message) {
            boolean handleStatus = HANDLED;

            switch (message.what) {
                case CMD_DISCONNECT:
                    mWifiMetrics.logStaEvent(StaEvent.TYPE_FRAMEWORK_DISCONNECT,
                            StaEvent.DISCONNECT_GENERIC);
                    mWifiNative.disconnect(mInterfaceName);
                    break;
                case WifiMonitor.NETWORK_DISCONNECTION_EVENT:
                    if (message.arg2 == 15 /* FOURWAY_HANDSHAKE_TIMEOUT */) {
                        String bssid = (message.obj == null)
                                ? mTargetRoamBSSID : (String) message.obj;
                        mWifiInjector.getWifiLastResortWatchdog()
                                .noteConnectionFailureAndTriggerIfNeeded(
                                        getTargetSsid(), bssid,
                                        WifiLastResortWatchdog.FAILURE_CODE_AUTHENTICATION);
                    }
                    break;
                case WifiMonitor.SUPPLICANT_STATE_CHANGE_EVENT:
                    StateChangeResult stateChangeResult = (StateChangeResult) message.obj;
                    if (mVerboseLoggingEnabled) {
                        logd("SUPPLICANT_STATE_CHANGE_EVENT state=" + stateChangeResult.state
                                + " -> state= "
                                + WifiInfo.getDetailedStateOf(stateChangeResult.state));
                    }
                    if (SupplicantState.isConnecting(stateChangeResult.state)) {
                        WifiConfiguration config = mWifiConfigManager.getConfiguredNetwork(
                                stateChangeResult.networkId);

                        // Update Passpoint information before setNetworkDetailedState as
                        // WifiTracker monitors NETWORK_STATE_CHANGED_ACTION to update UI.
                        mWifiInfo.setFQDN(null);
                        mWifiInfo.setOsuAp(false);
                        mWifiInfo.setProviderFriendlyName(null);
                        if (config != null && (config.isPasspoint() || config.osu)) {
                            if (config.isPasspoint()) {
                                mWifiInfo.setFQDN(config.FQDN);
                            } else {
                                mWifiInfo.setOsuAp(true);
                            }
                            mWifiInfo.setProviderFriendlyName(config.providerFriendlyName);
                        }
                    }
                    setNetworkDetailedState(WifiInfo.getDetailedStateOf(stateChangeResult.state));
                    /* ConnectModeState does the rest of the handling */
                    handleStatus = NOT_HANDLED;
                    break;
                case WifiP2pServiceImpl.P2P_CONNECTION_CHANGED:
                    NetworkInfo info = (NetworkInfo) message.obj;
                    mP2pConnected.set(info.isConnected());
                    break;
                case CMD_RECONNECT:
                case CMD_REASSOCIATE:
                    if (mTemporarilyDisconnectWifi) {
                        // Drop a third party reconnect/reassociate if STA is
                        // temporarily disconnected for p2p
                        break;
                    } else {
                        // ConnectModeState handles it
                        handleStatus = NOT_HANDLED;
                    }
                    break;
                case CMD_SCREEN_STATE_CHANGED:
                    handleScreenStateChanged(message.arg1 != 0);
                    break;
                default:
                    handleStatus = NOT_HANDLED;
                    break;
            }

            if (handleStatus == HANDLED) {
                logStateAndMessage(message, this);
            }
            return handleStatus;
        }

        @Override
        public void exit() {
            mWifiConnectivityManager.handleConnectionStateChanged(
                     WifiConnectivityManager.WIFI_STATE_TRANSITIONING);
        }
    }

    class FilsState  extends State {

        @Override
        public void enter() {
            if (mVerboseLoggingEnabled) {
                Log.d(TAG, "Filsstate enter");
            }
            final ProvisioningConfiguration prov = new ProvisioningConfiguration.Builder()
                         .withPreDhcpAction()
                         .withApfCapabilities(mWifiNative.getApfCapabilities(mInterfaceName))
                         .build();
                  prov.mRapidCommit = true;
                  prov.mDiscoverSent = true;
               mIpClient.startProvisioning(prov);
               mIsIpClientStarted = true;
        }

        @Override
        public boolean processMessage(Message message) {
            logStateAndMessage(message, this);
            WifiConfiguration config;
            switch (message.what) {
                case CMD_PRE_DHCP_ACTION:
                    handlePreFilsDhcpSetup();
                    break;
                case CMD_PRE_DHCP_ACTION_COMPLETE:
                    mIpClient.completedPreDhcpAction();
                    buildDiscoverWithRapidCommitPacket();

                    reportConnectionAttemptStart(mFilsConfig, mTargetRoamBSSID,
                            WifiMetricsProto.ConnectionEvent.ROAM_UNRELATED);
                    if (mWifiNative.connectToNetwork(mInterfaceName, mFilsConfig)) {
                        mWifiMetrics.logStaEvent(StaEvent.TYPE_CMD_START_CONNECT, mFilsConfig);
                        mLastConnectAttemptTimestamp = mClock.getWallClockMillis();
                        mTargetWifiConfiguration = mFilsConfig;
                        mIsAutoRoaming = false;
                    } else {
                        loge("Failed to connect to FILS network " + mFilsConfig);
                        reportConnectionAttemptEnd(
                                WifiMetrics.ConnectionEvent.FAILURE_CONNECT_NETWORK_FAILED,
                                WifiMetricsProto.ConnectionEvent.HLF_NONE,
                                WifiMetricsProto.ConnectionEvent.FAILURE_REASON_UNKNOWN);
                        replyToMessage(message, WifiManager.CONNECT_NETWORK_FAILED,
                                WifiManager.ERROR);
                        break;
                    }
                    break;
                case WifiMonitor.FILS_NETWORK_CONNECTION_EVENT:
                    mIsFilsConnection = true;
                case WifiMonitor.NETWORK_CONNECTION_EVENT:
                    if (mVerboseLoggingEnabled)
                        log("Network connection established with FILS " + mIsFilsConnection);
                    mLastNetworkId = message.arg1;
                    mLastBssid = (String) message.obj;
                    int reasonCode = message.arg2;
                    // TODO: This check should not be needed after WifiStateMachinePrime refactor.
                    // Currently, the last connected network configuration is left in
                    // wpa_supplicant, this may result in wpa_supplicant initiating connection
                    // to it after a config store reload. Hence the old network Id lookups may not
                    // work, so disconnect the network and let network selector reselect a new
                    // network.
                    config = getCurrentWifiConfiguration();
                    if (config != null) {
                        mWifiInfo.setBSSID(mLastBssid);
                        mWifiInfo.setNetworkId(mLastNetworkId);
                        updateWifiGenerationInfo();
                        mWifiConnectivityManager.trackBssid(mLastBssid, true, reasonCode);
                        // We need to get the updated pseudonym from supplicant for EAP-SIM/AKA/AKA'
                        if (config.enterpriseConfig != null
                                && TelephonyUtil.isSimEapMethod(
                                        config.enterpriseConfig.getEapMethod())) {
                            String anonymousIdentity =
                                    mWifiNative.getEapAnonymousIdentity(mInterfaceName);
                            if (anonymousIdentity != null) {
                                config.enterpriseConfig.setAnonymousIdentity(anonymousIdentity);
                            } else {
                                Log.d(TAG, "Failed to get updated anonymous identity"
                                        + " from supplicant, reset it in WifiConfiguration.");
                                config.enterpriseConfig.setAnonymousIdentity(null);
                            }
                            mWifiConfigManager.addOrUpdateNetwork(config, Process.WIFI_UID);
                        }
                        sendNetworkStateChangeBroadcast(mLastBssid);
                        transitionTo(mObtainingIpState);
                    }
                    break;
                case WifiMonitor.AUTHENTICATION_FAILURE_EVENT:
                    /* fall-through */
                case WifiMonitor.ASSOCIATION_REJECTION_EVENT:
                    stopIpClient();
                    return NOT_HANDLED;
                case CMD_POST_DHCP_ACTION:
                    deferMessage(message);
                    break;
                case CMD_IPV4_PROVISIONING_SUCCESS:
                    deferMessage(message);
                    break;
                case CMD_IP_CONFIGURATION_SUCCESSFUL:
                    deferMessage(message);
                    break;
                case CMD_IPV4_PROVISIONING_FAILURE:
                    stopIpClient();
                    deferMessage(message);
                    break;
                default :
                    return NOT_HANDLED;
            }
            return HANDLED;
        }

        @Override
        public void exit() {
        }
    }

    /**
     * State machine initiated requests can have replyTo set to null, indicating
     * there are no recipients, we ignore those reply actions.
     */
    private void replyToMessage(Message msg, int what) {
        if (msg.replyTo == null) return;
        Message dstMsg = obtainMessageWithWhatAndArg2(msg, what);
        mReplyChannel.replyToMessage(msg, dstMsg);
    }

    private void replyToMessage(Message msg, int what, int arg1) {
        if (msg.replyTo == null) return;
        Message dstMsg = obtainMessageWithWhatAndArg2(msg, what);
        dstMsg.arg1 = arg1;
        mReplyChannel.replyToMessage(msg, dstMsg);
    }

    private void replyToMessage(Message msg, int what, Object obj) {
        if (msg.replyTo == null) return;
        Message dstMsg = obtainMessageWithWhatAndArg2(msg, what);
        dstMsg.obj = obj;
        mReplyChannel.replyToMessage(msg, dstMsg);
    }

    /**
     * arg2 on the source message has a unique id that needs to be retained in replies
     * to match the request
     * <p>see WifiManager for details
     */
    private Message obtainMessageWithWhatAndArg2(Message srcMsg, int what) {
        Message msg = Message.obtain();
        msg.what = what;
        msg.arg2 = srcMsg.arg2;
        return msg;
    }

    /**
     * Notify interested parties if a wifi config has been changed.
     *
     * @param wifiCredentialEventType WIFI_CREDENTIAL_SAVED or WIFI_CREDENTIAL_FORGOT
     * @param config Must have a WifiConfiguration object to succeed
     * TODO: b/35258354 investigate if this can be removed.  Is the broadcast sent by
     * WifiConfigManager sufficient?
     */
    private void broadcastWifiCredentialChanged(int wifiCredentialEventType,
            WifiConfiguration config) {
        if (config != null && config.preSharedKey != null) {
            Intent intent = new Intent(WifiManager.WIFI_CREDENTIAL_CHANGED_ACTION);
            intent.putExtra(WifiManager.EXTRA_WIFI_CREDENTIAL_SSID, config.SSID);
            intent.putExtra(WifiManager.EXTRA_WIFI_CREDENTIAL_EVENT_TYPE,
                    wifiCredentialEventType);
            mContext.sendBroadcastAsUser(intent, UserHandle.CURRENT,
                    android.Manifest.permission.RECEIVE_WIFI_CREDENTIAL_CHANGE);
        }
    }

    void handleGsmAuthRequest(SimAuthRequestData requestData) {
        if (mTargetWifiConfiguration == null
                || mTargetWifiConfiguration.networkId
                == requestData.networkId) {
            logd("id matches targetWifiConfiguration");
        } else {
            logd("id does not match targetWifiConfiguration");
            return;
        }

        /*
         * Try authentication in the following order.
         *
         *    Standard       Cellular_auth     Type Command
         *
         * 1. 3GPP TS 31.102 3G_authentication [Length][RAND][Length][AUTN]
         *                            [Length][RES][Length][CK][Length][IK] and more
         * 2. 3GPP TS 31.102 2G_authentication [Length][RAND]
         *                            [Length][SRES][Length][Cipher Key Kc]
         * 3. 3GPP TS 11.11  2G_authentication [RAND]
         *                            [SRES][Cipher Key Kc]
         */
        String response =
                TelephonyUtil.getGsmSimAuthResponse(requestData.data, getTelephonyManager());
        if (response == null) {
            // In case of failure, issue may be due to sim type, retry as No.2 case
            response = TelephonyUtil.getGsmSimpleSimAuthResponse(requestData.data,
                    getTelephonyManager());
            if (response == null) {
                // In case of failure, issue may be due to sim type, retry as No.3 case
                response = TelephonyUtil.getGsmSimpleSimNoLengthAuthResponse(requestData.data,
                        getTelephonyManager());
            }
        }
        if (response == null || response.length() == 0) {
            mWifiNative.simAuthFailedResponse(mInterfaceName, requestData.networkId);
        } else {
            logv("Supplicant Response -" + response);
            mWifiNative.simAuthResponse(
                    mInterfaceName, requestData.networkId,
                    WifiNative.SIM_AUTH_RESP_TYPE_GSM_AUTH, response);
        }
    }

    void handle3GAuthRequest(SimAuthRequestData requestData) {
        if (mTargetWifiConfiguration == null
                || mTargetWifiConfiguration.networkId
                == requestData.networkId) {
            logd("id matches targetWifiConfiguration");
        } else {
            logd("id does not match targetWifiConfiguration");
            return;
        }

        SimAuthResponseData response =
                TelephonyUtil.get3GAuthResponse(requestData, getTelephonyManager());
        if (response != null) {
            mWifiNative.simAuthResponse(
                    mInterfaceName, requestData.networkId, response.type, response.response);
        } else {
            mWifiNative.umtsAuthFailedResponse(mInterfaceName, requestData.networkId);
        }
    }

    /**
     * Automatically connect to the network specified
     *
     * @param networkId ID of the network to connect to
     * @param uid UID of the app triggering the connection.
     * @param bssid BSSID of the network
     */
    public void startConnectToNetwork(int networkId, int uid, String bssid) {
        sendMessage(CMD_START_CONNECT, networkId, uid, bssid);
    }

    /**
     * Automatically roam to the network specified
     *
     * @param networkId ID of the network to roam to
     * @param scanResult scan result which identifies the network to roam to
     */
    public void startRoamToNetwork(int networkId, ScanResult scanResult) {
        sendMessage(CMD_START_ROAM, networkId, 0, scanResult);
    }

    /**
     * Dynamically turn on/off WifiConnectivityManager
     *
     * @param enabled true-enable; false-disable
     */
    public void enableWifiConnectivityManager(boolean enabled) {
        sendMessage(CMD_ENABLE_WIFI_CONNECTIVITY_MANAGER, enabled ? 1 : 0);
    }

    /**
     * @param reason reason code from supplicant on network disconnected event
     * @return true if this is a suspicious disconnect
     */
    static boolean unexpectedDisconnectedReason(int reason) {
        return reason == 2              // PREV_AUTH_NOT_VALID
                || reason == 6          // CLASS2_FRAME_FROM_NONAUTH_STA
                || reason == 7          // FRAME_FROM_NONASSOC_STA
                || reason == 8          // STA_HAS_LEFT
                || reason == 9          // STA_REQ_ASSOC_WITHOUT_AUTH
                || reason == 14         // MICHAEL_MIC_FAILURE
                || reason == 15         // 4WAY_HANDSHAKE_TIMEOUT
                || reason == 16         // GROUP_KEY_UPDATE_TIMEOUT
                || reason == 18         // GROUP_CIPHER_NOT_VALID
                || reason == 19         // PAIRWISE_CIPHER_NOT_VALID
                || reason == 23         // IEEE_802_1X_AUTH_FAILED
                || reason == 34;        // DISASSOC_LOW_ACK
    }

    /**
     * Update WifiMetrics before dumping
     */
    public void updateWifiMetrics() {
        mWifiMetrics.updateSavedNetworks(mWifiConfigManager.getSavedNetworks(Process.WIFI_UID));
        mPasspointManager.updateMetrics();
    }

    /**
     * Private method to handle calling WifiConfigManager to forget/remove network configs and reply
     * to the message from the sender of the outcome.
     *
     * The current implementation requires that forget and remove be handled in different ways
     * (responses are handled differently).  In the interests of organization, the handling is all
     * now in this helper method.  TODO: b/35257965 is filed to track the possibility of merging
     * the two call paths.
     */
    private boolean deleteNetworkConfigAndSendReply(Message message, boolean calledFromForget) {
        boolean success = mWifiConfigManager.removeNetwork(message.arg1, message.sendingUid);
        if (!success) {
            loge("Failed to remove network");
        }

        if (calledFromForget) {
            if (success) {
                replyToMessage(message, WifiManager.FORGET_NETWORK_SUCCEEDED);
                broadcastWifiCredentialChanged(WifiManager.WIFI_CREDENTIAL_FORGOT,
                                               (WifiConfiguration) message.obj);
                return true;
            }
            replyToMessage(message, WifiManager.FORGET_NETWORK_FAILED, WifiManager.ERROR);
            return false;
        } else {
            // Remaining calls are from the removeNetwork path
            if (success) {
                replyToMessage(message, message.what, SUCCESS);
                return true;
            }
            mMessageHandlingStatus = MESSAGE_HANDLING_STATUS_FAIL;
            replyToMessage(message, message.what, FAILURE);
            return false;
        }
    }

    /**
     * Private method to handle calling WifiConfigManager to add & enable network configs and reply
     * to the message from the sender of the outcome.
     *
     * @return NetworkUpdateResult with networkId of the added/updated configuration. Will return
     * {@link WifiConfiguration#INVALID_NETWORK_ID} in case of error.
     */
    private NetworkUpdateResult saveNetworkConfigAndSendReply(Message message) {
        WifiConfiguration config = (WifiConfiguration) message.obj;
        if (config == null) {
            loge("SAVE_NETWORK with null configuration "
                    + mSupplicantStateTracker.getSupplicantStateName()
                    + " my state " + getCurrentState().getName());
            mMessageHandlingStatus = MESSAGE_HANDLING_STATUS_FAIL;
            replyToMessage(message, WifiManager.SAVE_NETWORK_FAILED, WifiManager.ERROR);
            return new NetworkUpdateResult(WifiConfiguration.INVALID_NETWORK_ID);
        }
        NetworkUpdateResult result =
                mWifiConfigManager.addOrUpdateNetwork(config, message.sendingUid);
        if (!result.isSuccess()) {
            loge("SAVE_NETWORK adding/updating config=" + config + " failed");
            mMessageHandlingStatus = MESSAGE_HANDLING_STATUS_FAIL;
            replyToMessage(message, WifiManager.SAVE_NETWORK_FAILED, WifiManager.ERROR);
            return result;
        }
        if (!mWifiConfigManager.enableNetwork(
                result.getNetworkId(), false, message.sendingUid)) {
            loge("SAVE_NETWORK enabling config=" + config + " failed");
            mMessageHandlingStatus = MESSAGE_HANDLING_STATUS_FAIL;
            replyToMessage(message, WifiManager.SAVE_NETWORK_FAILED, WifiManager.ERROR);
            return new NetworkUpdateResult(WifiConfiguration.INVALID_NETWORK_ID);
        }
        broadcastWifiCredentialChanged(WifiManager.WIFI_CREDENTIAL_SAVED, config);
        replyToMessage(message, WifiManager.SAVE_NETWORK_SUCCEEDED);
        return result;
    }

    private static String getLinkPropertiesSummary(LinkProperties lp) {
        List<String> attributes = new ArrayList<>(6);
        if (lp.hasIPv4Address()) {
            attributes.add("v4");
        }
        if (lp.hasIPv4DefaultRoute()) {
            attributes.add("v4r");
        }
        if (lp.hasIPv4DnsServer()) {
            attributes.add("v4dns");
        }
        if (lp.hasGlobalIPv6Address()) {
            attributes.add("v6");
        }
        if (lp.hasIPv6DefaultRoute()) {
            attributes.add("v6r");
        }
        if (lp.hasIPv6DnsServer()) {
            attributes.add("v6dns");
        }

        return TextUtils.join(" ", attributes);
    }

    /**
     * Gets the SSID from the WifiConfiguration pointed at by 'mTargetNetworkId'
     * This should match the network config framework is attempting to connect to.
     */
    private String getTargetSsid() {
        WifiConfiguration currentConfig = mWifiConfigManager.getConfiguredNetwork(mTargetNetworkId);
        if (currentConfig != null) {
            return currentConfig.SSID;
        }
        return null;
    }

    /**
     * Send message to WifiP2pServiceImpl.
     * @return true if message is sent.
     *         false if there is no channel configured for WifiP2pServiceImpl.
     */
    private boolean p2pSendMessage(int what) {
        if (mWifiP2pChannel != null) {
            mWifiP2pChannel.sendMessage(what);
            return true;
        }
        return false;
    }

    /**
     * Send message to WifiP2pServiceImpl with an additional param |arg1|.
     * @return true if message is sent.
     *         false if there is no channel configured for WifiP2pServiceImpl.
     */
    private boolean p2pSendMessage(int what, int arg1) {
        if (mWifiP2pChannel != null) {
            mWifiP2pChannel.sendMessage(what, arg1);
            return true;
        }
        return false;
    }

    /**
     * Check if there is any connection request for WiFi network.
     */
    private boolean hasConnectionRequests() {
        return mNetworkFactory.hasConnectionRequests()
                || mUntrustedNetworkFactory.hasConnectionRequests();
    }

    /**
     * Returns whether CMD_IP_REACHABILITY_LOST events should trigger disconnects.
     */
    public boolean getIpReachabilityDisconnectEnabled() {
        return mIpReachabilityDisconnectEnabled;
    }

    /**
     * Sets whether CMD_IP_REACHABILITY_LOST events should trigger disconnects.
     */
    public void setIpReachabilityDisconnectEnabled(boolean enabled) {
        mIpReachabilityDisconnectEnabled = enabled;
    }

    /**
     * Sends a message to initialize the ClientModeImpl.
     *
     * @return true if succeeded, false otherwise.
     */
    public boolean syncInitialize(AsyncChannel channel) {
        Message resultMsg = channel.sendMessageSynchronously(CMD_INITIALIZE);
        boolean result = (resultMsg.arg1 != FAILURE);
        resultMsg.recycle();
        return result;
    }

    /**
     * Add a network request match callback to {@link WifiNetworkFactory}.
     */
    public void addNetworkRequestMatchCallback(IBinder binder,
                                               INetworkRequestMatchCallback callback,
                                               int callbackIdentifier) {
        mNetworkFactory.addCallback(binder, callback, callbackIdentifier);
    }

    /**
     * Remove a network request match callback from {@link WifiNetworkFactory}.
     */
    public void removeNetworkRequestMatchCallback(int callbackIdentifier) {
        mNetworkFactory.removeCallback(callbackIdentifier);
    }

    /**
     * Remove all approved access points from {@link WifiNetworkFactory} for the provided package.
     */
    public void removeNetworkRequestUserApprovedAccessPointsForApp(@NonNull String packageName) {
        mNetworkFactory.removeUserApprovedAccessPointsForApp(packageName);
    }

    /**
     * Clear all approved access points from {@link WifiNetworkFactory}.
     */
    public void clearNetworkRequestUserApprovedAccessPoints() {
        mNetworkFactory.clear();
    }

    /**
     * Add the DPP bootstrap info obtained from QR code.
     *
     * @param channel Channel for communicating with the state machine
     * @param uri:The URI obtained from the QR code.
     *
     * @return: Handle to strored info else -1 on failure
     */
    public int syncDppAddBootstrapQrCode(AsyncChannel channel, String uri) {
        Message resultMsg = channel.sendMessageSynchronously(
                CMD_DPP_ADD_BOOTSTRAP_QRCODE, 0, 0, uri);
        int result = resultMsg.arg1;
        resultMsg.recycle();
        return result;
    }

    /**
     * Generate bootstrap URI based on the passed arguments
     *
     * @param channel Channel for communicating with the state machine
     * @param config – bootstrap generate config
     *
     * @return: Handle to strored URI info else -1 on failure
     */
    public int syncDppBootstrapGenerate(AsyncChannel channel,
        WifiDppConfig config) {
        Message resultMsg = channel.sendMessageSynchronously(
            CMD_DPP_GENERATE_BOOTSTRAP, 0, 0, config);
        int result = resultMsg.arg1;
        resultMsg.recycle();
        return result;
    }

    /**
     * Get bootstrap URI based on bootstrap ID
     *
     * @param channel Channel for communicating with the state machine
     * @param bootstrap_id: Stored bootstrap ID
     *
     * @return: URI string else -1 on failure
     */
    public String syncDppGetUri(AsyncChannel channel, int bootstrap_id) {
        Message resultMsg = channel.sendMessageSynchronously(
            CMD_DPP_GET_URI, bootstrap_id);
        String result = (String)resultMsg.obj;
        resultMsg.recycle();
        return result;
    }

    /**
     * Remove bootstrap URI based on bootstrap ID.
     *
     * @param channel Channel for communicating with the state machine
     * @param bootstrap_id: Stored bootstrap ID
     *
     * @return: 0 – Success or -1 on failure
     */
    public int syncDppBootstrapRemove(AsyncChannel channel, int bootstrap_id) {
        Message resultMsg = channel.sendMessageSynchronously(
            CMD_DPP_REMOVE_BOOTSTRAP, bootstrap_id);
        int result = resultMsg.arg1;
        resultMsg.recycle();
        return result;
    }

    /**
     * start listen on the channel specified waiting to receive
     * the DPP Authentication request.
     *
     * @param channel Channel for communicating with the state machine
     * @param frequency: DPP listen frequency
     * @param dpp_role: Configurator/Enrollee role
     * @param qr_mutual: Mutual authentication required
     * @param netrole_ap: network role
     *
     * @return: Returns 0 if a DPP-listen work is successfully
     *  queued and -1 on failure.
     */
    public int syncDppListen(AsyncChannel channel, String frequency, int dpp_role,
                             boolean qr_mutual, boolean netrole_ap) {
        Bundle bundle = new Bundle();
        bundle.putString("freq", frequency);
        bundle.putInt("dppRole", dpp_role);
        bundle.putBoolean("mutual", qr_mutual);
        bundle.putBoolean("netRoleAp", netrole_ap);
        Message resultMsg = channel.sendMessageSynchronously(CMD_DPP_LISTEN_START,
                            0, 0, bundle);
        int result = resultMsg.arg1;
        resultMsg.recycle();
        return result;
    }

    /**
     * stop ongoing dpp listen.
     */
    public void dppStopListen(AsyncChannel channel) {
        sendMessage(CMD_DPP_LISTEN_STOP);
    }

    /**
     * Adds the DPP configurator
     *
     * @param channel Channel for communicating with the state machine
     * @param curve curve used for dpp encryption
     * @param key private key
     * @param expiry timeout in seconds
     *
     * @return: Identifier of the added configurator or -1 on failure
     */
    public int syncDppConfiguratorAdd(AsyncChannel channel,
               String curve, String key, int expiry) {
        Bundle bundle = new Bundle();
        bundle.putString("curve", curve);
        bundle.putString("key", key);
        Message resultMsg = channel.sendMessageSynchronously(CMD_DPP_CONF_ADD,
                            expiry, 0, bundle);
        int result = resultMsg.arg1;
        resultMsg.recycle();
        return result;
    }

    /**
     * Remove the added configurator through dppConfiguratorAdd.
     *
     * @param channel Channel for communicating with the state machine
     * @param config_id: DPP Configurator ID
     *
     * @return: Handle to strored info else -1 on failure
     */
    public int syncDppConfiguratorRemove(AsyncChannel channel, int config_id) {
        Message resultMsg = channel.sendMessageSynchronously(CMD_DPP_CONF_REMOVE, config_id);
        int result = resultMsg.arg1;
        resultMsg.recycle();
        return result;
    }

    /**
     * Start DPP authentication and provisioning with the specified peer
     *
     * @param channel Channel for communicating with the state machine
     * @param config – dpp auth init config
     *
     * @return: 0 if DPP Authentication request was transmitted and -1 on failure
     */
    public int  syncDppStartAuth(AsyncChannel channel, WifiDppConfig config) {
        Message resultMsg = channel.sendMessageSynchronously(CMD_DPP_AUTH_INIT,
                            0, 0, config);
        int result = resultMsg.arg1;
        resultMsg.recycle();
        return result;
    }

    /**
     *Retrieve Private key to be used for configurator
     *
     * @param channel Channel for communicating with the state machine
     * @param id: id of configurator obj
     *
     * @return: KEY string else -1 on failure
     */
    public String syncDppConfiguratorGetKey(AsyncChannel channel, int id) {
        Message resultMsg = channel.sendMessageSynchronously(
            CMD_DPP_CONFIGURATOR_GET_KEY, 0, 0, id);
        String result = (String)resultMsg.obj;
        resultMsg.recycle();
        return result;
    }

    /**
     * Gets the factory MAC address of wlan0 (station interface).
     * @return String representation of the factory MAC address.
     */
    public String getFactoryMacAddress() {
        MacAddress macAddress = mWifiNative.getFactoryMacAddress(mInterfaceName);
        if (macAddress != null) {
            return macAddress.toString();
        }
        if (!mConnectedMacRandomzationSupported) {
            return mWifiNative.getMacAddress(mInterfaceName);
        }
        return null;
    }

    /**
     * Sets the current device mobility state.
     * @param state the new device mobility state
     */
    public void setDeviceMobilityState(@DeviceMobilityState int state) {
        mWifiConnectivityManager.setDeviceMobilityState(state);
    }

    /**
     * Updates the Wi-Fi usability score.
     * @param seqNum Sequence number of the Wi-Fi usability score.
     * @param score The Wi-Fi usability score.
     * @param predictionHorizonSec Prediction horizon of the Wi-Fi usability score.
     */
    public void updateWifiUsabilityScore(int seqNum, int score, int predictionHorizonSec) {
        mWifiMetrics.incrementWifiUsabilityScoreCount(seqNum, score, predictionHorizonSec);
    }

    /**
     * Sends a link probe.
     */
    @VisibleForTesting
    public void probeLink(WifiNative.SendMgmtFrameCallback callback, int mcs) {
        mWifiNative.probeLink(mInterfaceName, MacAddress.fromString(mWifiInfo.getBSSID()),
                callback, mcs);
    }

    public List<ScanDetail> qtiGetFilteredScan(List<ScanDetail> scanDetails) {
        // All Bands are available for use
        if (mWifiNative.qtiConnectedbands.get(WifiNative.ConnectedBand.BAND_NONE))
            return scanDetails;

        boolean filter2G = false;
        boolean filter5G = false;

        if (isDisconnected()) {
            if (mWifiNative.qtiConnectedbands.get(WifiNative.ConnectedBand.BAND_2G))
                filter2G = true;
            if (mWifiNative.qtiConnectedbands.get(WifiNative.ConnectedBand.BAND_5G))
                filter5G = true;
        } else {
            if (mWifiInfo.is24GHz() &&
                    mWifiNative.qtiConnectedbands.get(WifiNative.ConnectedBand.BAND_5G))
                filter5G = true;
            else if (mWifiInfo.is5GHz() &&
                        mWifiNative.qtiConnectedbands.get(WifiNative.ConnectedBand.BAND_2G))
                filter2G = true;
        }

        List<ScanDetail> filtered = new ArrayList<ScanDetail>();
        for (ScanDetail entry : scanDetails) {
            if (entry.getScanResult().is24GHz() && !filter2G)
                filtered.add(entry);
            if (entry.getScanResult().is5GHz() && !filter5G)
                filtered.add(entry);
        }
        if (mVerboseLoggingEnabled)
            Log.d(TAG, "filtering out " + (scanDetails.size() - filtered.size()) + " scan entries");

        return filtered;
    }

    private void updateConnectedBand(int freq, boolean set) {
        if (set) mWifiInfo.setFrequency(freq);
        if (mVerboseLoggingEnabled)
            Log.d(TAG, "updateConnectedBand freq="+freq+" set="+set);

        if (ScanResult.is24GHz(freq)) {
            mWifiNative.qtiUpdateConnectedBand(set, STA_PRIMARY, WifiNative.ConnectedBand.BAND_2G);
        } else if (ScanResult.is5GHz(freq)) {
            mWifiNative.qtiUpdateConnectedBand(set, STA_PRIMARY, WifiNative.ConnectedBand.BAND_5G);
        }
    }

    /**
     * Check for STA+STA in active mode.
     *
     * active mode: atleast one of the iface is connected and other is looking for connection
     */
    public boolean isActiveDualMode() {
        if (mWifiNative.qtiConnectedbands.get(WifiNative.ConnectedBand.BAND_NONE)) {
            return false;
        }

        if (!isConnected() && (mWifiNative.qtiConnectedbands.get(WifiNative.ConnectedBand.BAND_2G)
                               || mWifiNative.qtiConnectedbands.get(WifiNative.ConnectedBand.BAND_5G)))
            return true;

        if (isConnected()
            && (mWifiInfo.is24GHz() && mWifiNative.qtiConnectedbands.get(WifiNative.ConnectedBand.BAND_5G))
            || (mWifiInfo.is5GHz() && mWifiNative.qtiConnectedbands.get(WifiNative.ConnectedBand.BAND_2G)))
            return true;

        return false;
    }

    private void attemptWpa2FallbackConnectionIfRequired(String bssid) {
        if (mTargetWifiConfiguration != null &&
                mTargetWifiConfiguration.allowedKeyManagement.get(WifiConfiguration.KeyMgmt.SAE)) {
            mSaeNetworkConsecutiveAssocRejectCounter++;
            Log.i(TAG,"mSaeNetworkConsecutiveAssocRejectCounter = " +  mSaeNetworkConsecutiveAssocRejectCounter);
            ScanDetailCache scanDetailCache = mWifiConfigManager.getScanDetailCacheForNetwork(
                                                  mTargetWifiConfiguration.networkId);
            if (scanDetailCache != null && scanDetailCache.size() > 0) {
                boolean transitionModeApFound = false;
                for (ScanDetail scanDetail : scanDetailCache.values()) {
                    ScanResult scanResult = scanDetail.getScanResult();
                    if (scanResult == null ||
                        ((mClock.getWallClockMillis() - scanResult.seen) > (15 * 60 * 1000)) ||
                        !ScanResultUtil.isScanResultForPskSaeTransitionNetwork(scanResult))
                        continue;
                    Log.i(TAG,"Transition mode bssid found");
                    transitionModeApFound = true;
                    break;
                }

                if (transitionModeApFound &&
                        mSaeNetworkConsecutiveAssocRejectCounter >= WPA2_FALLBACK_THRESHOLD) {
                    Log.i(TAG,"Attempt WPA2 fallback connection");
                    mSaeNetworkConsecutiveAssocRejectCounter = 0;
                    mWifiConfigManager.recordWpa2FallbackAttemptTimeStamp(mTargetNetworkId);
                    WifiConfiguration config = mWifiConfigManager.getConfiguredNetworkWithoutMasking(mTargetNetworkId);
                    config.allowedKeyManagement.clear(WifiConfiguration.KeyMgmt.SAE);
                    config.allowedKeyManagement.set(WifiConfiguration.KeyMgmt.WPA_PSK);
                    config.requirePMF = false;
                    configureRandomizedMacAddressForWpa2Fallback(config);
                    String currentMacAddress = mWifiNative.getMacAddress(mInterfaceName);
                    mWifiInfo.setMacAddress(currentMacAddress);
                    if (bssid != null) {
                        mWifiConnectivityManager.trackBssid(bssid, true, 0);
                    }
                    mWifiConfigManager.updateNetworkSelectionStatus(mTargetNetworkId,
                                    WifiConfiguration.NetworkSelectionStatus
                                    .NETWORK_SELECTION_ENABLE);
                    Log.i(TAG, "Connecting with " + currentMacAddress + " as the mac address");
                    if (mWifiNative.connectToNetwork(mInterfaceName, config)) {
                        mTargetWifiConfiguration = config;
                    }
                }
            }
        }
    }

    private boolean getConnectedNetworkDefaultGatewayMacAddress() {
        WifiConfiguration currentConfig = getCurrentWifiConfiguration();
        if (currentConfig == null) {
            logi("can't fetch config of current network id " + mLastNetworkId);
            return false;
        }

        // Find IPv4 default gateway.
        String gatewayIPv4 = null;
        for (RouteInfo routeInfo : mLinkProperties.getRoutes()) {
            if (routeInfo.isIPv4Default() && routeInfo.hasGateway()) {
                gatewayIPv4 = routeInfo.getGateway().getHostAddress();
                break;
            }
        }
        if (TextUtils.isEmpty(gatewayIPv4)) {
            logi("default gateway ipv4 is null");
            return false;
        }

        String gatewayMac = macAddressFromRoute(gatewayIPv4);
        if (TextUtils.isEmpty(gatewayMac)) {
            logi("default gateway mac fetch failed for ipv4 addr = " + gatewayIPv4);
            return false;
        }

        logi("Default Gateway MAC address of " + mLastBssid + " from routes is : " + gatewayMac);
        if (!mWifiConfigManager.setNetworkDefaultGwMacAddress(mLastNetworkId, gatewayMac)) {
            logi("default gateway mac set failed for " + currentConfig.configKey() + " network");
            return false;
        }

        mWifiConfigManager.saveToStore(true);
        return true;
    }

    private void configureWhitelistNetworks() {
        WifiConfiguration config = getCurrentWifiConfiguration();
        if (config == null) {
            return;
        }

        if (config.defaultGwMacAddress == null) {
            logi("current network default gateway mac is not available.");
            return;
        }

        if (!config.validatedInternetAccess) {
            logi("current network doesn't have internet access");
            return;
        }

        mWifiConfigManager.attemptNetworkLinking(mLastNetworkId);
        mWifiConnectivityManager.configureWhitelistNetworks();
    }

    private void updateWhitelistNetworksIfRequired(WifiConfiguration updatedConfig) {
        WifiConfiguration currentConfig = getCurrentWifiConfiguration();
        if (currentConfig != null && updatedConfig != null
                && currentConfig.isLinked(updatedConfig)) {
            logi("current network linked configuration updated. refresh whitelist networks");
            configureWhitelistNetworks();
        }
    }

    private ScanDetail getScanDetailForBssid(String bssid) {
      ArrayList<ScanDetail> scanResults = mWifiNative.getScanResults(mInterfaceName);
      ScanResult scanRes;
          for (ScanDetail result : scanResults) {
              scanRes = result.getScanResult();
              Log.e(TAG, "getScanResults scanRes.BSSID = " + scanRes.BSSID);
              if (scanRes.BSSID.equals(bssid))
                  return result;
          }
          return null;
    }

    private boolean checkAndHandleWhitelistRoaming(String associatedBssid) {
        ScanDetail scanDetail = getScanDetailForBssid(associatedBssid);
        if (scanDetail != null) {
            WifiConfiguration config = mWifiConfigManager.getConfiguredNetworkForScanDetailAndCache(scanDetail);
            if (config != null && mLastNetworkId != config.networkId) {
                Log.i(TAG, "Driver initiated whitelist SSID roaming");
                mIsWhitelistRoaming = true;
                setTargetBssid(config, associatedBssid);
                mTargetNetworkId = config.networkId;
                mTargetWifiConfiguration = config;
                updateConnectedBand(scanDetail.getScanResult().frequency, true);
                return true;
            }
        }
        return false;
    }
}<|MERGE_RESOLUTION|>--- conflicted
+++ resolved
@@ -3619,16 +3619,15 @@
             Log.e(TAG, "No config to change MAC address to");
             return;
         }
-<<<<<<< HEAD
-
         try {
-            MacAddress currentMac = MacAddress.fromString(mWifiNative.getMacAddress(mInterfaceName));
+            String currentMacString = mWifiNative.getMacAddress(mInterfaceName);
+            MacAddress currentMac = currentMacString == null ? null :
+                    MacAddress.fromString(currentMacString);
             MacAddress newMac = config.getOrCreateRandomizedMacAddress();
             mWifiConfigManager.setNetworkRandomizedMacAddress(config.networkId, newMac);
-
             if (!WifiConfiguration.isValidMacAddressForRandomization(newMac)) {
                 Log.wtf(TAG, "Config generated an invalid MAC address");
-            } else if (currentMac.equals(newMac)) {
+            } else if (newMac.equals(currentMac)) {
                 Log.d(TAG, "No changes in MAC address");
             } else {
                 mWifiMetrics.logStaEvent(StaEvent.TYPE_MAC_CHANGE, config);
@@ -3636,7 +3635,7 @@
                         mWifiNative.setMacAddress(mInterfaceName, newMac);
                 Log.d(TAG, "ConnectedMacRandomization SSID(" + config.getPrintableSsid()
                         + "). setMacAddress(" + newMac.toString() + ") from "
-                        + currentMac.toString() + " = " + setMacSuccess);
+                        + currentMacString + " = " + setMacSuccess);
             }
         } catch (NullPointerException | IllegalArgumentException e) {
             Log.e(TAG, "Exception in configureRandomizedMacAddress: " + e.toString());
@@ -3649,41 +3648,29 @@
      * @param config WifiConfiguration of WPA2 fallback network
      */
     private void configureRandomizedMacAddressForWpa2Fallback(WifiConfiguration config) {
+        if (config == null) {
+            Log.e(TAG, "No config to change MAC address to");
+            return;
+        }
         try {
-            MacAddress currentMac = MacAddress.fromString(mWifiNative.getMacAddress(mInterfaceName));
+            String currentMacString = mWifiNative.getMacAddress(mInterfaceName);
+            MacAddress currentMac = currentMacString == null ? null :
+                    MacAddress.fromString(currentMacString);
             MacAddress newMac = MacAddress.createRandomUnicastAddress();
             mWifiConfigManager.setNetworkRandomizedMacAddress(config.networkId, newMac);
             if (!WifiConfiguration.isValidMacAddressForRandomization(newMac)) {
                 Log.wtf(TAG, "Config generated an invalid MAC address");
-            } else if (currentMac.equals(newMac)) {
+            } else if (newMac.equals(currentMac)) {
                 Log.d(TAG, "No changes in MAC address");
             } else {
                 boolean setMacSuccess =
                         mWifiNative.setMacAddress(mInterfaceName, newMac);
                 Log.d(TAG, "Wpa2FallbackMacRandomization SSID(" + config.getPrintableSsid()
                         + "). setMacAddress(" + newMac.toString() + ") from "
-                        + currentMac.toString() + " = " + setMacSuccess);
+                        + currentMacString + " = " + setMacSuccess);
             }
         } catch (NullPointerException | IllegalArgumentException e) {
             Log.e(TAG, "Exception in configureRandomizedMacAddressForWpa2Fallback: " + e.toString());
-=======
-        String currentMacString = mWifiNative.getMacAddress(mInterfaceName);
-        MacAddress currentMac = currentMacString == null ? null :
-                MacAddress.fromString(currentMacString);
-        MacAddress newMac = config.getOrCreateRandomizedMacAddress();
-        mWifiConfigManager.setNetworkRandomizedMacAddress(config.networkId, newMac);
-        if (!WifiConfiguration.isValidMacAddressForRandomization(newMac)) {
-            Log.wtf(TAG, "Config generated an invalid MAC address");
-        } else if (newMac.equals(currentMac)) {
-            Log.d(TAG, "No changes in MAC address");
-        } else {
-            mWifiMetrics.logStaEvent(StaEvent.TYPE_MAC_CHANGE, config);
-            boolean setMacSuccess =
-                    mWifiNative.setMacAddress(mInterfaceName, newMac);
-            Log.d(TAG, "ConnectedMacRandomization SSID(" + config.getPrintableSsid()
-                    + "). setMacAddress(" + newMac.toString() + ") from "
-                    + currentMacString + " = " + setMacSuccess);
->>>>>>> aa0a79a0
         }
     }
 
@@ -5851,19 +5838,9 @@
                 }
             }
             final ProvisioningConfiguration prov;
-<<<<<<< HEAD
 
             if (mIsFilsConnection && mIsIpClientStarted) {
                 setPowerSaveForFilsDhcp();
-=======
-            if (!isUsingStaticIp) {
-                prov = new ProvisioningConfiguration.Builder()
-                            .withPreDhcpAction()
-                            .withApfCapabilities(mWifiNative.getApfCapabilities(mInterfaceName))
-                            .withNetwork(getCurrentNetwork())
-                            .withDisplayName(currentConfig.SSID)
-                            .build();
->>>>>>> aa0a79a0
             } else {
                 if (!isUsingStaticIp) {
                     prov = new ProvisioningConfiguration.Builder()
@@ -5871,7 +5848,6 @@
                                 .withApfCapabilities(mWifiNative.getApfCapabilities(mInterfaceName))
                                 .withNetwork(getCurrentNetwork())
                                 .withDisplayName(currentConfig.SSID)
-                                .withRandomMacAddress()
                                 .build();
                 } else {
                     StaticIpConfiguration staticIpConfig = currentConfig.getStaticIpConfiguration();
