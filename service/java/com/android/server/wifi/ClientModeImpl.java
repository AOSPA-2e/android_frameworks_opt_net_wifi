/*
 * Copyright (C) 2010 The Android Open Source Project
 *
 * Licensed under the Apache License, Version 2.0 (the "License");
 * you may not use this file except in compliance with the License.
 * You may obtain a copy of the License at
 *
 *      http://www.apache.org/licenses/LICENSE-2.0
 *
 * Unless required by applicable law or agreed to in writing, software
 * distributed under the License is distributed on an "AS IS" BASIS,
 * WITHOUT WARRANTIES OR CONDITIONS OF ANY KIND, either express or implied.
 * See the License for the specific language governing permissions and
 * limitations under the License.
 */

package com.android.server.wifi;

import static android.net.wifi.WifiConfiguration.NetworkSelectionStatus.DISABLED_NO_INTERNET_PERMANENT;
import static android.net.wifi.WifiConfiguration.NetworkSelectionStatus.DISABLED_NO_INTERNET_TEMPORARY;
import static android.net.wifi.WifiManager.WIFI_FEATURE_FILS_SHA256;
import static android.net.wifi.WifiManager.WIFI_FEATURE_FILS_SHA384;
import static android.net.wifi.WifiManager.WIFI_STATE_DISABLED;
import static android.net.wifi.WifiManager.WIFI_STATE_DISABLING;
import static android.net.wifi.WifiManager.WIFI_STATE_ENABLED;
import static android.net.wifi.WifiManager.WIFI_STATE_ENABLING;
import static android.net.wifi.WifiManager.WIFI_STATE_UNKNOWN;

import static com.android.server.wifi.WifiDataStall.INVALID_THROUGHPUT;

import android.annotation.IntDef;
import android.annotation.NonNull;
import android.annotation.Nullable;
import android.app.ActivityManager;
import android.bluetooth.BluetoothAdapter;
import android.content.BroadcastReceiver;
import android.content.Context;
import android.content.Intent;
import android.content.IntentFilter;
import android.content.pm.PackageManager;
import android.net.ConnectivityManager;
import android.net.DhcpResultsParcelable;
import android.net.InvalidPacketException;
import android.net.IpConfiguration;
import android.net.KeepalivePacketData;
import android.net.Layer2PacketParcelable;
import android.net.LinkProperties;
import android.net.MacAddress;
import android.net.MatchAllNetworkSpecifier;
import android.net.NattKeepalivePacketData;
import android.net.Network;
import android.net.NetworkAgent;
import android.net.NetworkAgentConfig;
import android.net.NetworkCapabilities;
import android.net.NetworkInfo;
import android.net.NetworkInfo.DetailedState;
import android.net.NetworkProvider;
import android.net.SocketKeepalive;
import android.net.StaticIpConfiguration;
import android.net.TcpKeepalivePacketData;
import android.net.Uri;
import android.net.ip.IIpClient;
import android.net.ip.IpClientCallbacks;
import android.net.ip.IpClientManager;
import android.net.shared.Inet4AddressUtils;
import android.net.shared.Layer2Information;
import android.net.shared.ProvisioningConfiguration;
import android.net.shared.ProvisioningConfiguration.ScanResultInfo;
import android.net.util.MacAddressUtils;
import android.net.util.NetUtils;
import android.net.wifi.IActionListener;
import android.net.wifi.INetworkRequestMatchCallback;
import android.net.wifi.ScanResult;
import android.net.wifi.SupplicantState;
import android.net.wifi.WifiAnnotations.WifiStandard;
import android.net.wifi.WifiConfiguration;
import android.net.wifi.WifiEnterpriseConfig;
import android.net.wifi.WifiInfo;
import android.net.wifi.WifiManager;
import android.net.wifi.WifiManager.DeviceMobilityState;
import android.net.wifi.WifiNetworkAgentSpecifier;
import android.net.wifi.WifiScanner;
import android.net.wifi.hotspot2.IProvisioningCallback;
import android.net.wifi.hotspot2.OsuProvider;
import android.net.wifi.nl80211.DeviceWiphyCapabilities;
import android.net.wifi.nl80211.WifiNl80211Manager;
import android.net.wifi.p2p.WifiP2pManager;
import android.net.wifi.WifiDppConfig;
import android.net.wifi.WifiDppConfig.DppResult;
import android.os.BatteryStatsManager;
import android.os.Bundle;
import android.os.ConditionVariable;
import android.os.IBinder;
import android.os.Looper;
import android.os.Message;
import android.os.Messenger;
import android.os.PowerManager;
import android.os.Process;
import android.os.RemoteException;
import android.os.SystemProperties;
import android.os.UserHandle;
import android.os.UserManager;
import android.os.WorkSource;
import android.os.SystemProperties;
import android.provider.Settings;
import android.system.OsConstants;
import android.telephony.SubscriptionManager;
import android.telephony.TelephonyManager;
import android.text.TextUtils;
import android.util.Log;
import android.util.Pair;
import android.util.SparseArray;

import com.android.internal.annotations.GuardedBy;
import com.android.internal.annotations.VisibleForTesting;
import com.android.internal.util.AsyncChannel;
import com.android.internal.util.MessageUtils;
import com.android.internal.util.Protocol;
import com.android.internal.util.State;
import com.android.internal.util.StateMachine;
import com.android.server.wifi.MboOceController.BtmFrameData;
import com.android.server.wifi.WifiCarrierInfoManager.SimAuthRequestData;
import com.android.server.wifi.WifiCarrierInfoManager.SimAuthResponseData;
import com.android.server.wifi.hotspot2.AnqpEvent;
import com.android.server.wifi.hotspot2.IconEvent;
import com.android.server.wifi.hotspot2.NetworkDetail;
import com.android.server.wifi.hotspot2.PasspointManager;
import com.android.server.wifi.hotspot2.WnmData;
import com.android.server.wifi.p2p.WifiP2pServiceImpl;
import com.android.server.wifi.proto.WifiStatsLog;
import com.android.server.wifi.proto.nano.WifiMetricsProto;
import com.android.server.wifi.proto.nano.WifiMetricsProto.StaEvent;
import com.android.server.wifi.proto.nano.WifiMetricsProto.WifiIsUnusableEvent;
import com.android.server.wifi.proto.nano.WifiMetricsProto.WifiUsabilityStats;
import com.android.server.wifi.util.ExternalCallbackTracker;
import com.android.server.wifi.util.NativeUtil;
import com.android.server.wifi.util.RssiUtil;
import com.android.server.wifi.util.ScanResultUtil;
import com.android.server.wifi.util.WifiPermissionsUtil;
import com.android.server.wifi.util.WifiPermissionsWrapper;
import com.android.server.wifi.WifiNative.WifiGenerationStatus;
import com.android.wifi.resources.R;

import java.io.BufferedReader;
import java.io.FileDescriptor;
import java.io.FileNotFoundException;
import java.io.FileReader;
import java.io.IOException;
import java.io.PrintWriter;
import java.lang.annotation.Retention;
import java.lang.annotation.RetentionPolicy;
import java.net.Inet4Address;
import java.net.Inet6Address;
import java.net.InetAddress;
import java.time.Duration;
import java.util.ArrayList;
import java.util.Arrays;
import java.util.List;
import java.util.Set;
import java.util.concurrent.atomic.AtomicBoolean;
import java.util.concurrent.atomic.AtomicInteger;
import java.nio.ByteBuffer;

/**
 * Implementation of ClientMode.  Event handling for Client mode logic is done here,
 * and all changes in connectivity state are initiated here.
 *
 * @hide
 */
public class ClientModeImpl extends StateMachine {

    private static final String NETWORKTYPE = "WIFI";
    @VisibleForTesting public static final short NUM_LOG_RECS_NORMAL = 100;
    @VisibleForTesting public static final short NUM_LOG_RECS_VERBOSE_LOW_MEMORY = 200;
    @VisibleForTesting public static final short NUM_LOG_RECS_VERBOSE = 3000;

    // Association rejection reason codes
    @VisibleForTesting
    protected static final int REASON_CODE_AP_UNABLE_TO_HANDLE_NEW_STA = 17;

    private static final String TAG = "WifiClientModeImpl";

    private static final int ONE_HOUR_MILLI = 1000 * 60 * 60;

    private static final String GOOGLE_OUI = "DA-A1-19";

    private static final String EXTRA_OSU_ICON_QUERY_BSSID = "BSSID";
    private static final String EXTRA_OSU_ICON_QUERY_FILENAME = "FILENAME";
    private static final String EXTRA_OSU_PROVIDER = "OsuProvider";
    private static final String EXTRA_UID = "uid";
    private static final String EXTRA_PACKAGE_NAME = "PackageName";
    private static final String EXTRA_PASSPOINT_CONFIGURATION = "PasspointConfiguration";
    private static final int IPCLIENT_STARTUP_TIMEOUT_MS = 20 * 60 * 1000; // 20 minutes!
    private static final int IPCLIENT_SHUTDOWN_TIMEOUT_MS = 60_000; // 60 seconds

    private boolean mVerboseLoggingEnabled = false;
    private final WifiPermissionsWrapper mWifiPermissionsWrapper;

    /* debug flag, indicating if handling of ASSOCIATION_REJECT ended up blacklisting
     * the corresponding BSSID.
     */
    private boolean mDidBlackListBSSID = false;

    /**
     * Log with error attribute
     *
     * @param s is string log
     */
    @Override
    protected void loge(String s) {
        Log.e(getName(), s);
    }
    @Override
    protected void logd(String s) {
        Log.d(getName(), s);
    }
    @Override
    protected void log(String s) {
        Log.d(getName(), s);
    }
    private final WifiMetrics mWifiMetrics;
    private final WifiInjector mWifiInjector;
    private final WifiMonitor mWifiMonitor;
    private final WifiNative mWifiNative;
    private final WifiPermissionsUtil mWifiPermissionsUtil;
    private final WifiConfigManager mWifiConfigManager;
    private final WifiConnectivityManager mWifiConnectivityManager;
    private final BssidBlocklistMonitor mBssidBlocklistMonitor;
    private ConnectivityManager mCm;
    private BaseWifiDiagnostics mWifiDiagnostics;
    private WifiTrafficPoller mTrafficPoller;
    private final boolean mP2pSupported;
    private final AtomicBoolean mP2pConnected = new AtomicBoolean(false);
    private boolean mTemporarilyDisconnectWifi = false;
    private final Clock mClock;
    private final PropertyService mPropertyService;
    private final BuildProperties mBuildProperties;
    private final WifiCountryCode mCountryCode;
    private final WifiScoreCard mWifiScoreCard;
    private final WifiHealthMonitor mWifiHealthMonitor;
    private final WifiScoreReport mWifiScoreReport;
    private final SarManager mSarManager;
    private final WifiTrafficPoller mWifiTrafficPoller;
    public WifiScoreReport getWifiScoreReport() {
        return mWifiScoreReport;
    }
    private final PasspointManager mPasspointManager;
    private final WifiDataStall mWifiDataStall;
    private final LinkProbeManager mLinkProbeManager;
    private final MboOceController mMboOceController;

    private final McastLockManagerFilterController mMcastLockManagerFilterController;
    private final ActivityManager mActivityManager;

    private boolean mScreenOn = false;

    private String mInterfaceName;
    /* The interface for ipClient */
    private String mDataInterfaceName;

    private int mLastSignalLevel = -1;
    private String mLastBssid;
    private int mLastNetworkId; // The network Id we successfully joined
    // The subId used by WifiConfiguration with SIM credential which was connected successfully
    private int mLastSubId;
    private String mLastSimBasedConnectionCarrierName;

    private boolean mIpReachabilityDisconnectEnabled = true;

    /* if set to true then disconnect due to IP Reachability lost only when obtained for the first 10 seconds of L2 connection */
    private boolean mDisconnectOnlyOnInitialIpReachability = true;
    private boolean mIpReachabilityMonitorActive = true;

    private void processRssiThreshold(byte curRssi, int reason,
            WifiNative.WifiRssiEventHandler rssiHandler) {
        if (curRssi == Byte.MAX_VALUE || curRssi == Byte.MIN_VALUE) {
            Log.wtf(TAG, "processRssiThreshold: Invalid rssi " + curRssi);
            return;
        }
        for (int i = 0; i < mRssiRanges.length; i++) {
            if (curRssi < mRssiRanges[i]) {
                // Assume sorted values(ascending order) for rssi,
                // bounded by high(127) and low(-128) at extremeties
                byte maxRssi = mRssiRanges[i];
                byte minRssi = mRssiRanges[i - 1];
                // This value of hw has to be believed as this value is averaged and has breached
                // the rssi thresholds and raised event to host. This would be eggregious if this
                // value is invalid
                mWifiInfo.setRssi(curRssi);
                updateCapabilities();
                int ret = startRssiMonitoringOffload(maxRssi, minRssi, rssiHandler);
                Log.d(TAG, "Re-program RSSI thresholds for " + getWhatToString(reason)
                        + ": [" + minRssi + ", " + maxRssi + "], curRssi=" + curRssi
                        + " ret=" + ret);
                break;
            }
        }
    }

    private boolean mEnableRssiPolling = false;
    // Accessed via Binder thread ({get,set}PollRssiIntervalMsecs), and the main Wifi thread.
    private volatile int mPollRssiIntervalMsecs = -1;
    private int mRssiPollToken = 0;
    /* 3 operational states for STA operation: CONNECT_MODE, SCAN_ONLY_MODE, SCAN_ONLY_WIFI_OFF_MODE
    * In CONNECT_MODE, the STA can scan and connect to an access point
    * In SCAN_ONLY_MODE, the STA can only scan for access points
    * In SCAN_ONLY_WIFI_OFF_MODE, the STA can only scan for access points with wifi toggle being off
    */
    private int mOperationalMode = DISABLED_MODE;

    // variable indicating we are expecting a mode switch - do not attempt recovery for failures
    private boolean mModeChange = false;

    private ClientModeManager.Listener mClientModeCallback = null;

    private boolean mBluetoothConnectionActive = false;

    private PowerManager.WakeLock mSuspendWakeLock;

    /**
     * Maximum allowable interval in milliseconds between polling for RSSI and linkspeed
     * information. This is also used as the polling interval for WifiTrafficPoller, which updates
     * its data activity on every CMD_RSSI_POLL.
     */
    private static final int MAXIMUM_POLL_RSSI_INTERVAL_MSECS = 6000;

    /**
     * Interval in milliseconds between receiving a disconnect event
     * while connected to a good AP, and handling the disconnect proper
     */
    private static final int LINK_FLAPPING_DEBOUNCE_MSEC = 4000;

    /**
     * Delay between supplicant restarts upon failure to establish connection
     */
    private static final int SUPPLICANT_RESTART_INTERVAL_MSECS = 5000;

    /**
     * Number of times we attempt to restart supplicant
     */
    private static final int SUPPLICANT_RESTART_TRIES = 5;

    /**
     * Value to set in wpa_supplicant "bssid" field when we don't want to restrict connection to
     * a specific AP.
     */
    public static final String SUPPLICANT_BSSID_ANY = "any";

    /**
     * The link properties of the wifi interface.
     * Do not modify this directly; use updateLinkProperties instead.
     */
    private LinkProperties mLinkProperties;

    /* Tracks sequence number on a periodic scan message */
    private int mPeriodicScanToken = 0;

    private Context mContext;

    private final Object mDhcpResultsParcelableLock = new Object();
    @NonNull
    private DhcpResultsParcelable mDhcpResultsParcelable = new DhcpResultsParcelable();

    // NOTE: Do not return to clients - see syncRequestConnectionInfo()
    private final ExtendedWifiInfo mWifiInfo;
    // TODO : remove this member. It should be possible to only call sendNetworkChangeBroadcast when
    // the state actually changed, and to deduce the state of the agent from the state of the
    // machine when generating the NetworkInfo for the broadcast.
    private DetailedState mNetworkAgentState;
    private SupplicantStateTracker mSupplicantStateTracker;

    // Indicates that framework is attempting to roam, set true on CMD_START_ROAM, set false when
    // wifi connects or fails to connect
    private boolean mIsAutoRoaming = false;

    // Roaming failure count
    private int mRoamFailCount = 0;

    // This is the BSSID we are trying to associate to, it can be set to SUPPLICANT_BSSID_ANY
    // if we havent selected a BSSID for joining.
    private String mTargetBssid = SUPPLICANT_BSSID_ANY;
    // This one is used to track the current target network ID. This is used for error
    // handling during connection setup since many error message from supplicant does not report
    // SSID. Once connected, it will be set to invalid
    private int mTargetNetworkId = WifiConfiguration.INVALID_NETWORK_ID;
    private long mLastDriverRoamAttempt = 0;
    private WifiConfiguration mTargetWifiConfiguration = null;

    int getPollRssiIntervalMsecs() {
        if (mPollRssiIntervalMsecs > 0) {
            return mPollRssiIntervalMsecs;
        }
        return Math.min(mContext.getResources().getInteger(
                R.integer.config_wifiPollRssiIntervalMilliseconds),
                        MAXIMUM_POLL_RSSI_INTERVAL_MSECS);
    }

    void setPollRssiIntervalMsecs(int newPollIntervalMsecs) {
        mPollRssiIntervalMsecs = newPollIntervalMsecs;
    }

    /**
     * Method to clear {@link #mTargetBssid} and reset the current connected network's
     * bssid in wpa_supplicant after a roam/connect attempt.
     */
    public boolean clearTargetBssid(String dbg) {
        WifiConfiguration config = mWifiConfigManager.getConfiguredNetwork(mTargetNetworkId);
        if (config == null) {
            return false;
        }
        String bssid = SUPPLICANT_BSSID_ANY;
        if (config.BSSID != null) {
            bssid = config.BSSID;
            if (mVerboseLoggingEnabled) {
                Log.d(TAG, "force BSSID to " + bssid + "due to config");
            }
        }
        if (mVerboseLoggingEnabled) {
            logd(dbg + " clearTargetBssid " + bssid + " key=" + config.getKey());
        }
        mTargetBssid = bssid;
        return mWifiNative.setConfiguredNetworkBSSID(mInterfaceName, bssid);
    }

    /**
     * Set Config's default BSSID (for association purpose) and {@link #mTargetBssid}
     * @param config config need set BSSID
     * @param bssid  default BSSID to assocaite with when connect to this network
     * @return false -- does not change the current default BSSID of the configure
     *         true -- change the  current default BSSID of the configur
     */
    private boolean setTargetBssid(WifiConfiguration config, String bssid) {
        if (config == null || bssid == null) {
            return false;
        }
        if (config.BSSID != null) {
            bssid = config.BSSID;
            if (mVerboseLoggingEnabled) {
                Log.d(TAG, "force BSSID to " + bssid + "due to config");
            }
        }
        if (mVerboseLoggingEnabled) {
            Log.d(TAG, "setTargetBssid set to " + bssid + " key=" + config.getKey());
        }
        mTargetBssid = bssid;
        config.getNetworkSelectionStatus().setNetworkSelectionBSSID(bssid);
        return true;
    }

    private volatile IpClientManager mIpClient;
    private IpClientCallbacksImpl mIpClientCallbacks;

    // Channel for sending replies.
    private AsyncChannel mReplyChannel = new AsyncChannel();

    // Used to initiate a connection with WifiP2pService
    private AsyncChannel mWifiP2pChannel;

    private WifiNetworkFactory mNetworkFactory;
    private UntrustedWifiNetworkFactory mUntrustedNetworkFactory;
    @GuardedBy("mNetworkAgentLock")
    private WifiNetworkAgent mNetworkAgent;
    private final Object mNetworkAgentLock = new Object();

    private byte[] mRssiRanges;

    // Used to filter out requests we couldn't possibly satisfy.
    private final NetworkCapabilities mNetworkCapabilitiesFilter;

    private final ExternalCallbackTracker<IActionListener> mProcessingActionListeners;

    /* The base for wifi message types */
    static final int BASE = Protocol.BASE_WIFI;
    /* BT state change, e.g., on or off */
    static final int CMD_BLUETOOTH_ADAPTER_STATE_CHANGE                 = BASE + 31;
    /* BT connection state change, e.g., connected or disconnected */
    static final int CMD_BLUETOOTH_ADAPTER_CONNECTION_STATE_CHANGE      = BASE + 32;

    /* Get adaptors */
    static final int CMD_GET_SUPPORTED_FEATURES                         = BASE + 61;
    /* Get Link Layer Stats thru HAL */
    static final int CMD_GET_LINK_LAYER_STATS                           = BASE + 63;
    /* Supplicant commands after driver start*/
    /* Set operational mode. CONNECT, SCAN ONLY, SCAN_ONLY with Wi-Fi off mode */
    static final int CMD_SET_OPERATIONAL_MODE                           = BASE + 72;
    /* Disconnect from a network */
    static final int CMD_DISCONNECT                                     = BASE + 73;
    /* Reconnect to a network */
    static final int CMD_RECONNECT                                      = BASE + 74;
    /* Reassociate to a network */
    static final int CMD_REASSOCIATE                                    = BASE + 75;

    /* Controls suspend mode optimizations
     *
     * When high perf mode is enabled, suspend mode optimizations are disabled
     *
     * When high perf mode is disabled, suspend mode optimizations are enabled
     *
     * Suspend mode optimizations include:
     * - packet filtering
     * - turn off roaming
     * - DTIM wake up settings
     */
    static final int CMD_SET_HIGH_PERF_MODE                             = BASE + 77;
    /* Enables RSSI poll */
    static final int CMD_ENABLE_RSSI_POLL                               = BASE + 82;
    /* RSSI poll */
    static final int CMD_RSSI_POLL                                      = BASE + 83;
    /** Runs RSSI poll once */
    static final int CMD_ONESHOT_RSSI_POLL                              = BASE + 84;
    /* Enable suspend mode optimizations in the driver */
    static final int CMD_SET_SUSPEND_OPT_ENABLED                        = BASE + 86;

    /* Enable TDLS on a specific MAC address */
    static final int CMD_ENABLE_TDLS                                    = BASE + 92;

    /**
     * Watchdog for protecting against b/16823537
     * Leave time for 4-way handshake to succeed
     */
    static final int ROAM_GUARD_TIMER_MSEC = 15000;

    int mRoamWatchdogCount = 0;
    /* Roam state watchdog */
    static final int CMD_ROAM_WATCHDOG_TIMER                            = BASE + 94;
    /* Screen change intent handling */
    static final int CMD_SCREEN_STATE_CHANGED                           = BASE + 95;

    /* Disconnecting state watchdog */
    static final int CMD_DISCONNECTING_WATCHDOG_TIMER                   = BASE + 96;

    /* SIM is removed; reset any cached data for it */
    static final int CMD_RESET_SIM_NETWORKS                             = BASE + 101;

    @Retention(RetentionPolicy.SOURCE)
    @IntDef(prefix = {"RESET_SIM_REASON_"},
            value = {
                    RESET_SIM_REASON_SIM_REMOVED,
                    RESET_SIM_REASON_SIM_INSERTED,
                    RESET_SIM_REASON_DEFAULT_DATA_SIM_CHANGED})
    @interface ResetSimReason {}
    static final int RESET_SIM_REASON_SIM_REMOVED              = 0;
    static final int RESET_SIM_REASON_SIM_INSERTED             = 1;
    static final int RESET_SIM_REASON_DEFAULT_DATA_SIM_CHANGED = 2;

    /* OSU APIs */
    static final int CMD_QUERY_OSU_ICON                                 = BASE + 104;

    /* Commands from/to the SupplicantStateTracker */
    /* Reset the supplicant state tracker */
    static final int CMD_RESET_SUPPLICANT_STATE                         = BASE + 111;

    int mDisconnectingWatchdogCount = 0;
    static final int DISCONNECTING_GUARD_TIMER_MSEC = 5000;

    /**
     * Indicates the end of boot process, should be used to trigger load from config store,
     * initiate connection attempt, etc.
     * */
    static final int CMD_BOOT_COMPLETED                                 = BASE + 134;
    /**
     * Initialize ClientModeImpl. This is currently used to initialize the
     * {@link HalDeviceManager} module.
     */
    static final int CMD_INITIALIZE                                     = BASE + 135;

    /* We now have a valid IP configuration. */
    static final int CMD_IP_CONFIGURATION_SUCCESSFUL                    = BASE + 138;
    /* We no longer have a valid IP configuration. */
    static final int CMD_IP_CONFIGURATION_LOST                          = BASE + 139;
    /* Link configuration (IP address, DNS, ...) changes notified via netlink */
    static final int CMD_UPDATE_LINKPROPERTIES                          = BASE + 140;

    static final int CMD_START_CONNECT                                  = BASE + 143;

    private static final int NETWORK_STATUS_UNWANTED_DISCONNECT         = 0;
    private static final int NETWORK_STATUS_UNWANTED_VALIDATION_FAILED  = 1;
    private static final int NETWORK_STATUS_UNWANTED_DISABLE_AUTOJOIN   = 2;

    static final int CMD_UNWANTED_NETWORK                               = BASE + 144;

    static final int CMD_START_ROAM                                     = BASE + 145;

    static final int CMD_NETWORK_STATUS                                 = BASE + 148;

    /* A layer 3 neighbor on the Wi-Fi link became unreachable. */
    static final int CMD_IP_REACHABILITY_LOST                           = BASE + 149;

    static final int CMD_ACCEPT_UNVALIDATED                             = BASE + 153;

    /* used to offload sending IP packet */
    static final int CMD_START_IP_PACKET_OFFLOAD                        = BASE + 160;

    /* used to stop offload sending IP packet */
    static final int CMD_STOP_IP_PACKET_OFFLOAD                         = BASE + 161;

    /* used to start rssi monitoring in hw */
    static final int CMD_START_RSSI_MONITORING_OFFLOAD                  = BASE + 162;

    /* used to stop rssi moniroting in hw */
    static final int CMD_STOP_RSSI_MONITORING_OFFLOAD                   = BASE + 163;

    /* used to indicated RSSI threshold breach in hw */
    static final int CMD_RSSI_THRESHOLD_BREACHED                        = BASE + 164;

    /**
     * Used to handle messages bounced between ClientModeImpl and IpClient.
     */
    static final int CMD_IPV4_PROVISIONING_SUCCESS                      = BASE + 200;
    static final int CMD_IPV4_PROVISIONING_FAILURE                      = BASE + 201;

    /* Push a new APF program to the HAL */
    static final int CMD_INSTALL_PACKET_FILTER                          = BASE + 202;

    /* Enable/disable fallback packet filtering */
    static final int CMD_SET_FALLBACK_PACKET_FILTERING                  = BASE + 203;

    /* Enable/disable Neighbor Discovery offload functionality. */
    static final int CMD_CONFIG_ND_OFFLOAD                              = BASE + 204;

    /* Read the APF program & data buffer */
    static final int CMD_READ_PACKET_FILTER                             = BASE + 208;

    /** Used to add packet filter to apf. */
    static final int CMD_ADD_KEEPALIVE_PACKET_FILTER_TO_APF = BASE + 209;

    /** Used to remove packet filter from apf. */
    static final int CMD_REMOVE_KEEPALIVE_PACKET_FILTER_FROM_APF = BASE + 210;

    /* Indicates that diagnostics should time out a connection start event. */
    static final int CMD_DIAGS_CONNECT_TIMEOUT                          = BASE + 252;

    // Start subscription provisioning with a given provider
    private static final int CMD_START_SUBSCRIPTION_PROVISIONING        = BASE + 254;

    @VisibleForTesting
    static final int CMD_PRE_DHCP_ACTION                                = BASE + 255;
    private static final int CMD_PRE_DHCP_ACTION_COMPLETE               = BASE + 256;
    private static final int CMD_POST_DHCP_ACTION                       = BASE + 257;
    /* Take some GAP in numbering, start DPP commands from 301 onwards */
    /* Add bootstrap info*/
    public static final int CMD_DPP_GENERATE_BOOTSTRAP                  = BASE + 301;
    /* Generate QRCODE bootstrap info*/
    public static final int CMD_DPP_ADD_BOOTSTRAP_QRCODE                = BASE + 302;
    /* Remove bootstrap info */
    public static final int CMD_DPP_REMOVE_BOOTSTRAP                    = BASE + 303;
    /* Get bootstrap URI*/
    public static final int CMD_DPP_GET_URI                             = BASE + 304;
    /* Start DPP Listen*/
    public static final int CMD_DPP_LISTEN_START                        = BASE + 305;
    /* Stop ongoing DPP Listen*/
    public static final int CMD_DPP_LISTEN_STOP                         = BASE + 306;
    /* Add DPP Configuration */
    public static final int CMD_DPP_CONF_ADD                            = BASE + 307;
    /* Remove DPP Configuration */
    public static final int CMD_DPP_CONF_REMOVE                         = BASE + 308;
    /* Start DPP AUTH*/
    public static final int CMD_DPP_AUTH_INIT                           = BASE + 309;
    /* Get Private Key*/
    public static final int CMD_DPP_CONFIGURATOR_GET_KEY                = BASE + 310;

    /* Vendor specific cmd: To handle IP Reachability session */
    private static final int CMD_IP_REACHABILITY_SESSION_END            = BASE + 311;

    private static final int CMD_CONNECT_NETWORK                        = BASE + 258;
    private static final int CMD_SAVE_NETWORK                           = BASE + 259;

    /* Start connection to FILS AP*/
    static final int CMD_START_FILS_CONNECTION                          = BASE + 262;
    // For message logging.
    private static final Class[] sMessageClasses = {
            AsyncChannel.class, ClientModeImpl.class };
    private static final SparseArray<String> sGetWhatToString =
            MessageUtils.findMessageNames(sMessageClasses);


    /* Wifi state machine modes of operation */
    /* CONNECT_MODE - connect to any 'known' AP when it becomes available */
    public static final int CONNECT_MODE = 1;
    /* SCAN_ONLY_MODE - don't connect to any APs; scan, but only while apps hold lock */
    public static final int SCAN_ONLY_MODE = 2;
    /* SCAN_ONLY_WITH_WIFI_OFF - scan, but don't connect to any APs */
    public static final int SCAN_ONLY_WITH_WIFI_OFF_MODE = 3;
    /* DISABLED_MODE - Don't connect, don't scan, don't be an AP */
    public static final int DISABLED_MODE = 4;

    private static final int SUCCESS = 1;
    private static final int FAILURE = -1;

    /* Tracks if suspend optimizations need to be disabled by DHCP,
     * screen or due to high perf mode.
     * When any of them needs to disable it, we keep the suspend optimizations
     * disabled
     */
    private int mSuspendOptNeedsDisabled = 0;

    private static final int SUSPEND_DUE_TO_DHCP = 1;
    private static final int SUSPEND_DUE_TO_HIGH_PERF = 1 << 1;
    private static final int SUSPEND_DUE_TO_SCREEN = 1 << 2;

    /**
     * Time window in milliseconds for which we send
     * {@link NetworkAgent#explicitlySelected(boolean, boolean)}
     * after connecting to the network which the user last selected.
     */
    @VisibleForTesting
    public static final int LAST_SELECTED_NETWORK_EXPIRATION_AGE_MILLIS = 30 * 1000;

    /* Tracks if user has enabled Connected Mac Randomization through settings */

    /**
     * Supplicant scan interval in milliseconds.
     * Comes from {@link Settings.Global#WIFI_SUPPLICANT_SCAN_INTERVAL_MS} or
     * from the default config if the setting is not set
     */
    private long mSupplicantScanIntervalMs;

    int mRunningBeaconCount = 0;

    /* Default parent state */
    private State mDefaultState = new DefaultState();
    /* Connecting to an access point */
    private State mConnectModeState = new ConnectModeState();
    /* Connected at 802.11 (L2) level */
    private State mL2ConnectedState = new L2ConnectedState();
    /* fetching IP after connection to access point (assoc+auth complete) */
    private State mObtainingIpState = new ObtainingIpState();
    /* Connected with IP addr */
    private State mConnectedState = new ConnectedState();
    /* Roaming */
    private State mRoamingState = new RoamingState();
    /* disconnect issued, waiting for network disconnect confirmation */
    private State mDisconnectingState = new DisconnectingState();
    /* Network is not connected, supplicant assoc+auth is not complete */
    private State mDisconnectedState = new DisconnectedState();

    /*
     * FILS connection related variables.
     */
    /* To indicate to IpClient whether HLP IEs were included or not in assoc request */
    private boolean mSentHLPs = false;
    /* Tracks IpClient start state until (FILS_)NETWORK_CONNECTION_EVENT event */
    private boolean mIpClientWithPreConnection = false;

    private State mFilsState = new FilsState();
    private boolean mIsFilsConnection = false;
    private boolean mIsIpClientStarted = false;
    private WifiConfiguration mFilsConfig;

    /**
     * One of  {@link WifiManager#WIFI_STATE_DISABLED},
     * {@link WifiManager#WIFI_STATE_DISABLING},
     * {@link WifiManager#WIFI_STATE_ENABLED},
     * {@link WifiManager#WIFI_STATE_ENABLING},
     * {@link WifiManager#WIFI_STATE_UNKNOWN}
     */
    private final AtomicInteger mWifiState = new AtomicInteger(WIFI_STATE_DISABLED);

    /**
     * Work source to use to blame usage on the WiFi service
     */
    public static final WorkSource WIFI_WORK_SOURCE = new WorkSource(Process.WIFI_UID);

    private final BatteryStatsManager mBatteryStatsManager;

    private final WifiCarrierInfoManager mWifiCarrierInfoManager;


    // Used for debug and stats gathering
    private static int sScanAlarmIntentCount = 0;

    private FrameworkFacade mFacade;
    private WifiStateTracker mWifiStateTracker;
    private final BackupManagerProxy mBackupManagerProxy;
    private final WrongPasswordNotifier mWrongPasswordNotifier;
    private final EapFailureNotifier mEapFailureNotifier;
    private final SimRequiredNotifier mSimRequiredNotifier;
    private final ConnectionFailureNotifier mConnectionFailureNotifier;
    private WifiNetworkSuggestionsManager mWifiNetworkSuggestionsManager;
    // Maximum duration to continue to log Wifi usability stats after a data stall is triggered.
    @VisibleForTesting
    public static final long DURATION_TO_WAIT_ADD_STATS_AFTER_DATA_STALL_MS = 30 * 1000;
    private long mDataStallTriggerTimeMs = -1;
    private int mLastStatusDataStall = WifiIsUnusableEvent.TYPE_UNKNOWN;

    public ClientModeImpl(Context context, FrameworkFacade facade, Looper looper,
                            UserManager userManager, WifiInjector wifiInjector,
                            BackupManagerProxy backupManagerProxy, WifiCountryCode countryCode,
                            WifiNative wifiNative, WrongPasswordNotifier wrongPasswordNotifier,
                            SarManager sarManager, WifiTrafficPoller wifiTrafficPoller,
                            LinkProbeManager linkProbeManager,
                            BatteryStatsManager batteryStatsManager,
                            SupplicantStateTracker supplicantStateTracker,
                            MboOceController mboOceController,
                            WifiCarrierInfoManager wifiCarrierInfoManager,
                            EapFailureNotifier eapFailureNotifier,
                            SimRequiredNotifier simRequiredNotifier) {
        super(TAG, looper);
        mWifiInjector = wifiInjector;
        mWifiMetrics = mWifiInjector.getWifiMetrics();
        mClock = wifiInjector.getClock();
        mPropertyService = wifiInjector.getPropertyService();
        mBuildProperties = wifiInjector.getBuildProperties();
        mWifiScoreCard = wifiInjector.getWifiScoreCard();
        mContext = context;
        mFacade = facade;
        mWifiNative = wifiNative;
        mBackupManagerProxy = backupManagerProxy;
        mWrongPasswordNotifier = wrongPasswordNotifier;
        mEapFailureNotifier = eapFailureNotifier;
        mSimRequiredNotifier = simRequiredNotifier;
        mSarManager = sarManager;
        mWifiTrafficPoller = wifiTrafficPoller;
        mLinkProbeManager = linkProbeManager;
        mMboOceController = mboOceController;
        mWifiCarrierInfoManager = wifiCarrierInfoManager;
        mNetworkAgentState = DetailedState.DISCONNECTED;

        mBatteryStatsManager = batteryStatsManager;
        mWifiStateTracker = wifiInjector.getWifiStateTracker();

        mP2pSupported = mContext.getPackageManager().hasSystemFeature(
                PackageManager.FEATURE_WIFI_DIRECT);

        mWifiPermissionsUtil = mWifiInjector.getWifiPermissionsUtil();
        mWifiConfigManager = mWifiInjector.getWifiConfigManager();

        mPasspointManager = mWifiInjector.getPasspointManager();

        mWifiMonitor = mWifiInjector.getWifiMonitor();
        mWifiDiagnostics = mWifiInjector.getWifiDiagnostics();
        mWifiPermissionsWrapper = mWifiInjector.getWifiPermissionsWrapper();
        mWifiDataStall = mWifiInjector.getWifiDataStall();

        mWifiInfo = new ExtendedWifiInfo(context);
        mSupplicantStateTracker = supplicantStateTracker;
        mWifiConnectivityManager = mWifiInjector.makeWifiConnectivityManager(this);
        mBssidBlocklistMonitor = mWifiInjector.getBssidBlocklistMonitor();
        mConnectionFailureNotifier = mWifiInjector.makeConnectionFailureNotifier(
                mWifiConnectivityManager);

        mLinkProperties = new LinkProperties();
        mMcastLockManagerFilterController = new McastLockManagerFilterController();
        mActivityManager = context.getSystemService(ActivityManager.class);

        mLastBssid = null;
        mLastNetworkId = WifiConfiguration.INVALID_NETWORK_ID;
        mLastSubId = SubscriptionManager.INVALID_SUBSCRIPTION_ID;
        mLastSimBasedConnectionCarrierName = null;
        mLastSignalLevel = -1;

        mCountryCode = countryCode;

        mWifiScoreReport = new WifiScoreReport(mWifiInjector.getScoringParams(), mClock,
                mWifiMetrics, mWifiInfo, mWifiNative, mBssidBlocklistMonitor,
                mWifiInjector.getWifiThreadRunner());

        mNetworkCapabilitiesFilter = new NetworkCapabilities.Builder()
                .addTransportType(NetworkCapabilities.TRANSPORT_WIFI)
                .addCapability(NetworkCapabilities.NET_CAPABILITY_INTERNET)
                .addCapability(NetworkCapabilities.NET_CAPABILITY_NOT_METERED)
                .addCapability(NetworkCapabilities.NET_CAPABILITY_NOT_ROAMING)
                .addCapability(NetworkCapabilities.NET_CAPABILITY_NOT_CONGESTED)
                .addCapability(NetworkCapabilities.NET_CAPABILITY_NOT_RESTRICTED)
                .addCapability(NetworkCapabilities.NET_CAPABILITY_NOT_SUSPENDED)
                // TODO - needs to be a bit more dynamic
                .setLinkUpstreamBandwidthKbps(1024 * 1024)
                .setLinkDownstreamBandwidthKbps(1024 * 1024)
                .setNetworkSpecifier(new MatchAllNetworkSpecifier())
                .build();
        // Make the network factories.
        mNetworkFactory = mWifiInjector.makeWifiNetworkFactory(
                mNetworkCapabilitiesFilter, mWifiConnectivityManager);
        // We can't filter untrusted network in the capabilities filter because a trusted
        // network would still satisfy a request that accepts untrusted ones.
        // We need a second network factory for untrusted network requests because we need a
        // different score filter for these requests.
        mUntrustedNetworkFactory = mWifiInjector.makeUntrustedWifiNetworkFactory(
                mNetworkCapabilitiesFilter, mWifiConnectivityManager);

        mWifiNetworkSuggestionsManager = mWifiInjector.getWifiNetworkSuggestionsManager();
        mProcessingActionListeners = new ExternalCallbackTracker<>(getHandler());
        mWifiHealthMonitor = mWifiInjector.getWifiHealthMonitor();

        IntentFilter filter = new IntentFilter();
        filter.addAction(Intent.ACTION_SCREEN_ON);
        filter.addAction(Intent.ACTION_SCREEN_OFF);
        mContext.registerReceiver(
                new BroadcastReceiver() {
                    @Override
                    public void onReceive(Context context, Intent intent) {
                        String action = intent.getAction();

                        if (action.equals(Intent.ACTION_SCREEN_ON)) {
                            sendMessage(CMD_SCREEN_STATE_CHANGED, 1);
                        } else if (action.equals(Intent.ACTION_SCREEN_OFF)) {
                            sendMessage(CMD_SCREEN_STATE_CHANGED, 0);
                        }
                    }
                }, filter);

        PowerManager powerManager = (PowerManager) mContext.getSystemService(Context.POWER_SERVICE);

        mSuspendWakeLock = powerManager.newWakeLock(PowerManager.PARTIAL_WAKE_LOCK, "WifiSuspend");
        mSuspendWakeLock.setReferenceCounted(false);

        mWifiConfigManager.addOnNetworkUpdateListener(new OnNetworkUpdateListener());

        mDisconnectOnlyOnInitialIpReachability = SystemProperties
                .get("persist.vendor.wifi.enableIpReachabilityMonitorPeriod", "1")
                .equals("1");

        // CHECKSTYLE:OFF IndentationCheck
        addState(mDefaultState);
            addState(mConnectModeState, mDefaultState);
                addState(mL2ConnectedState, mConnectModeState);
                    addState(mObtainingIpState, mL2ConnectedState);
                    addState(mConnectedState, mL2ConnectedState);
                    addState(mRoamingState, mL2ConnectedState);
                addState(mDisconnectingState, mConnectModeState);
                addState(mDisconnectedState, mConnectModeState);
                addState(mFilsState, mConnectModeState);
        // CHECKSTYLE:ON IndentationCheck

        setInitialState(mDefaultState);

        setLogRecSize(NUM_LOG_RECS_NORMAL);
        setLogOnlyTransitions(false);
    }

    @Override
    public void start() {
        super.start();

        PowerManager powerManager = (PowerManager) mContext.getSystemService(Context.POWER_SERVICE);

        // Learn the initial state of whether the screen is on.
        // We update this field when we receive broadcasts from the system.
        handleScreenStateChanged(powerManager.isInteractive());
    }

    private void registerForWifiMonitorEvents()  {
        mWifiMonitor.registerHandler(mInterfaceName, WifiMonitor.TARGET_BSSID_EVENT, getHandler());
        mWifiMonitor.registerHandler(mInterfaceName, WifiMonitor.ASSOCIATED_BSSID_EVENT,
                getHandler());
        mWifiMonitor.registerHandler(mInterfaceName, WifiMonitor.ANQP_DONE_EVENT, getHandler());
        mWifiMonitor.registerHandler(mInterfaceName, WifiMonitor.ASSOCIATION_REJECTION_EVENT,
                getHandler());
        mWifiMonitor.registerHandler(mInterfaceName, WifiMonitor.AUTHENTICATION_FAILURE_EVENT,
                getHandler());
        mWifiMonitor.registerHandler(mInterfaceName, WifiMonitor.GAS_QUERY_DONE_EVENT,
                getHandler());
        mWifiMonitor.registerHandler(mInterfaceName, WifiMonitor.GAS_QUERY_START_EVENT,
                getHandler());
        mWifiMonitor.registerHandler(mInterfaceName, WifiMonitor.HS20_REMEDIATION_EVENT,
                getHandler());
        mWifiMonitor.registerHandler(mInterfaceName, WifiMonitor.NETWORK_CONNECTION_EVENT,
                getHandler());
        mWifiMonitor.registerHandler(mInterfaceName, WifiMonitor.FILS_NETWORK_CONNECTION_EVENT,
                getHandler());
        mWifiMonitor.registerHandler(mInterfaceName, WifiMonitor.NETWORK_DISCONNECTION_EVENT,
                getHandler());
        mWifiMonitor.registerHandler(mInterfaceName, WifiMonitor.RX_HS20_ANQP_ICON_EVENT,
                getHandler());
        mWifiMonitor.registerHandler(mInterfaceName, WifiMonitor.SUPPLICANT_STATE_CHANGE_EVENT,
                getHandler());
        mWifiMonitor.registerHandler(mInterfaceName, WifiMonitor.SUP_REQUEST_IDENTITY,
                getHandler());
        mWifiMonitor.registerHandler(mInterfaceName, WifiMonitor.SUP_REQUEST_SIM_AUTH,
                getHandler());
        mWifiMonitor.registerHandler(mInterfaceName, WifiMonitor.ASSOCIATION_REJECTION_EVENT,
                mWifiMetrics.getHandler());
        mWifiMonitor.registerHandler(mInterfaceName, WifiMonitor.AUTHENTICATION_FAILURE_EVENT,
                mWifiMetrics.getHandler());
        mWifiMonitor.registerHandler(mInterfaceName, WifiMonitor.NETWORK_CONNECTION_EVENT,
                mWifiMetrics.getHandler());
        mWifiMonitor.registerHandler(mInterfaceName, WifiMonitor.NETWORK_DISCONNECTION_EVENT,
                mWifiMetrics.getHandler());
        mWifiMonitor.registerHandler(mInterfaceName, WifiMonitor.SUPPLICANT_STATE_CHANGE_EVENT,
                mWifiMetrics.getHandler());
        mWifiMonitor.registerHandler(mInterfaceName, WifiMonitor.ASSOCIATED_BSSID_EVENT,
                mWifiMetrics.getHandler());
        mWifiMonitor.registerHandler(mInterfaceName, WifiMonitor.TARGET_BSSID_EVENT,
                mWifiMetrics.getHandler());
        mWifiMonitor.registerHandler(mInterfaceName, WifiMonitor.FILS_NETWORK_CONNECTION_EVENT,
                getHandler());
        mWifiMonitor.registerHandler(mInterfaceName, WifiMonitor.DPP_EVENT, getHandler());
        mWifiMonitor.registerHandler(mInterfaceName, WifiMonitor.NETWORK_CONNECTION_EVENT,
                mWifiInjector.getWifiLastResortWatchdog().getHandler());
        mWifiMonitor.registerHandler(mInterfaceName, WifiMonitor.ASSOCIATION_REJECTION_EVENT,
                mSupplicantStateTracker.getHandler());
        mWifiMonitor.registerHandler(mInterfaceName, WifiMonitor.AUTHENTICATION_FAILURE_EVENT,
                mSupplicantStateTracker.getHandler());
        mWifiMonitor.registerHandler(mInterfaceName, WifiMonitor.SUPPLICANT_STATE_CHANGE_EVENT,
                mSupplicantStateTracker.getHandler());
        mWifiMonitor.registerHandler(mInterfaceName, WifiMonitor.MBO_OCE_BSS_TM_HANDLING_DONE,
                getHandler());
    }

    private void setMulticastFilter(boolean enabled) {
        if (mIpClient != null) {
            mIpClient.setMulticastFilter(enabled);
        }
    }

    /**
     * Class to implement the MulticastLockManager.FilterController callback.
     */
    class McastLockManagerFilterController implements WifiMulticastLockManager.FilterController {
        /**
         * Start filtering Multicast v4 packets
         */
        public void startFilteringMulticastPackets() {
            setMulticastFilter(true);
        }

        /**
         * Stop filtering Multicast v4 packets
         */
        public void stopFilteringMulticastPackets() {
            setMulticastFilter(false);
        }
    }

    class IpClientCallbacksImpl extends IpClientCallbacks {
        private final ConditionVariable mWaitForCreationCv = new ConditionVariable(false);
        private final ConditionVariable mWaitForStopCv = new ConditionVariable(false);

        @Override
        public void onIpClientCreated(IIpClient ipClient) {
            mIpClient = new IpClientManager(ipClient, getName());
            mWaitForCreationCv.open();
        }

        @Override
        public void onPreDhcpAction() {
            sendMessage(CMD_PRE_DHCP_ACTION);
        }

        @Override
        public void onPostDhcpAction() {
            sendMessage(CMD_POST_DHCP_ACTION);
        }

        @Override
        public void onNewDhcpResults(DhcpResultsParcelable dhcpResults) {
            if (dhcpResults != null) {
                sendMessage(CMD_IPV4_PROVISIONING_SUCCESS, dhcpResults);
            } else {
                sendMessage(CMD_IPV4_PROVISIONING_FAILURE);
            }
        }

        @Override
        public void onProvisioningSuccess(LinkProperties newLp) {
            mWifiMetrics.logStaEvent(StaEvent.TYPE_CMD_IP_CONFIGURATION_SUCCESSFUL);
            sendMessage(CMD_UPDATE_LINKPROPERTIES, newLp);
            sendMessage(CMD_IP_CONFIGURATION_SUCCESSFUL);
        }

        @Override
        public void onProvisioningFailure(LinkProperties newLp) {
            mWifiMetrics.logStaEvent(StaEvent.TYPE_CMD_IP_CONFIGURATION_LOST);
            sendMessage(CMD_IP_CONFIGURATION_LOST);
        }

        @Override
        public void onLinkPropertiesChange(LinkProperties newLp) {
            sendMessage(CMD_UPDATE_LINKPROPERTIES, newLp);
        }

        @Override
        public void onReachabilityLost(String logMsg) {
            mWifiMetrics.logStaEvent(StaEvent.TYPE_CMD_IP_REACHABILITY_LOST);
            sendMessage(CMD_IP_REACHABILITY_LOST, logMsg);
        }

        @Override
        public void installPacketFilter(byte[] filter) {
            sendMessage(CMD_INSTALL_PACKET_FILTER, filter);
        }

        @Override
        public void startReadPacketFilter() {
            sendMessage(CMD_READ_PACKET_FILTER);
        }

        @Override
        public void setFallbackMulticastFilter(boolean enabled) {
            sendMessage(CMD_SET_FALLBACK_PACKET_FILTERING, enabled);
        }

        @Override
        public void setNeighborDiscoveryOffload(boolean enabled) {
            sendMessage(CMD_CONFIG_ND_OFFLOAD, (enabled ? 1 : 0));
        }

        @Override
        public void onPreconnectionStart(List<Layer2PacketParcelable> packets) {
            sendMessage(CMD_START_FILS_CONNECTION, 0, 0, packets);
        }

        @Override
        public void onQuit() {
            mWaitForStopCv.open();
        }

        boolean awaitCreation() {
            return mWaitForCreationCv.block(IPCLIENT_STARTUP_TIMEOUT_MS);
        }

        boolean awaitShutdown() {
            return mWaitForStopCv.block(IPCLIENT_SHUTDOWN_TIMEOUT_MS);
        }
    }

    private void stopIpClient() {
        if (mVerboseLoggingEnabled) {
            log("stopIpClient IpClientWithPreConnection: " + mIpClientWithPreConnection);
        }
        if (mIpClient != null) {
            if (mIpClientWithPreConnection) {
                mIpClient.notifyPreconnectionComplete(false);
            }
            mIpClient.stop();
            mIsIpClientStarted = false;
        }
    }

    public void setWifiDiagnostics(BaseWifiDiagnostics WifiDiagnostics) {
        mWifiDiagnostics = WifiDiagnostics;
    }

    public void setTrafficPoller(WifiTrafficPoller trafficPoller) {
        mTrafficPoller = trafficPoller;
        if (mTrafficPoller != null) {
            mTrafficPoller.setInterface(mDataInterfaceName);
        }
        mIpClientWithPreConnection = false;
        mSentHLPs = false;
    }

    private void stopDhcpSetup() {
        /* Restore power save and suspend optimizations */
        handlePostDhcpSetup();
        stopIpClient();
    }

    /**
     * Listener for config manager network config related events.
     * TODO (b/117601161) : Move some of the existing handling in WifiConnectivityManager's listener
     * for the same events.
     */
    private class OnNetworkUpdateListener implements
            WifiConfigManager.OnNetworkUpdateListener {
        @Override
        public void onNetworkAdded(WifiConfiguration config) { }

        @Override
        public void onNetworkEnabled(WifiConfiguration config) { }

        @Override
        public void onNetworkRemoved(WifiConfiguration config) {
            // The current connected or connecting network has been removed, trigger a disconnect.
            if (config.networkId == mTargetNetworkId || config.networkId == mLastNetworkId) {
                // Disconnect and let autojoin reselect a new network
                sendMessage(CMD_DISCONNECT);
            }
            mWifiNative.removeNetworkCachedData(config.networkId);
        }

        @Override
        public void onNetworkUpdated(WifiConfiguration newConfig, WifiConfiguration oldConfig) {
            // Check if user/app change meteredOverride for connected network.
            if (newConfig.networkId != mLastNetworkId
                    || newConfig.meteredOverride == oldConfig.meteredOverride) {
                // nothing to do.
                return;
            }
            boolean isMetered = WifiConfiguration.isMetered(newConfig, mWifiInfo);
            boolean wasMetered = WifiConfiguration.isMetered(oldConfig, mWifiInfo);
            if (isMetered == wasMetered) {
                // no meteredness change, nothing to do.
                if (mVerboseLoggingEnabled) {
                    Log.v(TAG, "User/app changed meteredOverride, but no change in meteredness");
                }
                return;
            }
            // If unmetered->metered trigger a disconnect.
            // If metered->unmetered update capabilities.
            if (isMetered) {
                Log.w(TAG, "Network marked metered, triggering disconnect");
                sendMessage(CMD_DISCONNECT);
            } else {
                Log.i(TAG, "Network marked unmetered, triggering capabilities update");
                updateCapabilities(newConfig);
            }
        }

        @Override
        public void onNetworkTemporarilyDisabled(WifiConfiguration config, int disableReason) {
            if (disableReason == DISABLED_NO_INTERNET_TEMPORARY) return;
            if (config.networkId == mTargetNetworkId || config.networkId == mLastNetworkId) {
                // Disconnect and let autojoin reselect a new network
                sendMessage(CMD_DISCONNECT);
            }

        }

        @Override
        public void onNetworkPermanentlyDisabled(WifiConfiguration config, int disableReason) {
            // For DISABLED_NO_INTERNET_PERMANENT we do not need to remove the network
            // because supplicant won't be trying to reconnect. If this is due to a
            // preventAutomaticReconnect request from ConnectivityService, that service
            // will disconnect as appropriate.
            if (disableReason == DISABLED_NO_INTERNET_PERMANENT) return;
            if (config.networkId == mTargetNetworkId || config.networkId == mLastNetworkId) {
                // Disconnect and let autojoin reselect a new network
                sendMessage(CMD_DISCONNECT);
            }
        }
    }

    /**
     * Set wpa_supplicant log level using |mVerboseLoggingLevel| flag.
     */
    void setSupplicantLogLevel() {
        mWifiNative.setSupplicantLogLevel(mVerboseLoggingEnabled);
    }

    /**
     * Method to update logging level in wifi service related classes.
     *
     * @param verbose int logging level to use
     */
    public void enableVerboseLogging(int verbose) {
        if (verbose > 0) {
            mVerboseLoggingEnabled = true;
            setLogRecSize(mActivityManager.isLowRamDevice()
                    ? NUM_LOG_RECS_VERBOSE_LOW_MEMORY : NUM_LOG_RECS_VERBOSE);
        } else {
            mVerboseLoggingEnabled = false;
            setLogRecSize(NUM_LOG_RECS_NORMAL);
        }
        setSupplicantLogLevel();
        mCountryCode.enableVerboseLogging(verbose);
        mWifiScoreReport.enableVerboseLogging(mVerboseLoggingEnabled);
        mWifiDiagnostics.enableVerboseLogging(mVerboseLoggingEnabled);
        mWifiMonitor.enableVerboseLogging(verbose);
        mWifiNative.enableVerboseLogging(verbose);
        mWifiConfigManager.enableVerboseLogging(verbose);
        mSupplicantStateTracker.enableVerboseLogging(verbose);
        mPasspointManager.enableVerboseLogging(verbose);
        mNetworkFactory.enableVerboseLogging(verbose);
        mLinkProbeManager.enableVerboseLogging(mVerboseLoggingEnabled);
        mMboOceController.enableVerboseLogging(mVerboseLoggingEnabled);
        mWifiScoreCard.enableVerboseLogging(mVerboseLoggingEnabled);
        mWifiHealthMonitor.enableVerboseLogging(mVerboseLoggingEnabled);
        mWifiInjector.getThroughputPredictor().enableVerboseLogging(mVerboseLoggingEnabled);
        mWifiDataStall.enableVerboseLogging(mVerboseLoggingEnabled);
        mWifiConnectivityManager.enableVerboseLogging(mVerboseLoggingEnabled);
    }

    private void updateDataInterface() {
        String dataInterfaceName = mWifiNative.getFstDataInterfaceName();
        if (TextUtils.isEmpty(dataInterfaceName)) {
            dataInterfaceName = mInterfaceName;
        }
        mDataInterfaceName = dataInterfaceName;

        if (mIpClient != null) {
            mIpClient.shutdown();
            // Block to make sure IpClient has really shut down, lest cleanup
            // race with, say, bringup code over in tethering.
            mIpClientCallbacks.awaitShutdown();
        }

        mIpClientCallbacks = new IpClientCallbacksImpl();
        mFacade.makeIpClient(mContext, mDataInterfaceName, mIpClientCallbacks);
        if (!mIpClientCallbacks.awaitCreation()) {
            Log.wtf(getName(), "Timeout waiting for IpClient");
        }

        setMulticastFilter(true);

        if (mTrafficPoller != null) {
            mTrafficPoller.setInterface(mDataInterfaceName);
        }
    }

    /**
     * Initiates connection to a network specified by the user/app. This method checks if the
     * requesting app holds the NETWORK_SETTINGS permission.
     *
     * @param netId Id network to initiate connection.
     * @param uid UID of the app requesting the connection.
     * @param forceReconnect Whether to force a connection even if we're connected to the same
     *                       network currently.
     */
    private void connectToUserSelectNetwork(int netId, int uid, boolean forceReconnect) {
        logd("connectToUserSelectNetwork netId " + netId + ", uid " + uid
                + ", forceReconnect = " + forceReconnect);
        if (!forceReconnect && (mLastNetworkId == netId || mTargetNetworkId == netId)) {
            // We're already connecting/connected to the user specified network, don't trigger a
            // reconnection unless it was forced.
            logi("connectToUserSelectNetwork already connecting/connected=" + netId);
        } else {
            mWifiConnectivityManager.prepareForForcedConnection(netId);
            if (uid == Process.SYSTEM_UID) {
                mWifiMetrics.setNominatorForNetwork(netId,
                        WifiMetricsProto.ConnectionEvent.NOMINATOR_MANUAL);
            }
            startConnectToNetwork(netId, uid, SUPPLICANT_BSSID_ANY);
        }
    }

    /**
     * ******************************************************
     * Methods exposed for public use
     * ******************************************************
     */

    /**
     * Retrieve a Messenger for the ClientModeImpl Handler
     *
     * @return Messenger
     */
    public Messenger getMessenger() {
        return new Messenger(getHandler());
    }

    // Last connect attempt is used to prevent scan requests:
    //  - for a period of 10 seconds after attempting to connect
    private long mLastConnectAttemptTimestamp = 0;

    // For debugging, keep track of last message status handling
    // TODO, find an equivalent mechanism as part of parent class
    private static final int MESSAGE_HANDLING_STATUS_PROCESSED = 2;
    private static final int MESSAGE_HANDLING_STATUS_OK = 1;
    private static final int MESSAGE_HANDLING_STATUS_UNKNOWN = 0;
    private static final int MESSAGE_HANDLING_STATUS_REFUSED = -1;
    private static final int MESSAGE_HANDLING_STATUS_FAIL = -2;
    private static final int MESSAGE_HANDLING_STATUS_OBSOLETE = -3;
    private static final int MESSAGE_HANDLING_STATUS_DEFERRED = -4;
    private static final int MESSAGE_HANDLING_STATUS_DISCARD = -5;
    private static final int MESSAGE_HANDLING_STATUS_LOOPED = -6;
    private static final int MESSAGE_HANDLING_STATUS_HANDLING_ERROR = -7;

    private int mMessageHandlingStatus = 0;

    private int mOnTime = 0;
    private int mTxTime = 0;
    private int mRxTime = 0;

    private int mOnTimeScreenStateChange = 0;
    private long mLastOntimeReportTimeStamp = 0;
    private long mLastScreenStateChangeTimeStamp = 0;
    private int mOnTimeLastReport = 0;
    private int mTxTimeLastReport = 0;
    private int mRxTimeLastReport = 0;

    private WifiLinkLayerStats mLastLinkLayerStats;
    private long mLastLinkLayerStatsUpdate = 0;

    String reportOnTime() {
        long now = mClock.getWallClockMillis();
        StringBuilder sb = new StringBuilder();
        // Report stats since last report
        int on = mOnTime - mOnTimeLastReport;
        mOnTimeLastReport = mOnTime;
        int tx = mTxTime - mTxTimeLastReport;
        mTxTimeLastReport = mTxTime;
        int rx = mRxTime - mRxTimeLastReport;
        mRxTimeLastReport = mRxTime;
        int period = (int) (now - mLastOntimeReportTimeStamp);
        mLastOntimeReportTimeStamp = now;
        sb.append(String.format("[on:%d tx:%d rx:%d period:%d]", on, tx, rx, period));
        // Report stats since Screen State Changed
        on = mOnTime - mOnTimeScreenStateChange;
        period = (int) (now - mLastScreenStateChangeTimeStamp);
        sb.append(String.format(" from screen [on:%d period:%d]", on, period));
        return sb.toString();
    }

    WifiLinkLayerStats getWifiLinkLayerStats() {
        if (mInterfaceName == null) {
            loge("getWifiLinkLayerStats called without an interface");
            return null;
        }
        mLastLinkLayerStatsUpdate = mClock.getWallClockMillis();
        WifiLinkLayerStats stats = mWifiNative.getWifiLinkLayerStats(mInterfaceName);
        if (stats != null) {
            mOnTime = stats.on_time;
            mTxTime = stats.tx_time;
            mRxTime = stats.rx_time;
            mRunningBeaconCount = stats.beacon_rx;
            mWifiInfo.updatePacketRates(stats, mLastLinkLayerStatsUpdate);
        } else {
            long mTxPkts = mFacade.getTxPackets(mDataInterfaceName);
            long mRxPkts = mFacade.getRxPackets(mDataInterfaceName);
            mWifiInfo.updatePacketRates(mTxPkts, mRxPkts, mLastLinkLayerStatsUpdate);
        }
        return stats;
    }

    /**
     * Check if a Wi-Fi band is supported
     *
     * @param band A value from {@link WifiScanner.WIFI_BAND_5_GHZ} or
     *        {@link WifiScanner.WIFI_BAND_6_GHZ}
     * @return {@code true} if band is supported, {@code false} otherwise.
     */
    public boolean isWifiBandSupported(int band) {
        if (band == WifiScanner.WIFI_BAND_5_GHZ) {
            // In some cases, devices override the value by the overlay configs
            if (mContext.getResources().getBoolean(R.bool.config_wifi5ghzSupport)) {
                return true;
            }
            return (mWifiNative.getChannelsForBand(WifiScanner.WIFI_BAND_5_GHZ).length > 0);
        }

        if (band == WifiScanner.WIFI_BAND_6_GHZ) {
            if (mContext.getResources().getBoolean(R.bool.config_wifi6ghzSupport)) {
                return true;
            }
            return (mWifiNative.getChannelsForBand(WifiScanner.WIFI_BAND_6_GHZ).length > 0);
        }

        return false;
    }

    /**
     * Update interface capabilities
     * This method is used to update some of interface capabilities defined in overlay
     *
     * @param ifaceName name of interface to update
     */
    private void updateInterfaceCapabilities(@NonNull String ifaceName) {
        DeviceWiphyCapabilities cap = mWifiNative.getDeviceWiphyCapabilities(ifaceName);
        if (cap != null) {
            // Some devices don't have support of 11ax indicated by the chip,
            // so an override config value is used
            if (mContext.getResources().getBoolean(R.bool.config_wifi11axSupportOverride)) {
                cap.setWifiStandardSupport(ScanResult.WIFI_STANDARD_11AX, true);
            }

            mWifiNative.setDeviceWiphyCapabilities(ifaceName, cap);
        }
    }

    /**
     * Check if a Wi-Fi standard is supported
     *
     * @param standard A value from {@link ScanResult}'s {@code WIFI_STANDARD_}
     * @return {@code true} if standard is supported, {@code false} otherwise.
     */
    public boolean isWifiStandardSupported(@WifiStandard int standard) {
        return mWifiNative.isWifiStandardSupported(mInterfaceName, standard);
    }

    private byte[] getDstMacForKeepalive(KeepalivePacketData packetData)
            throws InvalidPacketException {
        try {
            InetAddress gateway = NetUtils.selectBestRoute(
                    mLinkProperties.getRoutes(), packetData.getDstAddress()).getGateway();
            String dstMacStr = macAddressFromRoute(gateway.getHostAddress());
            return NativeUtil.macAddressToByteArray(dstMacStr);
        } catch (NullPointerException | IllegalArgumentException e) {
            throw new InvalidPacketException(InvalidPacketException.ERROR_INVALID_IP_ADDRESS);
        }
    }

    private static int getEtherProtoForKeepalive(KeepalivePacketData packetData)
            throws InvalidPacketException {
        if (packetData.getDstAddress() instanceof Inet4Address) {
            return OsConstants.ETH_P_IP;
        } else if (packetData.getDstAddress() instanceof Inet6Address) {
            return OsConstants.ETH_P_IPV6;
        } else {
            throw new InvalidPacketException(InvalidPacketException.ERROR_INVALID_IP_ADDRESS);
        }
    }

    private int startWifiIPPacketOffload(int slot, KeepalivePacketData packetData,
            int intervalSeconds) {
        byte[] packet = null;
        byte[] dstMac = null;
        int proto = 0;

        try {
            packet = packetData.getPacket();
            dstMac = getDstMacForKeepalive(packetData);
            proto = getEtherProtoForKeepalive(packetData);
        } catch (InvalidPacketException e) {
            return e.getError();
        }

        int ret = mWifiNative.startSendingOffloadedPacket(
                mInterfaceName, slot, dstMac, packet, proto, intervalSeconds * 1000);
        if (ret != 0) {
            loge("startWifiIPPacketOffload(" + slot + ", " + intervalSeconds
                    + "): hardware error " + ret);
            return SocketKeepalive.ERROR_HARDWARE_ERROR;
        } else {
            return SocketKeepalive.SUCCESS;
        }
    }

    private int stopWifiIPPacketOffload(int slot) {
        int ret = mWifiNative.stopSendingOffloadedPacket(mInterfaceName, slot);
        if (ret != 0) {
            loge("stopWifiIPPacketOffload(" + slot + "): hardware error " + ret);
            return SocketKeepalive.ERROR_HARDWARE_ERROR;
        } else {
            return SocketKeepalive.SUCCESS;
        }
    }

    private int startRssiMonitoringOffload(byte maxRssi, byte minRssi,
            WifiNative.WifiRssiEventHandler rssiHandler) {
        return mWifiNative.startRssiMonitoring(mInterfaceName, maxRssi, minRssi, rssiHandler);
    }

    private int stopRssiMonitoringOffload() {
        return mWifiNative.stopRssiMonitoring(mInterfaceName);
    }

    /**
     * Temporary method that allows the active ClientModeManager to set the wifi state that is
     * retrieved by API calls. This will be removed when WifiServiceImpl no longer directly calls
     * this class (b/31479117).
     *
     * @param newState new state to set, invalid states are ignored.
     */
    public void setWifiStateForApiCalls(int newState) {
        switch (newState) {
            case WIFI_STATE_DISABLING:
            case WIFI_STATE_DISABLED:
            case WIFI_STATE_ENABLING:
            case WIFI_STATE_ENABLED:
            case WIFI_STATE_UNKNOWN:
                if (mVerboseLoggingEnabled) {
                    Log.d(TAG, "setting wifi state to: " + newState);
                }
                mWifiState.set(newState);
                return;
            default:
                Log.d(TAG, "attempted to set an invalid state: " + newState);
                return;
        }
    }

    /**
     * Method used by WifiServiceImpl to get the current state of Wifi (in client mode) for API
     * calls.  This will be removed when WifiService no longer directly calls this class
     * (b/31479117).
     */
    public int syncGetWifiState() {
        return mWifiState.get();
    }

    /**
     * Converts the current wifi state to a printable form.
     */
    public String syncGetWifiStateByName() {
        switch (mWifiState.get()) {
            case WIFI_STATE_DISABLING:
                return "disabling";
            case WIFI_STATE_DISABLED:
                return "disabled";
            case WIFI_STATE_ENABLING:
                return "enabling";
            case WIFI_STATE_ENABLED:
                return "enabled";
            case WIFI_STATE_UNKNOWN:
                return "unknown state";
            default:
                return "[invalid state]";
        }
    }

    public boolean isConnected() {
        return getCurrentState() == mConnectedState;
    }

    public boolean isDisconnected() {
        /* Control stays in FilsState during connection with Fils networks. If connection
           attempt fails(Due to ASSOC_REJECT/AUTH_TIMEOUT), control stays in FilsState.
           If QNS kicks in during this time, it fails to go for candidate selection,
           because, WifiStateMachine is not in DisconnectedState. Since FilsState is
           equivalent to disconnected state add the conditional logic.*/
        return ((getCurrentState() == mDisconnectedState) ||
               (getCurrentState() == mFilsState));
    }

    /**
     * Method checking if supplicant is in a transient state
     *
     * @return boolean true if in transient state
     */
    public boolean isSupplicantTransientState() {
        SupplicantState supplicantState = mWifiInfo.getSupplicantState();
        if (supplicantState == SupplicantState.ASSOCIATING
                || supplicantState == SupplicantState.AUTHENTICATING
                || supplicantState == SupplicantState.FOUR_WAY_HANDSHAKE
                || supplicantState == SupplicantState.GROUP_HANDSHAKE) {

            if (mVerboseLoggingEnabled) {
                Log.d(TAG, "Supplicant is under transient state: " + supplicantState);
            }
            return true;
        } else {
            if (mVerboseLoggingEnabled) {
                Log.d(TAG, "Supplicant is under steady state: " + supplicantState);
            }
        }

        return false;
    }

    /**
     * Get status information for the current connection, if any.
     *
     * @return a {@link WifiInfo} object containing information about the current connection
     */
    public WifiInfo syncRequestConnectionInfo() {
        WifiInfo result = new WifiInfo(mWifiInfo);
        return result;
    }

    /**
     * Method to retrieve the current WifiInfo
     *
     * @returns WifiInfo
     */
    public WifiInfo getWifiInfo() {
        return mWifiInfo;
    }

    /**
     * Blocking call to get the current DHCP results
     *
     * @return DhcpResultsParcelable current results
     */
    @NonNull
    public DhcpResultsParcelable syncGetDhcpResultsParcelable() {
        synchronized (mDhcpResultsParcelableLock) {
            return mDhcpResultsParcelable;
        }
    }

    /**
     * When the underlying interface is destroyed, we must immediately tell connectivity service to
     * mark network agent as disconnected and stop the ip client.
     */
    public void handleIfaceDestroyed() {
        handleNetworkDisconnect();
    }

    /**
     * TODO: doc
     */
    public void setOperationalMode(int mode, String ifaceName) {
        if (mVerboseLoggingEnabled) {
            log("setting operational mode to " + String.valueOf(mode) + " for iface: " + ifaceName);
        }
        mModeChange = true;
        if (mode != CONNECT_MODE) {
            // we are disabling client mode...   need to exit connect mode now
            transitionTo(mDefaultState);
        } else {
            // do a quick sanity check on the iface name, make sure it isn't null
            if (ifaceName != null) {
                mInterfaceName = ifaceName;
                updateInterfaceCapabilities(ifaceName);
                transitionTo(mDisconnectedState);
                mWifiScoreReport.setInterfaceName(ifaceName);
            } else {
                Log.e(TAG, "supposed to enter connect mode, but iface is null -> DefaultState");
                transitionTo(mDefaultState);
            }
        }
        // use the CMD_SET_OPERATIONAL_MODE to force the transitions before other messages are
        // handled.
        sendMessageAtFrontOfQueue(CMD_SET_OPERATIONAL_MODE);
    }

    private void checkAbnormalConnectionFailureAndTakeBugReport(String ssid) {
        if (mWifiInjector.getDeviceConfigFacade()
                .isAbnormalConnectionFailureBugreportEnabled()) {
            int reasonCode = mWifiScoreCard.detectAbnormalConnectionFailure(ssid);
            if (reasonCode != WifiHealthMonitor.REASON_NO_FAILURE) {
                String bugTitle = "Wi-Fi BugReport";
                String bugDetail = "Detect abnormal "
                        + WifiHealthMonitor.FAILURE_REASON_NAME[reasonCode];
                takeBugReport(bugTitle, bugDetail);
            }
        }
    }

    private void checkAbnormalDisconnectionAndTakeBugReport() {
        if (mWifiInjector.getDeviceConfigFacade()
                .isAbnormalDisconnectionBugreportEnabled()) {
            int reasonCode = mWifiScoreCard.detectAbnormalDisconnection();
            if (reasonCode != WifiHealthMonitor.REASON_NO_FAILURE) {
                String bugTitle = "Wi-Fi BugReport";
                String bugDetail = "Detect abnormal "
                        + WifiHealthMonitor.FAILURE_REASON_NAME[reasonCode];
                takeBugReport(bugTitle, bugDetail);
            }
        }
    }

    /**
     * Initiates a system-level bugreport, in a non-blocking fashion.
     */
    public void takeBugReport(String bugTitle, String bugDetail) {
        mWifiDiagnostics.takeBugReport(bugTitle, bugDetail);
    }

    /**
     * Allow tests to confirm the operational mode for ClientModeImpl for testing.
     */
    @VisibleForTesting
    protected int getOperationalModeForTest() {
        return mOperationalMode;
    }

    /**
     * Retrieve the WifiMulticastLockManager.FilterController callback for registration.
     */
    protected WifiMulticastLockManager.FilterController getMcastLockManagerFilterController() {
        return mMcastLockManagerFilterController;
    }

    /**
     * Blocking method to retrieve the passpoint icon.
     *
     * @param channel AsyncChannel for the response
     * @param bssid representation of the bssid as a long
     * @param fileName name of the file
     *
     * @return boolean returning the result of the call
     */
    public boolean syncQueryPasspointIcon(AsyncChannel channel, long bssid, String fileName) {
        Bundle bundle = new Bundle();
        bundle.putLong(EXTRA_OSU_ICON_QUERY_BSSID, bssid);
        bundle.putString(EXTRA_OSU_ICON_QUERY_FILENAME, fileName);
        Message resultMsg = channel.sendMessageSynchronously(CMD_QUERY_OSU_ICON, bundle);
        int result = resultMsg.arg1;
        resultMsg.recycle();
        return result == 1;
    }

    /**
     * Deauthenticate and set the re-authentication hold off time for the current network
     * @param holdoff hold off time in milliseconds
     * @param ess set if the hold off pertains to an ESS rather than a BSS
     */
    public void deauthenticateNetwork(AsyncChannel channel, long holdoff, boolean ess) {
        // TODO: This needs an implementation
    }

    /**
     * Disconnect from Access Point
     */
    public void disconnectCommand() {
        sendMessage(CMD_DISCONNECT);
    }

    /**
     * Method to trigger a disconnect.
     *
     * @param uid UID of requesting caller
     * @param reason disconnect reason
     */
    public void disconnectCommand(int uid, int reason) {
        sendMessage(CMD_DISCONNECT, uid, reason);
    }

    /**
     * Initiate a reconnection to AP
     */
    public void reconnectCommand(WorkSource workSource) {
        sendMessage(CMD_RECONNECT, workSource);
    }

    /**
     * Initiate a re-association to AP
     */
    public void reassociateCommand() {
        sendMessage(CMD_REASSOCIATE);
    }

    /**
     * Checks for a null Message.
     *
     * This can happen with sendMessageSynchronously, for example if an
     * InterruptedException occurs. If this just happens once, silently
     * ignore it, because it is probably a side effect of shutting down.
     * If it happens a second time, generate a WTF.
     */
    private boolean messageIsNull(Message resultMsg) {
        if (resultMsg != null) return false;
        if (mNullMessageCounter.getAndIncrement() > 0) {
            Log.wtf(TAG, "Persistent null Message", new RuntimeException());
        }
        return true;
    }
    private AtomicInteger mNullMessageCounter = new AtomicInteger(0);

    /**
     * Start subscription provisioning synchronously
     *
     * @param provider {@link OsuProvider} the provider to provision with
     * @param callback {@link IProvisioningCallback} callback for provisioning status
     * @return boolean true indicates provisioning was started, false otherwise
     */
    public boolean syncStartSubscriptionProvisioning(int callingUid, OsuProvider provider,
            IProvisioningCallback callback, AsyncChannel channel) {
        Message msg = Message.obtain();
        msg.what = CMD_START_SUBSCRIPTION_PROVISIONING;
        msg.arg1 = callingUid;
        msg.obj = callback;
        msg.getData().putParcelable(EXTRA_OSU_PROVIDER, provider);
        Message resultMsg = channel.sendMessageSynchronously(msg);
        if (messageIsNull(resultMsg)) return false;
        boolean result = resultMsg.arg1 != 0;
        resultMsg.recycle();
        return result;
    }

    /**
     * Get the supported feature set synchronously
     */
    public long syncGetSupportedFeatures(AsyncChannel channel) {
        Message resultMsg = channel.sendMessageSynchronously(CMD_GET_SUPPORTED_FEATURES);
        if (messageIsNull(resultMsg)) return 0;
        long supportedFeatureSet = ((Long) resultMsg.obj).longValue();
        resultMsg.recycle();
        return supportedFeatureSet;
    }

    /**
     * Get link layers stats for adapter synchronously
     */
    public WifiLinkLayerStats syncGetLinkLayerStats(AsyncChannel channel) {
        Message resultMsg = channel.sendMessageSynchronously(CMD_GET_LINK_LAYER_STATS);
        if (messageIsNull(resultMsg)) return null;
        WifiLinkLayerStats result = (WifiLinkLayerStats) resultMsg.obj;
        resultMsg.recycle();
        return result;
    }

    /**
     * Method to enable/disable RSSI polling
     * @param enabled boolean idicating if polling should start
     */
    public void enableRssiPolling(boolean enabled) {
        sendMessage(CMD_ENABLE_RSSI_POLL, enabled ? 1 : 0, 0);
    }

    /**
     * Set high performance mode of operation.
     * Enabling would set active power mode and disable suspend optimizations;
     * disabling would set auto power mode and enable suspend optimizations
     *
     * @param enable true if enable, false otherwise
     */
    public void setHighPerfModeEnabled(boolean enable) {
        sendMessage(CMD_SET_HIGH_PERF_MODE, enable ? 1 : 0, 0);
    }


    /**
     * reset cached SIM credential data
     */
    public synchronized void resetSimAuthNetworks(@ResetSimReason int resetReason) {
        sendMessage(CMD_RESET_SIM_NETWORKS, resetReason);
    }

    /**
     * Get Network object of current wifi network
     * @return Network object of current wifi network
     */
    public Network getCurrentNetwork() {
        synchronized (mNetworkAgentLock) {
            if (mNetworkAgent != null) {
                return mNetworkAgent.getNetwork();
            } else {
                return null;
            }
        }
    }

    /**
     * Enable TDLS for a specific MAC address
     */
    public void enableTdls(String remoteMacAddress, boolean enable) {
        int enabler = enable ? 1 : 0;
        sendMessage(CMD_ENABLE_TDLS, enabler, 0, remoteMacAddress);
    }

    /**
     * Send a message indicating bluetooth adapter state changed, e.g., turn on or ff
     */
    public void sendBluetoothAdapterStateChange(int state) {
        sendMessage(CMD_BLUETOOTH_ADAPTER_STATE_CHANGE, state, 0);
    }

    /**
     * Send a message indicating bluetooth adapter connection state changed, e.g., connected
     * or disconnected. Note that turning off BT after pairing success keeps connection state in
     * connected state.
     */
    public void sendBluetoothAdapterConnectionStateChange(int state) {
        sendMessage(CMD_BLUETOOTH_ADAPTER_CONNECTION_STATE_CHANGE, state, 0);
    }

    /**
     * Trigger dump on the class IpClient object.
     */
    public void dumpIpClient(FileDescriptor fd, PrintWriter pw, String[] args) {
        if (mIpClient != null) {
            // All dumpIpClient does is print this log message.
            // TODO: consider deleting this, since it's not useful.
            pw.println("IpClient logs have moved to dumpsys network_stack");
        }
    }

    private static String dhcpResultsParcelableToString(DhcpResultsParcelable dhcpResults) {
        return new StringBuilder()
                .append("baseConfiguration ").append(dhcpResults.baseConfiguration)
                .append("leaseDuration ").append(dhcpResults.leaseDuration)
                .append("mtu ").append(dhcpResults.mtu)
                .append("serverAddress ").append(dhcpResults.serverAddress)
                .append("serverHostName ").append(dhcpResults.serverHostName)
                .append("vendorInfo ").append(dhcpResults.vendorInfo)
                .toString();
    }

    @Override
    public void dump(FileDescriptor fd, PrintWriter pw, String[] args) {
        super.dump(fd, pw, args);
        mSupplicantStateTracker.dump(fd, pw, args);
        pw.println("mLinkProperties " + mLinkProperties);
        pw.println("mWifiInfo " + mWifiInfo);
        pw.println("mDhcpResultsParcelable "
                + dhcpResultsParcelableToString(mDhcpResultsParcelable));
        pw.println("mLastSignalLevel " + mLastSignalLevel);
        pw.println("mLastBssid " + mLastBssid);
        pw.println("mLastNetworkId " + mLastNetworkId);
        pw.println("mLastSubId " + mLastSubId);
        pw.println("mLastSimBasedConnectionCarrierName " + mLastSimBasedConnectionCarrierName);
        pw.println("mOperationalMode " + mOperationalMode);
        pw.println("mSuspendOptimizationsEnabled " + mContext.getResources().getBoolean(
                R.bool.config_wifiSuspendOptimizationsEnabled));
        pw.println("mSuspendOptNeedsDisabled " + mSuspendOptNeedsDisabled);
        mCountryCode.dump(fd, pw, args);
        mNetworkFactory.dump(fd, pw, args);
        mUntrustedNetworkFactory.dump(fd, pw, args);
        pw.println("Wlan Wake Reasons:" + mWifiNative.getWlanWakeReasonCount());
        pw.println();

        mWifiConfigManager.dump(fd, pw, args);
        pw.println();
        mPasspointManager.dump(pw);
        pw.println();
        mWifiDiagnostics.captureBugReportData(WifiDiagnostics.REPORT_REASON_USER_ACTION);
        mWifiDiagnostics.dump(fd, pw, args);
        dumpIpClient(fd, pw, args);
        mWifiConnectivityManager.dump(fd, pw, args);
        mWifiHealthMonitor.dump(fd, pw, args);
        mWifiInjector.getWakeupController().dump(fd, pw, args);
        mLinkProbeManager.dump(fd, pw, args);
        mWifiInjector.getWifiLastResortWatchdog().dump(fd, pw, args);
    }

    /**
     * Trigger message to handle boot completed event.
     */
    public void handleBootCompleted() {
        sendMessage(CMD_BOOT_COMPLETED);
    }

    /**
     * ******************************************************
     * Internal private functions
     * ******************************************************
     */

    private void logStateAndMessage(Message message, State state) {
        mMessageHandlingStatus = 0;
        if (mVerboseLoggingEnabled) {
            logd(" " + state.getClass().getSimpleName() + " " + getLogRecString(message));
        }
    }

    @Override
    protected boolean recordLogRec(Message msg) {
        switch (msg.what) {
            case CMD_RSSI_POLL:
                return mVerboseLoggingEnabled;
            default:
                return true;
        }
    }

    /**
     * Return the additional string to be logged by LogRec, default
     *
     * @param msg that was processed
     * @return information to be logged as a String
     */
    @Override
    protected String getLogRecString(Message msg) {
        WifiConfiguration config;
        Long now;
        String report;
        String key;
        StringBuilder sb = new StringBuilder();
        sb.append("screen=").append(mScreenOn ? "on" : "off");
        if (mMessageHandlingStatus != MESSAGE_HANDLING_STATUS_UNKNOWN) {
            sb.append("(").append(mMessageHandlingStatus).append(")");
        }
        if (msg.sendingUid > 0 && msg.sendingUid != Process.WIFI_UID) {
            sb.append(" uid=" + msg.sendingUid);
        }
        switch (msg.what) {
            case WifiMonitor.SUPPLICANT_STATE_CHANGE_EVENT:
                sb.append(" ");
                sb.append(Integer.toString(msg.arg1));
                sb.append(" ");
                sb.append(Integer.toString(msg.arg2));
                StateChangeResult stateChangeResult = (StateChangeResult) msg.obj;
                if (stateChangeResult != null) {
                    sb.append(stateChangeResult.toString());
                }
                break;
            case CMD_CONNECT_NETWORK:
            case CMD_SAVE_NETWORK: {
                NetworkUpdateResult result = (NetworkUpdateResult) msg.obj;
                sb.append(" ");
                sb.append(Integer.toString(result.netId));
                sb.append(" ");
                sb.append(Integer.toString(msg.arg2));
                config = mWifiConfigManager.getConfiguredNetwork(result.netId);
                if (config != null) {
                    sb.append(" ").append(config.getKey());
                    sb.append(" nid=").append(config.networkId);
                    if (config.hiddenSSID) {
                        sb.append(" hidden");
                    }
                    if (config.preSharedKey != null
                            && !config.preSharedKey.equals("*")) {
                        sb.append(" hasPSK");
                    }
                    if (config.ephemeral) {
                        sb.append(" ephemeral");
                    }
                    sb.append(" cuid=").append(config.creatorUid);
                    sb.append(" suid=").append(config.lastUpdateUid);
                }
                break;
            }
            case WifiMonitor.ASSOCIATION_REJECTION_EVENT:
                sb.append(" ");
                sb.append(" timedOut=" + Integer.toString(msg.arg1));
                sb.append(" ");
                sb.append(Integer.toString(msg.arg2));
                String bssid = (String) msg.obj;
                if (bssid != null && bssid.length() > 0) {
                    sb.append(" ");
                    sb.append(bssid);
                }
                sb.append(" blacklist=" + Boolean.toString(mDidBlackListBSSID));
                break;
            case WifiMonitor.FILS_NETWORK_CONNECTION_EVENT:
            case WifiMonitor.NETWORK_CONNECTION_EVENT:
                sb.append(" ");
                sb.append(Integer.toString(msg.arg1));
                sb.append(" ");
                sb.append(Integer.toString(msg.arg2));
                sb.append(" ").append(mLastBssid);
                sb.append(" nid=").append(mLastNetworkId);
                config = getCurrentWifiConfiguration();
                if (config != null) {
                    sb.append(" ").append(config.getKey());
                }
                key = mWifiConfigManager.getLastSelectedNetworkConfigKey();
                if (key != null) {
                    sb.append(" last=").append(key);
                }
                break;
            case WifiMonitor.TARGET_BSSID_EVENT:
            case WifiMonitor.ASSOCIATED_BSSID_EVENT:
                sb.append(" ");
                sb.append(Integer.toString(msg.arg1));
                sb.append(" ");
                sb.append(Integer.toString(msg.arg2));
                if (msg.obj != null) {
                    sb.append(" BSSID=").append((String) msg.obj);
                }
                if (mTargetBssid != null) {
                    sb.append(" Target=").append(mTargetBssid);
                }
                sb.append(" roam=").append(Boolean.toString(mIsAutoRoaming));
                break;
            case WifiMonitor.NETWORK_DISCONNECTION_EVENT:
                if (msg.obj != null) {
                    sb.append(" ").append((String) msg.obj);
                }
                sb.append(" nid=").append(msg.arg1);
                sb.append(" reason=").append(msg.arg2);
                if (mLastBssid != null) {
                    sb.append(" lastbssid=").append(mLastBssid);
                }
                if (mWifiInfo.getFrequency() != -1) {
                    sb.append(" freq=").append(mWifiInfo.getFrequency());
                    sb.append(" rssi=").append(mWifiInfo.getRssi());
                }
                break;
            case CMD_RSSI_POLL:
            case CMD_ONESHOT_RSSI_POLL:
            case CMD_UNWANTED_NETWORK:
                sb.append(" ");
                sb.append(Integer.toString(msg.arg1));
                sb.append(" ");
                sb.append(Integer.toString(msg.arg2));
                if (mWifiInfo.getSSID() != null) {
                    if (mWifiInfo.getSSID() != null) {
                        sb.append(" ").append(mWifiInfo.getSSID());
                    }
                }
                if (mWifiInfo.getBSSID() != null) {
                    sb.append(" ").append(mWifiInfo.getBSSID());
                }
                sb.append(" rssi=").append(mWifiInfo.getRssi());
                sb.append(" f=").append(mWifiInfo.getFrequency());
                sb.append(" sc=").append(mWifiInfo.getScore());
                sb.append(" link=").append(mWifiInfo.getLinkSpeed());
                sb.append(String.format(" tx=%.1f,", mWifiInfo.getSuccessfulTxPacketsPerSecond()));
                sb.append(String.format(" %.1f,", mWifiInfo.getRetriedTxPacketsPerSecond()));
                sb.append(String.format(" %.1f ", mWifiInfo.getLostTxPacketsPerSecond()));
                sb.append(String.format(" rx=%.1f", mWifiInfo.getSuccessfulRxPacketsPerSecond()));
                sb.append(String.format(" bcn=%d", mRunningBeaconCount));
                report = reportOnTime();
                if (report != null) {
                    sb.append(" ").append(report);
                }
                sb.append(String.format(" score=%d", mWifiInfo.getScore()));
                break;
            case CMD_START_CONNECT:
                sb.append(" ");
                sb.append(Integer.toString(msg.arg1));
                sb.append(" ");
                sb.append(Integer.toString(msg.arg2));
                config = mWifiConfigManager.getConfiguredNetwork(msg.arg1);
                if (config != null) {
                    sb.append(" targetConfigKey=").append(config.getKey());
                    sb.append(" BSSID=" + config.BSSID);
                }
                if (mTargetBssid != null) {
                    sb.append(" targetBssid=").append(mTargetBssid);
                }
                sb.append(" roam=").append(Boolean.toString(mIsAutoRoaming));
                config = getCurrentWifiConfiguration();
                if (config != null) {
                    sb.append(" currentConfigKey=").append(config.getKey());
                }
                break;
            case CMD_START_ROAM:
                sb.append(" ");
                sb.append(Integer.toString(msg.arg1));
                sb.append(" ");
                sb.append(Integer.toString(msg.arg2));
                ScanResult result = (ScanResult) msg.obj;
                if (result != null) {
                    now = mClock.getWallClockMillis();
                    sb.append(" bssid=").append(result.BSSID);
                    sb.append(" rssi=").append(result.level);
                    sb.append(" freq=").append(result.frequency);
                    if (result.seen > 0 && result.seen < now) {
                        sb.append(" seen=").append(now - result.seen);
                    } else {
                        // Somehow the timestamp for this scan result is inconsistent
                        sb.append(" !seen=").append(result.seen);
                    }
                }
                if (mTargetBssid != null) {
                    sb.append(" ").append(mTargetBssid);
                }
                sb.append(" roam=").append(Boolean.toString(mIsAutoRoaming));
                sb.append(" fail count=").append(Integer.toString(mRoamFailCount));
                break;
            case CMD_PRE_DHCP_ACTION:
                sb.append(" ");
                sb.append(Integer.toString(msg.arg1));
                sb.append(" ");
                sb.append(Integer.toString(msg.arg2));
                sb.append(" txpkts=").append(mWifiInfo.txSuccess);
                sb.append(",").append(mWifiInfo.txBad);
                sb.append(",").append(mWifiInfo.txRetries);
                break;
            case CMD_POST_DHCP_ACTION:
                if (mLinkProperties != null) {
                    sb.append(" ");
                    sb.append(getLinkPropertiesSummary(mLinkProperties));
                }
                break;
            case WifiP2pServiceImpl.P2P_CONNECTION_CHANGED:
                sb.append(" ");
                sb.append(Integer.toString(msg.arg1));
                sb.append(" ");
                sb.append(Integer.toString(msg.arg2));
                if (msg.obj != null) {
                    NetworkInfo info = (NetworkInfo) msg.obj;
                    NetworkInfo.State state = info.getState();
                    NetworkInfo.DetailedState detailedState = info.getDetailedState();
                    if (state != null) {
                        sb.append(" st=").append(state);
                    }
                    if (detailedState != null) {
                        sb.append("/").append(detailedState);
                    }
                }
                break;
            case CMD_IP_CONFIGURATION_LOST:
                int count = -1;
                WifiConfiguration c = getCurrentWifiConfiguration();
                if (c != null) {
                    count = c.getNetworkSelectionStatus().getDisableReasonCounter(
                            WifiConfiguration.NetworkSelectionStatus.DISABLED_DHCP_FAILURE);
                }
                sb.append(" ");
                sb.append(Integer.toString(msg.arg1));
                sb.append(" ");
                sb.append(Integer.toString(msg.arg2));
                sb.append(" failures: ");
                sb.append(Integer.toString(count));
                sb.append("/");
                sb.append(Integer.toString(mFacade.getIntegerSetting(
                        mContext, Settings.Global.WIFI_MAX_DHCP_RETRY_COUNT, 0)));
                if (mWifiInfo.getBSSID() != null) {
                    sb.append(" ").append(mWifiInfo.getBSSID());
                }
                sb.append(String.format(" bcn=%d", mRunningBeaconCount));
                break;
            case CMD_UPDATE_LINKPROPERTIES:
                sb.append(" ");
                sb.append(Integer.toString(msg.arg1));
                sb.append(" ");
                sb.append(Integer.toString(msg.arg2));
                if (mLinkProperties != null) {
                    sb.append(" ");
                    sb.append(getLinkPropertiesSummary(mLinkProperties));
                }
                break;
            case CMD_IP_REACHABILITY_LOST:
                if (msg.obj != null) {
                    sb.append(" ").append((String) msg.obj);
                }
                break;
            case CMD_INSTALL_PACKET_FILTER:
                sb.append(" len=" + ((byte[]) msg.obj).length);
                break;
            case CMD_SET_FALLBACK_PACKET_FILTERING:
                sb.append(" enabled=" + (boolean) msg.obj);
                break;
            case CMD_ROAM_WATCHDOG_TIMER:
                sb.append(" ");
                sb.append(Integer.toString(msg.arg1));
                sb.append(" ");
                sb.append(Integer.toString(msg.arg2));
                sb.append(" cur=").append(mRoamWatchdogCount);
                break;
            case CMD_DISCONNECTING_WATCHDOG_TIMER:
                sb.append(" ");
                sb.append(Integer.toString(msg.arg1));
                sb.append(" ");
                sb.append(Integer.toString(msg.arg2));
                sb.append(" cur=").append(mDisconnectingWatchdogCount);
                break;
            case CMD_START_RSSI_MONITORING_OFFLOAD:
            case CMD_STOP_RSSI_MONITORING_OFFLOAD:
            case CMD_RSSI_THRESHOLD_BREACHED:
                sb.append(" rssi=");
                sb.append(Integer.toString(msg.arg1));
                sb.append(" thresholds=");
                sb.append(Arrays.toString(mRssiRanges));
                break;
            case CMD_IPV4_PROVISIONING_SUCCESS:
                sb.append(" ");
                sb.append(/* DhcpResultsParcelable */ msg.obj);
                break;
            case WifiMonitor.MBO_OCE_BSS_TM_HANDLING_DONE:
                BtmFrameData frameData = (BtmFrameData) msg.obj;
                if (frameData != null) {
                    sb.append(" ").append(frameData.toString());
                }
                break;
            case WifiMonitor.DPP_EVENT:
                sb.append(" type=");
                sb.append(msg.arg1);
                break;
            case CMD_IP_REACHABILITY_SESSION_END:
                if (msg.obj != null) {
                    sb.append(" ").append((String) msg.obj);
                }
                break;
            default:
                sb.append(" ");
                sb.append(Integer.toString(msg.arg1));
                sb.append(" ");
                sb.append(Integer.toString(msg.arg2));
                break;
        }

        return sb.toString();
    }

    @Override
    protected String getWhatToString(int what) {
        String s = sGetWhatToString.get(what);
        if (s != null) {
            return s;
        }
        switch (what) {
            case AsyncChannel.CMD_CHANNEL_HALF_CONNECTED:
                s = "CMD_CHANNEL_HALF_CONNECTED";
                break;
            case AsyncChannel.CMD_CHANNEL_DISCONNECTED:
                s = "CMD_CHANNEL_DISCONNECTED";
                break;
            case CMD_CONNECT_NETWORK:
                s = "CMD_CONNECT_NETWORK";
                break;
            case CMD_SAVE_NETWORK:
                s = "CMD_SAVE_NETWORK";
                break;
            case WifiMonitor.SUPPLICANT_STATE_CHANGE_EVENT:
                s = "SUPPLICANT_STATE_CHANGE_EVENT";
                break;
            case WifiMonitor.AUTHENTICATION_FAILURE_EVENT:
                s = "AUTHENTICATION_FAILURE_EVENT";
                break;
            case WifiMonitor.SUP_REQUEST_IDENTITY:
                s = "SUP_REQUEST_IDENTITY";
                break;
            case WifiMonitor.NETWORK_CONNECTION_EVENT:
                s = "NETWORK_CONNECTION_EVENT";
                break;
            case WifiMonitor.FILS_NETWORK_CONNECTION_EVENT:
                s = "FILS_NETWORK_CONNECTION_EVENT";
                break;
            case WifiMonitor.NETWORK_DISCONNECTION_EVENT:
                s = "NETWORK_DISCONNECTION_EVENT";
                break;
            case WifiMonitor.ASSOCIATION_REJECTION_EVENT:
                s = "ASSOCIATION_REJECTION_EVENT";
                break;
            case WifiMonitor.ANQP_DONE_EVENT:
                s = "ANQP_DONE_EVENT";
                break;
            case WifiMonitor.RX_HS20_ANQP_ICON_EVENT:
                s = "RX_HS20_ANQP_ICON_EVENT";
                break;
            case WifiMonitor.GAS_QUERY_DONE_EVENT:
                s = "GAS_QUERY_DONE_EVENT";
                break;
            case WifiMonitor.HS20_REMEDIATION_EVENT:
                s = "HS20_REMEDIATION_EVENT";
                break;
            case WifiMonitor.GAS_QUERY_START_EVENT:
                s = "GAS_QUERY_START_EVENT";
                break;
            case WifiMonitor.MBO_OCE_BSS_TM_HANDLING_DONE:
                s = "MBO_OCE_BSS_TM_HANDLING_DONE";
                break;
            case WifiP2pServiceImpl.GROUP_CREATING_TIMED_OUT:
                s = "GROUP_CREATING_TIMED_OUT";
                break;
            case WifiP2pServiceImpl.P2P_CONNECTION_CHANGED:
                s = "P2P_CONNECTION_CHANGED";
                break;
            case WifiP2pServiceImpl.DISCONNECT_WIFI_REQUEST:
                s = "DISCONNECT_WIFI_REQUEST";
                break;
            case WifiP2pServiceImpl.DISCONNECT_WIFI_RESPONSE:
                s = "DISCONNECT_WIFI_RESPONSE";
                break;
            case WifiP2pServiceImpl.SET_MIRACAST_MODE:
                s = "SET_MIRACAST_MODE";
                break;
            case WifiP2pServiceImpl.BLOCK_DISCOVERY:
                s = "BLOCK_DISCOVERY";
                break;
            default:
                s = "what:" + Integer.toString(what);
                break;
        }
        return s;
    }

    private void handleScreenStateChanged(boolean screenOn) {
        mScreenOn = screenOn;
        if (mVerboseLoggingEnabled) {
            logd(" handleScreenStateChanged Enter: screenOn=" + screenOn
                    + " mSuspendOptimizationsEnabled="
                    + mContext.getResources().getBoolean(
                            R.bool.config_wifiSuspendOptimizationsEnabled)
                    + " state " + getCurrentState().getName());
        }
        enableRssiPolling(screenOn);
        if (mContext.getResources().getBoolean(R.bool.config_wifiSuspendOptimizationsEnabled)) {
            int shouldReleaseWakeLock = 0;
            if (screenOn) {
                sendMessage(CMD_SET_SUSPEND_OPT_ENABLED, 0, shouldReleaseWakeLock);
            } else {
                if (isConnected()) {
                    // Allow 2s for suspend optimizations to be set
                    mSuspendWakeLock.acquire(2000);
                    shouldReleaseWakeLock = 1;
                }
                sendMessage(CMD_SET_SUSPEND_OPT_ENABLED, 1, shouldReleaseWakeLock);
            }
        }

        getWifiLinkLayerStats();
        mOnTimeScreenStateChange = mOnTime;
        mLastScreenStateChangeTimeStamp = mLastLinkLayerStatsUpdate;

        mWifiMetrics.setScreenState(screenOn);

        mWifiConnectivityManager.handleScreenStateChanged(screenOn);
        mNetworkFactory.handleScreenStateChanged(screenOn);

        WifiLockManager wifiLockManager = mWifiInjector.getWifiLockManager();
        if (wifiLockManager == null) {
            Log.w(TAG, "WifiLockManager not initialized, skipping screen state notification");
        } else {
            wifiLockManager.handleScreenStateChanged(screenOn);
        }

        mSarManager.handleScreenStateChanged(screenOn);

        if (mVerboseLoggingEnabled) log("handleScreenStateChanged Exit: " + screenOn);
    }

    private boolean checkAndSetConnectivityInstance() {
        if (mCm == null) {
            mCm = (ConnectivityManager) mContext.getSystemService(Context.CONNECTIVITY_SERVICE);
        }
        if (mCm == null) {
            Log.e(TAG, "Cannot retrieve connectivity service");
            return false;
        }
        return true;
    }

    private void setSuspendOptimizationsNative(int reason, boolean enabled) {
        if (mVerboseLoggingEnabled) {
            log("setSuspendOptimizationsNative: " + reason + " " + enabled
                    + " -want " + mContext.getResources().getBoolean(
                            R.bool.config_wifiSuspendOptimizationsEnabled)
                    + " stack:" + Thread.currentThread().getStackTrace()[2].getMethodName()
                    + " - " + Thread.currentThread().getStackTrace()[3].getMethodName()
                    + " - " + Thread.currentThread().getStackTrace()[4].getMethodName()
                    + " - " + Thread.currentThread().getStackTrace()[5].getMethodName());
        }
        //mWifiNative.setSuspendOptimizations(enabled);

        if (enabled) {
            mSuspendOptNeedsDisabled &= ~reason;
            /* None of dhcp, screen or highperf need it disabled and user wants it enabled */
            if (mSuspendOptNeedsDisabled == 0
                    && mContext.getResources().getBoolean(
                            R.bool.config_wifiSuspendOptimizationsEnabled)) {
                if (mVerboseLoggingEnabled) {
                    log("setSuspendOptimizationsNative do it " + reason + " " + enabled
                            + " stack:" + Thread.currentThread().getStackTrace()[2].getMethodName()
                            + " - " + Thread.currentThread().getStackTrace()[3].getMethodName()
                            + " - " + Thread.currentThread().getStackTrace()[4].getMethodName()
                            + " - " + Thread.currentThread().getStackTrace()[5].getMethodName());
                }
                mWifiNative.setSuspendOptimizations(mInterfaceName, true);
            }
        } else {
            mSuspendOptNeedsDisabled |= reason;
            mWifiNative.setSuspendOptimizations(mInterfaceName, false);
        }
    }

    /**
     * Makes a record of the user intent about suspend optimizations.
     */
    private void setSuspendOptimizations(int reason, boolean enabled) {
        if (mVerboseLoggingEnabled) log("setSuspendOptimizations: " + reason + " " + enabled);
        if (enabled) {
            mSuspendOptNeedsDisabled &= ~reason;
        } else {
            mSuspendOptNeedsDisabled |= reason;
        }
        if (mVerboseLoggingEnabled) log("mSuspendOptNeedsDisabled " + mSuspendOptNeedsDisabled);
    }

    /*
     * Fetch RSSI, linkspeed, and frequency on current connection
     */
    private void fetchRssiLinkSpeedAndFrequencyNative() {
        WifiNl80211Manager.SignalPollResult pollResult = mWifiNative.signalPoll(mInterfaceName);
        if (pollResult == null) {
            return;
        }

        int newRssi = pollResult.currentRssiDbm;
        int newTxLinkSpeed = pollResult.txBitrateMbps;
        int newFrequency = pollResult.associationFrequencyMHz;
        int newRxLinkSpeed = pollResult.rxBitrateMbps;

        if (mVerboseLoggingEnabled) {
            logd("fetchRssiLinkSpeedAndFrequencyNative rssi=" + newRssi
                    + " TxLinkspeed=" + newTxLinkSpeed + " freq=" + newFrequency
                    + " RxLinkSpeed=" + newRxLinkSpeed);
        }

        if (newRssi > WifiInfo.INVALID_RSSI && newRssi < WifiInfo.MAX_RSSI) {
            /*
             * Positive RSSI is possible when devices are close(~0m apart) to each other.
             * And there are some driver/firmware implementation, where they avoid
             * reporting large negative rssi values by adding 256.
             * so adjust the valid rssi reports for such implementations.
             */
            if (newRssi > (WifiInfo.INVALID_RSSI + 256)) {
                Log.wtf(TAG, "Error! +ve value RSSI: " + newRssi);
                newRssi -= 256;
            }
            mWifiInfo.setRssi(newRssi);
            /*
             * Rather then sending the raw RSSI out every time it
             * changes, we precalculate the signal level that would
             * be displayed in the status bar, and only send the
             * broadcast if that much more coarse-grained number
             * changes. This cuts down greatly on the number of
             * broadcasts, at the cost of not informing others
             * interested in RSSI of all the changes in signal
             * level.
             */
            int newSignalLevel = RssiUtil.calculateSignalLevel(mContext, newRssi);
            if (newSignalLevel != mLastSignalLevel) {
                updateCapabilities();
                sendRssiChangeBroadcast(newRssi);
            }
            mLastSignalLevel = newSignalLevel;
        } else {
            mWifiInfo.setRssi(WifiInfo.INVALID_RSSI);
            updateCapabilities();
        }
        /*
         * set Tx link speed only if it is valid
         */
        if (newTxLinkSpeed > 0) {
            mWifiInfo.setLinkSpeed(newTxLinkSpeed);
            mWifiInfo.setTxLinkSpeedMbps(newTxLinkSpeed);
        }
        /*
         * set Rx link speed only if it is valid
         */
        if (newRxLinkSpeed > 0) {
            mWifiInfo.setRxLinkSpeedMbps(newRxLinkSpeed);
        }
        if (newFrequency > 0) {
            mWifiInfo.setFrequency(newFrequency);
        }
        mWifiConfigManager.updateScanDetailCacheFromWifiInfo(mWifiInfo);
        /*
         * Increment various performance metrics
         */
        mWifiMetrics.handlePollResult(mWifiInfo);
    }

    // Polling has completed, hence we won't have a score anymore
    private void cleanWifiScore() {
        mWifiInfo.setLostTxPacketsPerSecond(0);
        mWifiInfo.setSuccessfulTxPacketsPerSecond(0);
        mWifiInfo.setRetriedTxPacketsRate(0);
        mWifiInfo.setSuccessfulRxPacketsPerSecond(0);
        mWifiScoreReport.reset();
        mLastLinkLayerStats = null;
    }

    private void updateLinkProperties(LinkProperties newLp) {
        if (mVerboseLoggingEnabled) {
            log("Link configuration changed for netId: " + mLastNetworkId
                    + " old: " + mLinkProperties + " new: " + newLp);
        }
        // We own this instance of LinkProperties because IpClient passes us a copy.
        mLinkProperties = newLp;
        if (mNetworkAgent != null) {
            mNetworkAgent.sendLinkProperties(mLinkProperties);
        }

        if (mNetworkAgentState == DetailedState.CONNECTED) {
            // If anything has changed and we're already connected, send out a notification.
            // TODO: Update all callers to use NetworkCallbacks and delete this.
            sendLinkConfigurationChangedBroadcast();
        }

        if (mVerboseLoggingEnabled) {
            StringBuilder sb = new StringBuilder();
            sb.append("updateLinkProperties nid: " + mLastNetworkId);
            sb.append(" state: " + mNetworkAgentState);

            if (mLinkProperties != null) {
                sb.append(" ");
                sb.append(getLinkPropertiesSummary(mLinkProperties));
            }
            logd(sb.toString());
        }
    }

    /**
     * Clears all our link properties.
     */
    private void clearLinkProperties() {
        // Clear the link properties obtained from DHCP. The only caller of this
        // function has already called IpClient#stop(), which clears its state.
        synchronized (mDhcpResultsParcelableLock) {
            mDhcpResultsParcelable = new DhcpResultsParcelable();
        }

        // Now clear the merged link properties.
        mLinkProperties.clear();
        if (mNetworkAgent != null) mNetworkAgent.sendLinkProperties(mLinkProperties);
    }

    private void sendRssiChangeBroadcast(final int newRssi) {
        mBatteryStatsManager.reportWifiRssiChanged(newRssi);
        WifiStatsLog.write(WifiStatsLog.WIFI_SIGNAL_STRENGTH_CHANGED,
                RssiUtil.calculateSignalLevel(mContext, newRssi));

        Intent intent = new Intent(WifiManager.RSSI_CHANGED_ACTION);
        intent.addFlags(Intent.FLAG_RECEIVER_REGISTERED_ONLY_BEFORE_BOOT);
        intent.putExtra(WifiManager.EXTRA_NEW_RSSI, newRssi);
        mContext.sendBroadcastAsUser(intent, UserHandle.ALL,
                android.Manifest.permission.ACCESS_WIFI_STATE);
    }

    private void sendLinkConfigurationChangedBroadcast() {
        Intent intent = new Intent(WifiManager.ACTION_LINK_CONFIGURATION_CHANGED);
        intent.addFlags(Intent.FLAG_RECEIVER_REGISTERED_ONLY_BEFORE_BOOT);
        intent.putExtra(WifiManager.EXTRA_LINK_PROPERTIES, new LinkProperties(mLinkProperties));
        mContext.sendBroadcastAsUser(intent, UserHandle.ALL);
    }

    /**
     * Helper method used to send state about supplicant - This is NOT information about the current
     * wifi connection state.
     *
     * TODO: b/79504296 This broadcast has been deprecated and should be removed
     */
    private void sendSupplicantConnectionChangedBroadcast(boolean connected) {
        Intent intent = new Intent(WifiManager.SUPPLICANT_CONNECTION_CHANGE_ACTION);
        intent.addFlags(Intent.FLAG_RECEIVER_REGISTERED_ONLY_BEFORE_BOOT);
        intent.putExtra(WifiManager.EXTRA_SUPPLICANT_CONNECTED, connected);
        mContext.sendBroadcastAsUser(intent, UserHandle.ALL);
    }

    private void sendDppEventBroadcast(int dppEventType, DppResult result) {
        WifiDppConfig config = new WifiDppConfig();
        config.setDppResult(result);
        Intent intent = new Intent(WifiManager.DPP_EVENT_ACTION);
        intent.addFlags(Intent.FLAG_RECEIVER_REGISTERED_ONLY_BEFORE_BOOT);
        intent.putExtra(WifiManager.EXTRA_DPP_EVENT_TYPE, dppEventType);
        intent.putExtra(WifiManager.EXTRA_DPP_EVENT_DATA, config);
        mContext.sendBroadcastAsUser(intent, UserHandle.ALL);
    }

    /**
     * Record the detailed state of a network.
     *
     * @param state the new {@code DetailedState}
     */
    private void sendNetworkChangeBroadcast(NetworkInfo.DetailedState state) {
        boolean hidden = false;

        if (mIsAutoRoaming) {
            // There is generally a confusion in the system about colluding
            // WiFi Layer 2 state (as reported by supplicant) and the Network state
            // which leads to multiple confusion.
            //
            // If link is roaming, we already have an IP address
            // as well we were connected and are doing L2 cycles of
            // reconnecting or renewing IP address to check that we still have it
            // This L2 link flapping should not be reflected into the Network state
            // which is the state of the WiFi Network visible to Layer 3 and applications
            // Note that once roaming is completed, we will
            // set the Network state to where it should be, or leave it as unchanged
            //
            hidden = true;
        }
        if (mVerboseLoggingEnabled) {
            log("setDetailed state, old ="
                    + mNetworkAgentState + " and new state=" + state
                    + " hidden=" + hidden);
        }
        if (hidden || state == mNetworkAgentState) return;
        mNetworkAgentState = state;

        Intent intent = new Intent(WifiManager.NETWORK_STATE_CHANGED_ACTION);
        intent.addFlags(Intent.FLAG_RECEIVER_REGISTERED_ONLY_BEFORE_BOOT);
        NetworkInfo networkInfo = makeNetworkInfo();
        intent.putExtra(WifiManager.EXTRA_NETWORK_INFO, networkInfo);
        //TODO(b/69974497) This should be non-sticky, but settings needs fixing first.
        mContext.sendStickyBroadcastAsUser(intent, UserHandle.ALL);
    }

    private NetworkInfo makeNetworkInfo() {
        final NetworkInfo ni = new NetworkInfo(ConnectivityManager.TYPE_WIFI, 0, NETWORKTYPE, "");
        ni.setDetailedState(mNetworkAgentState, null, null);
        return ni;
    }

    private SupplicantState handleSupplicantStateChange(Message message) {
        StateChangeResult stateChangeResult = (StateChangeResult) message.obj;
        SupplicantState state = stateChangeResult.state;
        mWifiScoreCard.noteSupplicantStateChanging(mWifiInfo, state);
        // Supplicant state change
        // [31-13] Reserved for future use
        // [8 - 0] Supplicant state (as defined in SupplicantState.java)
        // 50023 supplicant_state_changed (custom|1|5)
        mWifiInfo.setSupplicantState(state);
        // Network id and SSID are only valid when we start connecting
        if (SupplicantState.isConnecting(state)) {
            mWifiInfo.setNetworkId(stateChangeResult.networkId);
            mWifiInfo.setBSSID(stateChangeResult.BSSID);
            mWifiInfo.setSSID(stateChangeResult.wifiSsid);
            if (state == SupplicantState.ASSOCIATED) {
                updateWifiInfoAfterAssociation();
            }
        } else {
            // Reset parameters according to WifiInfo.reset()
            mWifiInfo.setNetworkId(WifiConfiguration.INVALID_NETWORK_ID);
            mWifiInfo.setBSSID(null);
            mWifiInfo.setSSID(null);
            mWifiInfo.setWifiStandard(ScanResult.WIFI_STANDARD_UNKNOWN);
        }
        updateLayer2Information();
        // SSID might have been updated, so call updateCapabilities
        updateCapabilities();

        WifiConfiguration config = getCurrentWifiConfiguration();
        if (config == null) {
            // If not connected, this should be non-null.
            config = getTargetWifiConfiguration();
        }
        if (config != null && config.networkId == mWifiInfo.getNetworkId()) {
            mWifiInfo.setEphemeral(config.ephemeral);
            mWifiInfo.setTrusted(config.trusted);
            mWifiInfo.setOsuAp(config.osu);
            if (config.fromWifiNetworkSpecifier || config.fromWifiNetworkSuggestion) {
                mWifiInfo.setRequestingPackageName(config.creatorName);
            }

            // Set meteredHint if scan result says network is expensive
            ScanDetailCache scanDetailCache = mWifiConfigManager.getScanDetailCacheForNetwork(
                    config.networkId);
            if (scanDetailCache != null) {
                ScanDetail scanDetail = scanDetailCache.getScanDetail(stateChangeResult.BSSID);
                if (scanDetail != null) {
                    mWifiInfo.setFrequency(scanDetail.getScanResult().frequency);
                    NetworkDetail networkDetail = scanDetail.getNetworkDetail();
                    if (networkDetail != null
                            && networkDetail.getAnt() == NetworkDetail.Ant.ChargeablePublic) {
                        mWifiInfo.setMeteredHint(true);
                    }
                }
            }
        }
        mWifiScoreCard.noteSupplicantStateChanged(mWifiInfo);
        return state;
    }

    private void updateWifiInfoAfterAssociation() {
        WifiNative.ConnectionCapabilities capabilities =
                mWifiNative.getConnectionCapabilities(mInterfaceName);
        ThroughputPredictor throughputPredictor = mWifiInjector.getThroughputPredictor();
        int maxTxLinkSpeedMbps = throughputPredictor.predictMaxTxThroughput(capabilities);
        int maxRxLinkSpeedMbps = throughputPredictor.predictMaxRxThroughput(capabilities);
        mWifiInfo.setWifiStandard(capabilities.wifiStandard);
        updateQcWifiGenerationInfo();
        mWifiInfo.setMaxSupportedTxLinkSpeedMbps(maxTxLinkSpeedMbps);
        mWifiInfo.setMaxSupportedRxLinkSpeedMbps(maxRxLinkSpeedMbps);
        mWifiMetrics.setConnectionMaxSupportedLinkSpeedMbps(
                maxTxLinkSpeedMbps, maxRxLinkSpeedMbps);
        mWifiDataStall.setConnectionCapabilities(capabilities);
        if (mVerboseLoggingEnabled) {
            StringBuilder sb = new StringBuilder();
            logd(sb.append("WifiStandard: ").append(capabilities.wifiStandard)
                    .append(" vhtMax8SS: ").append(mWifiInfo.isVhtMax8SpatialStreamsSupported())
                    .append(" he8ssAp: ").append(mWifiInfo.isHe8ssCapableAp())
                    .append(" maxTxSpeed: ").append(maxTxLinkSpeedMbps)
                    .append(" maxRxSpeed: ").append(maxRxLinkSpeedMbps)
                    .toString());
        }
    }

    public ScanResult getScanResultForBssid(String bssid) {
      ArrayList<ScanDetail> scanResults = mWifiNative.getScanResults(mInterfaceName);
      ScanResult scanRes;
          for (ScanDetail result : scanResults) {
              scanRes = result.getScanResult();
              Log.e(TAG, "getScanResults scanRes.BSSID = " + scanRes.BSSID);
              if (scanRes.BSSID.equals(bssid))
                  return scanRes;
          }
          return null;
    }

    /**
     * Tells IpClient what BSSID, L2Key and GroupHint to use for IpMemoryStore.
     */
    private void updateLayer2Information() {
        if (mIpClient != null) {
            Pair<String, String> p = mWifiScoreCard.getL2KeyAndGroupHint(mWifiInfo);
            if (!p.equals(mLastL2KeyAndGroupHint)) {
                final MacAddress lastBssid = getCurrentBssid();
                final Layer2Information l2Information = new Layer2Information(
                        p.first, p.second, lastBssid);
                // Update current BSSID on IpClient side whenever l2Key and groupHint
                // pair changes (i.e. the initial connection establishment or L2 roaming
                // happened). If we have COMPLETED the roaming to a different BSSID, start
                // doing DNAv4/DNAv6 -style probing for on-link neighbors of interest (e.g.
                // routers/DNS servers/default gateway).
                if (mIpClient.updateLayer2Information(l2Information)) {
                    mLastL2KeyAndGroupHint = p;
                } else {
                    mLastL2KeyAndGroupHint = null;
                }
            }
        }
    }
    private @Nullable Pair<String, String> mLastL2KeyAndGroupHint = null;

    /**
     * Resets the Wi-Fi Connections by clearing any state, resetting any sockets
     * using the interface, stopping DHCP & disabling interface
     */
    private void handleNetworkDisconnect() {
        handleNetworkDisconnect(false);
    }

    private void handleNetworkDisconnect(boolean connectionInProgress) {
        if (mVerboseLoggingEnabled) {
            log("handleNetworkDisconnect:"
                    + " stack:" + Thread.currentThread().getStackTrace()[2].getMethodName()
                    + " - " + Thread.currentThread().getStackTrace()[3].getMethodName()
                    + " - " + Thread.currentThread().getStackTrace()[4].getMethodName()
                    + " - " + Thread.currentThread().getStackTrace()[5].getMethodName());
        }

        WifiConfiguration wifiConfig = getCurrentWifiConfiguration();
        if (wifiConfig != null) {
            ScanResultMatchInfo matchInfo = ScanResultMatchInfo.fromWifiConfiguration(wifiConfig);
            mWifiInjector.getWakeupController().setLastDisconnectInfo(matchInfo);
            mWifiNetworkSuggestionsManager.handleDisconnect(wifiConfig, getCurrentBSSID());
        }
        stopRssiMonitoringOffload();

        clearTargetBssid("handleNetworkDisconnect");

        // Don't stop DHCP if Fils connection is in progress.
        if (mLastNetworkId != WifiConfiguration.INVALID_NETWORK_ID
                && mTargetNetworkId != WifiConfiguration.INVALID_NETWORK_ID
                && mLastNetworkId != mTargetNetworkId && mIpClientWithPreConnection) {
            if (mVerboseLoggingEnabled) {
                log("handleNetworkDisconnect: Don't stop IpClient as fils connection in progress: "
                        + " mLastNetworkId: " + mLastNetworkId
                        + " mTargetNetworkId" + mTargetNetworkId);
            }
        } else {
            stopDhcpSetup();
        }

        mWifiScoreReport.stopConnectedNetworkScorer();
        /* Reset data structures */
        mWifiScoreReport.reset();
        mWifiInfo.reset();
        /* Reset roaming parameters */
        mIsAutoRoaming = false;

        sendNetworkChangeBroadcast(DetailedState.DISCONNECTED);
        synchronized (mNetworkAgentLock) {
            if (mNetworkAgent != null) {
                mNetworkAgent.unregister();
                mNetworkAgent = null;
            }
        }

        /* Clear network properties */
        clearLinkProperties();

        mLastBssid = null;
        mLastLinkLayerStats = null;
        registerDisconnected();
        mLastNetworkId = WifiConfiguration.INVALID_NETWORK_ID;
        mLastSubId = SubscriptionManager.INVALID_SUBSCRIPTION_ID;
        mLastSimBasedConnectionCarrierName = null;
        checkAbnormalDisconnectionAndTakeBugReport();
        mWifiScoreCard.resetConnectionState();
        mWifiDataStall.reset();
        updateLayer2Information();
    }

    void handlePreDhcpSetup() {
        // Disable the coexistence mode
        mWifiNative.setBluetoothCoexistenceMode(
            mInterfaceName, WifiNative.BLUETOOTH_COEXISTENCE_MODE_DISABLED);

        // Disable power save and suspend optimizations during DHCP
        // Note: The order here is important for now. Brcm driver changes
        // power settings when we control suspend mode optimizations.
        // TODO: Remove this comment when the driver is fixed.
        setSuspendOptimizationsNative(SUSPEND_DUE_TO_DHCP, false);
        setPowerSave(false);

        // Update link layer stats
        getWifiLinkLayerStats();

        if (mWifiP2pChannel != null) {
            /* P2p discovery breaks dhcp, shut it down in order to get through this */
            Message msg = new Message();
            msg.what = WifiP2pServiceImpl.BLOCK_DISCOVERY;
            msg.arg1 = WifiP2pServiceImpl.ENABLED;
            msg.arg2 = CMD_PRE_DHCP_ACTION_COMPLETE;
            mWifiP2pChannel.sendMessage(msg);
        } else {
            // If the p2p service is not running, we can proceed directly.
            sendMessage(CMD_PRE_DHCP_ACTION_COMPLETE);
        }
    }

    void buildDiscoverWithRapidCommitPacket() {
        // TODO(b/124083198): IIpClient does not define buildDiscoverWithRapidCommitPacket.
        ByteBuffer mDiscoverPacket = null; // = mIpClient.buildDiscoverWithRapidCommitPacket();
        if (mDiscoverPacket != null) {
            byte [] bytes = mDiscoverPacket.array();
            StringBuilder dst = new StringBuilder();
            for(int i = 0; i < 5; i++) {
                dst.append(String.format("%02x:", bytes[i]));
            }
            dst.append(String.format("%02x", bytes[5]));
            byte [] payloadBytes = Arrays.copyOfRange(bytes, 12, bytes.length);
            mWifiNative.flushAllHlp(mInterfaceName);
            mWifiNative.addHlpReq(mInterfaceName, MacAddress.fromString(dst.toString()),
                payloadBytes);
        }
    }

    /* Pre DHCP operations are similar to normal pre DHCP. But if we
       set the power save driver shall reject the connection attempt(With
       FILS conenction DHCP starts first then connection request to
       driver made later). Hence seperated the pre DHCP operations into
       two parts handlePreFilsDhcpSetup and setPowerSaveForFilsDhcp.
       In case if AP is not responed with rapid commit then we should go
       for normal DHCP handshake. Hence use setPowerSaveForFilsDhcp.
    */
    void handlePreFilsDhcpSetup() {
        if (mWifiP2pChannel != null) {
            /* P2p discovery breaks dhcp, shut it down in order to get through this */
            Message msg = new Message();
            msg.what = WifiP2pServiceImpl.BLOCK_DISCOVERY;
            msg.arg1 = WifiP2pServiceImpl.ENABLED;
            msg.arg2 = CMD_PRE_DHCP_ACTION_COMPLETE;
            msg.obj = ClientModeImpl.this;
            mWifiP2pChannel.sendMessage(msg);
        } else {
            // If the p2p service is not running, we can proceed directly.
            sendMessage(CMD_PRE_DHCP_ACTION_COMPLETE);
        }
    }

    void setPowerSaveForFilsDhcp() {
        mWifiNative.setBluetoothCoexistenceMode(
               mInterfaceName, mWifiNative.BLUETOOTH_COEXISTENCE_MODE_DISABLED);
        setSuspendOptimizationsNative(SUSPEND_DUE_TO_DHCP, false);
        mWifiNative.setPowerSave(mInterfaceName, false);
    }

    void addLayer2PacketsToHlpReq(List<Layer2PacketParcelable> packets) {
        List<Layer2PacketParcelable> mLayer2Packet = packets;
        if ((mLayer2Packet != null) && (mLayer2Packet.size() > 0)) {
            mWifiNative.flushAllHlp(mInterfaceName);

            for (int j = 0; j < mLayer2Packet.size(); j++) {
                byte [] bytes = mLayer2Packet.get(j).payload;
                byte [] payloadBytes = Arrays.copyOfRange(bytes, 12, bytes.length);
                MacAddress dstAddress = mLayer2Packet.get(j).dstMacAddress;

                mWifiNative.addHlpReq(mInterfaceName, dstAddress, payloadBytes);
            }
        }
    }

    void handlePostDhcpSetup() {
        /* Restore power save and suspend optimizations */
        setSuspendOptimizationsNative(SUSPEND_DUE_TO_DHCP, true);
        setPowerSave(true);

        p2pSendMessage(WifiP2pServiceImpl.BLOCK_DISCOVERY, WifiP2pServiceImpl.DISABLED);

        // Set the coexistence mode back to its default value
        mWifiNative.setBluetoothCoexistenceMode(
                mInterfaceName, WifiNative.BLUETOOTH_COEXISTENCE_MODE_SENSE);
    }

    public boolean is5GhzBandSupported() {
        return mWifiNative.is5GhzBandSupported();
    }

    public String getCapabilities(String capaType) {

        return mWifiNative.getCapabilities(mInterfaceName, capaType);
    }

    /**
     * Set power save mode
     *
     * @param ps true to enable power save (default behavior)
     *           false to disable power save.
     * @return true for success, false for failure
     */
    public boolean setPowerSave(boolean ps) {
        if (mInterfaceName != null) {
            if (mVerboseLoggingEnabled) {
                Log.d(TAG, "Setting power save for: " + mInterfaceName + " to: " + ps);
            }
            mWifiNative.setPowerSave(mInterfaceName, ps);
        } else {
            Log.e(TAG, "Failed to setPowerSave, interfaceName is null");
            return false;
        }
        return true;
    }

    /**
     * Set low latency mode
     *
     * @param enabled true to enable low latency
     *                false to disable low latency (default behavior).
     * @return true for success, false for failure
     */
    public boolean setLowLatencyMode(boolean enabled) {
        if (mVerboseLoggingEnabled) {
            Log.d(TAG, "Setting low latency mode to " + enabled);
        }
        if (!mWifiNative.setLowLatencyMode(enabled)) {
            Log.e(TAG, "Failed to setLowLatencyMode");
            return false;
        }
        return true;
    }

    @VisibleForTesting
    public static final long DIAGS_CONNECT_TIMEOUT_MILLIS = 60 * 1000;

    private WifiGenerationStatus getWifiGenerationStatus() {
         if (mInterfaceName == null)
             return null;

        return mWifiNative.getWifiGenerationStatus(mInterfaceName);
    }

    /**
     * Inform other components that a new connection attempt is starting.
     */
    private void reportConnectionAttemptStart(
            WifiConfiguration config, String targetBSSID, int roamType) {
        int overlapWithLastConnectionMs =
                mWifiMetrics.startConnectionEvent(config, targetBSSID, roamType);
        DeviceConfigFacade deviceConfigFacade = mWifiInjector.getDeviceConfigFacade();
        if (deviceConfigFacade.isOverlappingConnectionBugreportEnabled()
                && overlapWithLastConnectionMs
                > deviceConfigFacade.getOverlappingConnectionDurationThresholdMs()) {
            String bugTitle = "Wi-Fi BugReport";
            String bugDetail = "Detect abnormal overlapping connection";
            takeBugReport(bugTitle, bugDetail);
        }
        mWifiDiagnostics.reportConnectionEvent(WifiDiagnostics.CONNECTION_EVENT_STARTED);
        mWrongPasswordNotifier.onNewConnectionAttempt();
        removeMessages(CMD_DIAGS_CONNECT_TIMEOUT);
        sendMessageDelayed(CMD_DIAGS_CONNECT_TIMEOUT, DIAGS_CONNECT_TIMEOUT_MILLIS);
    }

    private void handleConnectionAttemptEndForDiagnostics(int level2FailureCode) {
        switch (level2FailureCode) {
            case WifiMetrics.ConnectionEvent.FAILURE_NONE:
                break;
            case WifiMetrics.ConnectionEvent.FAILURE_CONNECT_NETWORK_FAILED:
                // WifiDiagnostics doesn't care about pre-empted connections, or cases
                // where we failed to initiate a connection attempt with supplicant.
                break;
            default:
                removeMessages(CMD_DIAGS_CONNECT_TIMEOUT);
                mWifiDiagnostics.reportConnectionEvent(WifiDiagnostics.CONNECTION_EVENT_FAILED);
        }
    }

    /**
     * Inform other components (WifiMetrics, WifiDiagnostics, WifiConnectivityManager, etc.) that
     * the current connection attempt has concluded.
     */
    private void reportConnectionAttemptEnd(int level2FailureCode, int connectivityFailureCode,
            int level2FailureReason) {
        // if connected, this should be non-null.
        WifiConfiguration configuration = getCurrentWifiConfiguration();
        if (configuration == null) {
            // If not connected, this should be non-null.
            configuration = getTargetWifiConfiguration();
        }

        String bssid = mLastBssid == null ? mTargetBssid : mLastBssid;
        String ssid = mWifiInfo.getSSID();
        if (WifiManager.UNKNOWN_SSID.equals(ssid)) {
            ssid = getTargetSsid();
        }
        if (level2FailureCode != WifiMetrics.ConnectionEvent.FAILURE_NONE) {
            int blocklistReason = convertToBssidBlocklistMonitorFailureReason(
                    level2FailureCode, level2FailureReason);
            if (blocklistReason != -1) {
                int networkId = (configuration == null) ? WifiConfiguration.INVALID_NETWORK_ID
                        : configuration.networkId;
                int scanRssi = mWifiConfigManager.findScanRssi(networkId,
                        mWifiHealthMonitor.getScanRssiValidTimeMs());
                mWifiScoreCard.noteConnectionFailure(mWifiInfo, scanRssi, ssid, blocklistReason);
                checkAbnormalConnectionFailureAndTakeBugReport(ssid);
                boolean isLowRssi = false;
                int sufficientRssi = getSufficientRssi(networkId, bssid);
                if (scanRssi != WifiInfo.INVALID_RSSI && sufficientRssi != WifiInfo.INVALID_RSSI) {
                    isLowRssi = scanRssi < sufficientRssi;
                }
                mBssidBlocklistMonitor.handleBssidConnectionFailure(bssid, ssid, blocklistReason,
                        isLowRssi);
            }
        }

        if (configuration != null
                && configuration.carrierId != TelephonyManager.UNKNOWN_CARRIER_ID) {
            if (level2FailureCode == WifiMetrics.ConnectionEvent.FAILURE_NONE) {
                mWifiMetrics.incrementNumOfCarrierWifiConnectionSuccess();
            } else if (level2FailureCode
                            == WifiMetrics.ConnectionEvent.FAILURE_AUTHENTICATION_FAILURE
                    && level2FailureReason
                            != WifiMetricsProto.ConnectionEvent.AUTH_FAILURE_NONE) {
                mWifiMetrics.incrementNumOfCarrierWifiConnectionAuthFailure();
            } else {
                mWifiMetrics.incrementNumOfCarrierWifiConnectionNonAuthFailure();
            }
        }

        boolean isAssociationRejection = level2FailureCode
                == WifiMetrics.ConnectionEvent.FAILURE_ASSOCIATION_REJECTION;
        boolean isAuthenticationFailure = level2FailureCode
                == WifiMetrics.ConnectionEvent.FAILURE_AUTHENTICATION_FAILURE
                && level2FailureReason != WifiMetricsProto.ConnectionEvent.AUTH_FAILURE_WRONG_PSWD;
        if ((isAssociationRejection || isAuthenticationFailure)
                && mWifiConfigManager.isInFlakyRandomizationSsidHotlist(mTargetNetworkId)) {
            mConnectionFailureNotifier
                    .showFailedToConnectDueToNoRandomizedMacSupportNotification(mTargetNetworkId);
        }

        mWifiMetrics.endConnectionEvent(level2FailureCode, connectivityFailureCode,
                level2FailureReason);
        mWifiConnectivityManager.handleConnectionAttemptEnded(level2FailureCode, bssid, ssid);
        if (configuration != null) {
            mNetworkFactory.handleConnectionAttemptEnded(level2FailureCode, configuration);
            mWifiNetworkSuggestionsManager.handleConnectionAttemptEnded(
                    level2FailureCode, configuration, getCurrentBSSID());
            ScanResult candidate = configuration.getNetworkSelectionStatus().getCandidate();
            if (candidate != null && !TextUtils.equals(candidate.BSSID, getCurrentBSSID())) {
                mWifiMetrics.incrementNumBssidDifferentSelectionBetweenFrameworkAndFirmware();
            }
        }
        handleConnectionAttemptEndForDiagnostics(level2FailureCode);
    }

    /* If this connection attempt fails after 802.1x stage, clear intermediate cached data. */
    void clearNetworkCachedDataIfNeeded(WifiConfiguration config, int reason) {
        if (config == null) return;

        switch(reason) {
            case 14: // MICHAEL_MIC_FAILURE
            case 15: // 4WAY_HANDSHAKE_TIMEOUT
            case 16: // GROUP_KEY_UPDATE_TIMEOUT
            case 17: // IE_IN_4WAY_DIFFERS
            case 18: // GROUP_CIPHER_NOT_VALID
            case 19: // PAIRWISE_CIPHER_NOT_VALID
            case 20: // AKMP_NOT_VALID
            case 23: // IEEE_802_1X_AUTH_FAILED
            case 24: // CIPHER_SUITE_REJECTED
            case 29: // BAD_CIPHER_OR_AKM
            case 45: // PEERKEY_MISMATCH
            case 49: // INVALID_PMKID
                mWifiNative.removeNetworkCachedData(config.networkId);
                break;
            default:
                logi("Keep PMK cache for network disconnection reason " + reason);
                break;
        }
    }

    /**
     * Returns the sufficient RSSI for the frequency that this network is last seen on.
     */
    private int getSufficientRssi(int networkId, String bssid) {
        ScanDetailCache scanDetailCache =
                mWifiConfigManager.getScanDetailCacheForNetwork(networkId);
        if (scanDetailCache == null) {
            return WifiInfo.INVALID_RSSI;
        }
        ScanResult scanResult = scanDetailCache.getScanResult(bssid);
        if (scanResult == null) {
            return WifiInfo.INVALID_RSSI;
        }
        return mWifiInjector.getScoringParams().getSufficientRssi(scanResult.frequency);
    }

    private int convertToBssidBlocklistMonitorFailureReason(
            int level2FailureCode, int failureReason) {
        switch (level2FailureCode) {
            case WifiMetrics.ConnectionEvent.FAILURE_ASSOCIATION_TIMED_OUT:
                return BssidBlocklistMonitor.REASON_ASSOCIATION_TIMEOUT;
            case WifiMetrics.ConnectionEvent.FAILURE_ASSOCIATION_REJECTION:
                if (failureReason == WifiMetricsProto.ConnectionEvent
                        .ASSOCIATION_REJECTION_AP_UNABLE_TO_HANDLE_NEW_STA) {
                    return BssidBlocklistMonitor.REASON_AP_UNABLE_TO_HANDLE_NEW_STA;
                }
                return BssidBlocklistMonitor.REASON_ASSOCIATION_REJECTION;
            case WifiMetrics.ConnectionEvent.FAILURE_AUTHENTICATION_FAILURE:
                if (failureReason == WifiMetricsProto.ConnectionEvent.AUTH_FAILURE_WRONG_PSWD) {
                    return BssidBlocklistMonitor.REASON_WRONG_PASSWORD;
                } else if (failureReason == WifiMetricsProto.ConnectionEvent
                        .AUTH_FAILURE_EAP_FAILURE) {
                    return BssidBlocklistMonitor.REASON_EAP_FAILURE;
                }
                return BssidBlocklistMonitor.REASON_AUTHENTICATION_FAILURE;
            case WifiMetrics.ConnectionEvent.FAILURE_DHCP:
                return BssidBlocklistMonitor.REASON_DHCP_FAILURE;
            default:
                return -1;
        }
    }

    private void handleIPv4Success(DhcpResultsParcelable dhcpResults) {
        if (mVerboseLoggingEnabled) {
            logd("handleIPv4Success <" + dhcpResults.toString() + ">");
            logd("link address " + dhcpResults.baseConfiguration.getIpAddress());
        }

        Inet4Address addr;
        synchronized (mDhcpResultsParcelableLock) {
            mDhcpResultsParcelable = dhcpResults;
            addr = (Inet4Address) dhcpResults.baseConfiguration.getIpAddress().getAddress();
        }

        if (mIsAutoRoaming) {
            int previousAddress = mWifiInfo.getIpAddress();
            int newAddress = Inet4AddressUtils.inet4AddressToIntHTL(addr);
            if (previousAddress != newAddress) {
                logd("handleIPv4Success, roaming and address changed"
                        + mWifiInfo + " got: " + addr);
            }
        }

        mWifiInfo.setInetAddress(addr);

        final WifiConfiguration config = getCurrentWifiConfiguration();
        if (config != null) {
            mWifiInfo.setEphemeral(config.ephemeral);
            mWifiInfo.setTrusted(config.trusted);
            mWifiConfigManager.updateRandomizedMacExpireTime(config, dhcpResults.leaseDuration);
            mBssidBlocklistMonitor.handleDhcpProvisioningSuccess(mLastBssid, mWifiInfo.getSSID());
        }

        // Set meteredHint if DHCP result says network is metered
        if (dhcpResults.vendorInfo != null && dhcpResults.vendorInfo.contains("ANDROID_METERED")) {
            mWifiInfo.setMeteredHint(true);
            mWifiMetrics.addMeteredStat(config, true);
        } else {
            mWifiMetrics.addMeteredStat(config, false);
        }

        updateCapabilities(config);
    }

    private void handleSuccessfulIpConfiguration() {
        mLastSignalLevel = -1; // Force update of signal strength
        WifiConfiguration c = getCurrentWifiConfiguration();
        if (c != null) {
            // Reset IP failure tracking
            c.getNetworkSelectionStatus().clearDisableReasonCounter(
                    WifiConfiguration.NetworkSelectionStatus.DISABLED_DHCP_FAILURE);

            // Tell the framework whether the newly connected network is trusted or untrusted.
            updateCapabilities(c);
        }
        mWifiScoreCard.noteIpConfiguration(mWifiInfo);
    }

    private void handleIPv4Failure() {
        // TODO: Move this to provisioning failure, not DHCP failure.
        // DHCPv4 failure is expected on an IPv6-only network.
        mWifiDiagnostics.captureBugReportData(WifiDiagnostics.REPORT_REASON_DHCP_FAILURE);
        if (mVerboseLoggingEnabled) {
            int count = -1;
            WifiConfiguration config = getCurrentWifiConfiguration();
            if (config != null) {
                count = config.getNetworkSelectionStatus().getDisableReasonCounter(
                        WifiConfiguration.NetworkSelectionStatus.DISABLED_DHCP_FAILURE);
            }
            log("DHCP failure count=" + count);
        }
        reportConnectionAttemptEnd(
                WifiMetrics.ConnectionEvent.FAILURE_DHCP,
                WifiMetricsProto.ConnectionEvent.HLF_DHCP,
                WifiMetricsProto.ConnectionEvent.FAILURE_REASON_UNKNOWN);
        synchronized (mDhcpResultsParcelableLock) {
            mDhcpResultsParcelable = new DhcpResultsParcelable();
        }
        if (mVerboseLoggingEnabled) {
            logd("handleIPv4Failure");
        }
    }

    private void handleIpConfigurationLost() {
        mWifiInfo.setInetAddress(null);
        mWifiInfo.setMeteredHint(false);

        mWifiConfigManager.updateNetworkSelectionStatus(mLastNetworkId,
                WifiConfiguration.NetworkSelectionStatus.DISABLED_DHCP_FAILURE);

        /* DHCP times out after about 30 seconds, we do a
         * disconnect thru supplicant, we will let autojoin retry connecting to the network
         */
        mWifiNative.disconnect(mInterfaceName);
    }

    private void handleIpReachabilityLost() {
        mWifiScoreCard.noteIpReachabilityLost(mWifiInfo);
        mWifiInfo.setInetAddress(null);
        mWifiInfo.setMeteredHint(false);

        // Disconnect via supplicant, and let autojoin retry connecting to the network.
        mWifiNative.disconnect(mInterfaceName);
    }

    /*
     * Read a MAC address in /proc/arp/table, used by ClientModeImpl
     * so as to record MAC address of default gateway.
     **/
    private String macAddressFromRoute(String ipAddress) {
        String macAddress = null;
        BufferedReader reader = null;
        try {
            reader = new BufferedReader(new FileReader("/proc/net/arp"));

            // Skip over the line bearing column titles
            String line = reader.readLine();

            while ((line = reader.readLine()) != null) {
                String[] tokens = line.split("[ ]+");
                if (tokens.length < 6) {
                    continue;
                }

                // ARP column format is
                // Address HWType HWAddress Flags Mask IFace
                String ip = tokens[0];
                String mac = tokens[3];

                if (ipAddress.equals(ip)) {
                    macAddress = mac;
                    break;
                }
            }

            if (macAddress == null) {
                loge("Did not find remoteAddress {" + ipAddress + "} in /proc/net/arp");
            }

        } catch (FileNotFoundException e) {
            loge("Could not open /proc/net/arp to lookup mac address");
        } catch (IOException e) {
            loge("Could not read /proc/net/arp to lookup mac address");
        } finally {
            try {
                if (reader != null) {
                    reader.close();
                }
            } catch (IOException e) {
                // Do nothing
            }
        }
        return macAddress;

    }

    /**
     * Determine if the specified auth failure is considered to be a permanent wrong password
     * failure. The criteria for such failure is when wrong password error is detected
     * and the network had never been connected before.
     *
     * For networks that have previously connected successfully, we consider wrong password
     * failures to be temporary, to be on the conservative side.  Since this might be the
     * case where we are trying to connect to a wrong network (e.g. A network with same SSID
     * but different password).
     */
    private boolean isPermanentWrongPasswordFailure(int networkId, int reasonCode) {
        if (reasonCode != WifiManager.ERROR_AUTH_FAILURE_WRONG_PSWD) {
            return false;
        }
        WifiConfiguration network = mWifiConfigManager.getConfiguredNetwork(networkId);
        if (network != null && network.getNetworkSelectionStatus().hasEverConnected()) {
            return false;
        }
        return true;
    }

    void registerNetworkFactory() {
        if (!checkAndSetConnectivityInstance()) return;
        mNetworkFactory.register();
        mUntrustedNetworkFactory.register();
    }

    /**
     * ClientModeImpl needs to enable/disable other services when wifi is in client mode.  This
     * method allows ClientModeImpl to get these additional system services.
     *
     * At this time, this method is used to setup variables for P2P service and Wifi Aware.
     */
    private void getAdditionalWifiServiceInterfaces() {
        // First set up Wifi Direct
        if (mP2pSupported) {
            WifiP2pManager wifiP2pService = mContext.getSystemService(WifiP2pManager.class);

            if (wifiP2pService != null) {
                mWifiP2pChannel = new AsyncChannel();
                mWifiP2pChannel.connect(mContext, getHandler(),
                        wifiP2pService.getP2pStateMachineMessenger());
            }
        }
    }

     /**
     * Dynamically change the MAC address to use the locally randomized
     * MAC address generated for each network.
     * @param config WifiConfiguration with mRandomizedMacAddress to change into. If the address
     * is masked out or not set, it will generate a new random MAC address.
     */
    private void configureRandomizedMacAddress(WifiConfiguration config) {
        if (config == null) {
            Log.e(TAG, "No config to change MAC address to");
            return;
        }

        try {
            String currentMacString = mWifiNative.getMacAddress(mInterfaceName);
            MacAddress currentMac = currentMacString == null ? null :
                    MacAddress.fromString(currentMacString);
            MacAddress newMac = mWifiConfigManager.getRandomizedMacAndUpdateIfNeeded(config);
            if (!WifiConfiguration.isValidMacAddressForRandomization(newMac)) {
                Log.wtf(TAG, "Config generated an invalid MAC address");
            } else if (currentMac.equals(newMac)) {
                Log.d(TAG, "No changes in MAC address");
            } else {
                mWifiMetrics.logStaEvent(StaEvent.TYPE_MAC_CHANGE, config);
                boolean setMacSuccess =
                        mWifiNative.setMacAddress(mInterfaceName, newMac);
                if (setMacSuccess) {
                    mWifiNative.removeNetworkCachedDataIfNeeded(config.networkId, newMac);
                }
                Log.d(TAG, "ConnectedMacRandomization SSID(" + config.getPrintableSsid()
                        + "). setMacAddress(" + newMac.toString() + ") from "
                        + currentMacString + " = " + setMacSuccess);
            }
        } catch (NullPointerException | IllegalArgumentException e) {
            Log.e(TAG, "Exception in configureRandomizedMacAddress: " + e.toString());
        }
    }

    /**
     * Sets the current MAC to the factory MAC address.
     */
    private void setCurrentMacToFactoryMac(WifiConfiguration config) {
        MacAddress factoryMac = mWifiNative.getFactoryMacAddress(mInterfaceName);
        if (factoryMac == null) {
            Log.e(TAG, "Fail to set factory MAC address. Factory MAC is null.");
            return;
        }
        String currentMacStr = mWifiNative.getMacAddress(mInterfaceName);
        if (!TextUtils.equals(currentMacStr, factoryMac.toString())) {
            if (mWifiNative.setMacAddress(mInterfaceName, factoryMac)) {
                mWifiNative.removeNetworkCachedDataIfNeeded(config.networkId, factoryMac);
                mWifiMetrics.logStaEvent(StaEvent.TYPE_MAC_CHANGE, config);
            } else {
                Log.e(TAG, "Failed to set MAC address to " + "'" + factoryMac.toString() + "'");
            }
        }
    }

    /**
     * Helper method to check if Connected MAC Randomization is supported - onDown events are
     * skipped if this feature is enabled (b/72459123).
     *
     * @return boolean true if Connected MAC randomization is supported, false otherwise
     */
    public boolean isConnectedMacRandomizationEnabled() {
        return mContext.getResources().getBoolean(
                R.bool.config_wifi_connected_mac_randomization_supported);
    }

    /**
     * Helper method allowing ClientModeManager to report an error (interface went down) and trigger
     * recovery.
     *
     * @param reason int indicating the SelfRecovery failure type.
     */
    public void failureDetected(int reason) {
        // report a failure
        mWifiInjector.getSelfRecovery().trigger(SelfRecovery.REASON_STA_IFACE_DOWN);
    }

    /**
     * Helper method to check if WPA2 network upgrade feature is enabled in the framework
     *
     * @return boolean true if feature is enabled.
     */
    private boolean isWpa3SaeUpgradeEnabled() {
        return mContext.getResources().getBoolean(R.bool.config_wifiSaeUpgradeEnabled);
    }

    /**
     * Helper method to check if WPA2 network upgrade offload is enabled in the driver/fw
     *
     * @return boolean true if feature is enabled.
     */
    private boolean isWpa3SaeUpgradeOffloadEnabled() {
        return mContext.getResources().getBoolean(R.bool.config_wifiSaeUpgradeOffloadEnabled);
    }

    /********************************************************
     * HSM states
     *******************************************************/

    class DefaultState extends State {

        @Override
        public boolean processMessage(Message message) {
            boolean handleStatus = HANDLED;
            int callbackIdentifier = -1;
            int netId;
            boolean ok;

            switch (message.what) {
                case AsyncChannel.CMD_CHANNEL_HALF_CONNECTED: {
                    AsyncChannel ac = (AsyncChannel) message.obj;
                    if (ac == mWifiP2pChannel) {
                        if (message.arg1 == AsyncChannel.STATUS_SUCCESSFUL) {
                            p2pSendMessage(AsyncChannel.CMD_CHANNEL_FULL_CONNECTION);
                        } else {
                            // TODO: We should probably do some cleanup or attempt a retry
                            // b/34283611
                            loge("WifiP2pService connection failure, error=" + message.arg1);
                        }
                    } else {
                        loge("got HALF_CONNECTED for unknown channel");
                    }
                    break;
                }
                case AsyncChannel.CMD_CHANNEL_DISCONNECTED: {
                    AsyncChannel ac = (AsyncChannel) message.obj;
                    if (ac == mWifiP2pChannel) {
                        loge("WifiP2pService channel lost, message.arg1 =" + message.arg1);
                        //TODO: Re-establish connection to state machine after a delay (b/34283611)
                        // mWifiP2pChannel.connect(mContext, getHandler(),
                        // mWifiP2pManager.getMessenger());
                    }
                    break;
                }
                case CMD_BLUETOOTH_ADAPTER_STATE_CHANGE:
                    // If BT was connected and then turned off, there is no CONNECTION_STATE_CHANGE
                    // message. So we need to rely on STATE_CHANGE message to detect on->off
                    // transition and update mBluetoothConnectionActive status correctly.
                    mBluetoothConnectionActive = mBluetoothConnectionActive
                            && message.arg1 != BluetoothAdapter.STATE_OFF;
                    mWifiConnectivityManager.setBluetoothConnected(mBluetoothConnectionActive);
                    break;
                case CMD_BLUETOOTH_ADAPTER_CONNECTION_STATE_CHANGE:
                    // Transition to a non-disconnected state does correctly
                    // indicate BT is connected or being connected.
                    mBluetoothConnectionActive =
                            message.arg1 != BluetoothAdapter.STATE_DISCONNECTED;
                    mWifiConnectivityManager.setBluetoothConnected(mBluetoothConnectionActive);
                    break;
                case CMD_ENABLE_RSSI_POLL:
                    mEnableRssiPolling = (message.arg1 == 1);
                    break;
                case CMD_SET_HIGH_PERF_MODE:
                    if (message.arg1 == 1) {
                        setSuspendOptimizations(SUSPEND_DUE_TO_HIGH_PERF, false);
                    } else {
                        setSuspendOptimizations(SUSPEND_DUE_TO_HIGH_PERF, true);
                    }
                    break;
                case CMD_INITIALIZE:
                    mWifiNative.initialize();
                    break;
                case CMD_BOOT_COMPLETED:
                    // get other services that we need to manage
                    getAdditionalWifiServiceInterfaces();
                    registerNetworkFactory();
                    mSarManager.handleBootCompleted();
                    break;
                case CMD_SCREEN_STATE_CHANGED:
                    handleScreenStateChanged(message.arg1 != 0);
                    break;
                case CMD_DISCONNECT:
                case CMD_RECONNECT:
                case CMD_REASSOCIATE:
                case WifiMonitor.NETWORK_CONNECTION_EVENT:
                case WifiMonitor.FILS_NETWORK_CONNECTION_EVENT:
                case WifiMonitor.NETWORK_DISCONNECTION_EVENT:
                case WifiMonitor.SUPPLICANT_STATE_CHANGE_EVENT:
                case WifiMonitor.AUTHENTICATION_FAILURE_EVENT:
                case WifiMonitor.ASSOCIATION_REJECTION_EVENT:
                case CMD_RSSI_POLL:
                case CMD_ONESHOT_RSSI_POLL:
                case CMD_PRE_DHCP_ACTION:
                case CMD_PRE_DHCP_ACTION_COMPLETE:
                case CMD_POST_DHCP_ACTION:
                case WifiMonitor.SUP_REQUEST_IDENTITY:
                case WifiMonitor.SUP_REQUEST_SIM_AUTH:
                case WifiMonitor.TARGET_BSSID_EVENT:
                case CMD_START_CONNECT:
                case CMD_START_ROAM:
                case WifiMonitor.ASSOCIATED_BSSID_EVENT:
                case CMD_UNWANTED_NETWORK:
                case CMD_DISCONNECTING_WATCHDOG_TIMER:
                case CMD_ROAM_WATCHDOG_TIMER:
                case WifiMonitor.DPP_EVENT:
                case CMD_IP_REACHABILITY_SESSION_END:
                    mMessageHandlingStatus = MESSAGE_HANDLING_STATUS_DISCARD;
                    break;
                case CMD_SET_OPERATIONAL_MODE:
                    // using the CMD_SET_OPERATIONAL_MODE (sent at front of queue) to trigger the
                    // state transitions performed in setOperationalMode.
                    break;
                case CMD_SET_SUSPEND_OPT_ENABLED:
                    if (message.arg1 == 1) {
                        if (message.arg2 == 1) {
                            mSuspendWakeLock.release();
                        }
                        setSuspendOptimizations(SUSPEND_DUE_TO_SCREEN, true);
                    } else {
                        setSuspendOptimizations(SUSPEND_DUE_TO_SCREEN, false);
                    }
                    break;
                case CMD_CONNECT_NETWORK:
                    // wifi off, can't connect.
                    callbackIdentifier = message.arg2;
                    sendActionListenerFailure(callbackIdentifier, WifiManager.BUSY);
                    break;
                case CMD_SAVE_NETWORK:
                    // wifi off, nothing more to do here.
                    callbackIdentifier = message.arg2;
                    sendActionListenerSuccess(callbackIdentifier);
                    break;
                case CMD_GET_SUPPORTED_FEATURES:
                    long featureSet = (mWifiNative.getSupportedFeatureSet(mInterfaceName));
                    replyToMessage(message, message.what, Long.valueOf(featureSet));
                    break;
                case CMD_GET_LINK_LAYER_STATS:
                    // Not supported hence reply with error message
                    replyToMessage(message, message.what, null);
                    break;
                case WifiP2pServiceImpl.P2P_CONNECTION_CHANGED:
                    NetworkInfo info = (NetworkInfo) message.obj;
                    mP2pConnected.set(info.isConnected());
                    break;
                case WifiP2pServiceImpl.DISCONNECT_WIFI_REQUEST:
                    mTemporarilyDisconnectWifi = (message.arg1 == 1);
                    replyToMessage(message, WifiP2pServiceImpl.DISCONNECT_WIFI_RESPONSE);
                    break;
                case WifiP2pServiceImpl.SET_MIRACAST_MODE:
                    if (mVerboseLoggingEnabled) logd("SET_MIRACAST_MODE: " + (int)message.arg1);
                    mWifiConnectivityManager.saveMiracastMode((int)message.arg1);
                    break;
                /* Link configuration (IP address, DNS, ...) changes notified via netlink */
                case CMD_UPDATE_LINKPROPERTIES:
                    updateLinkProperties((LinkProperties) message.obj);
                    break;
                case CMD_START_SUBSCRIPTION_PROVISIONING:
                    replyToMessage(message, message.what, 0);
                    break;
                case CMD_IP_CONFIGURATION_SUCCESSFUL:
                case CMD_IP_CONFIGURATION_LOST:
                case CMD_IP_REACHABILITY_LOST:
                    mMessageHandlingStatus = MESSAGE_HANDLING_STATUS_DISCARD;
                    break;
                case CMD_START_IP_PACKET_OFFLOAD:
                    /* fall-through */
                case CMD_STOP_IP_PACKET_OFFLOAD:
                case CMD_ADD_KEEPALIVE_PACKET_FILTER_TO_APF:
                case CMD_REMOVE_KEEPALIVE_PACKET_FILTER_FROM_APF:
                    if (mNetworkAgent != null) {
                        mNetworkAgent.sendSocketKeepaliveEvent(message.arg1,
                                SocketKeepalive.ERROR_INVALID_NETWORK);
                    }
                    break;
                case CMD_START_RSSI_MONITORING_OFFLOAD:
                    mMessageHandlingStatus = MESSAGE_HANDLING_STATUS_DISCARD;
                    break;
                case CMD_STOP_RSSI_MONITORING_OFFLOAD:
                    mMessageHandlingStatus = MESSAGE_HANDLING_STATUS_DISCARD;
                    break;
                case CMD_QUERY_OSU_ICON:
                    /* reply with arg1 = 0 - it returns API failure to the calling app
                     * (message.what is not looked at)
                     */
                    replyToMessage(message, message.what);
                    break;
                case CMD_RESET_SIM_NETWORKS:
                    /* Defer this message until supplicant is started. */
                    mMessageHandlingStatus = MESSAGE_HANDLING_STATUS_DEFERRED;
                    deferMessage(message);
                    break;
                case CMD_INSTALL_PACKET_FILTER:
                    mWifiNative.installPacketFilter(mInterfaceName, (byte[]) message.obj);
                    break;
                case CMD_READ_PACKET_FILTER:
                    byte[] data = mWifiNative.readPacketFilter(mInterfaceName);
                    if (mIpClient != null) {
                        mIpClient.readPacketFilterComplete(data);
                    }
                    break;
                case CMD_SET_FALLBACK_PACKET_FILTERING:
                    if ((boolean) message.obj) {
                        mWifiNative.startFilteringMulticastV4Packets(mInterfaceName);
                    } else {
                        mWifiNative.stopFilteringMulticastV4Packets(mInterfaceName);
                    }
                    break;
                case CMD_DIAGS_CONNECT_TIMEOUT:
                    mWifiDiagnostics.reportConnectionEvent(
                            BaseWifiDiagnostics.CONNECTION_EVENT_TIMEOUT);
                    break;
                case CMD_DPP_GENERATE_BOOTSTRAP:
                case CMD_DPP_ADD_BOOTSTRAP_QRCODE:
                case CMD_DPP_REMOVE_BOOTSTRAP:
                case CMD_DPP_LISTEN_START:
                case CMD_DPP_CONF_ADD:
                case CMD_DPP_CONF_REMOVE:
                case CMD_DPP_AUTH_INIT:
                    replyToMessage(message, message.what, FAILURE);
                    break;
                case CMD_DPP_GET_URI:
                case CMD_DPP_CONFIGURATOR_GET_KEY:
                    replyToMessage(message, message.what, "Supplicant Not Started!!");
                    break;
                case CMD_DPP_LISTEN_STOP:
                    mMessageHandlingStatus = MESSAGE_HANDLING_STATUS_DISCARD;
                    break;
                case 0:
                    // We want to notice any empty messages (with what == 0) that might crop up.
                    // For example, we may have recycled a message sent to multiple handlers.
                    Log.wtf(TAG, "Error! empty message encountered");
                    break;
                default:
                    loge("Error! unhandled message" + message);
                    break;
            }

            if (handleStatus == HANDLED) {
                logStateAndMessage(message, this);
            }

            return handleStatus;
        }
    }

    /**
     * Helper method to start other services and get state ready for client mode
     */
    private void setupClientMode() {
        Log.d(TAG, "setupClientMode() ifacename = " + mInterfaceName);

        setHighPerfModeEnabled(false);

        mWifiStateTracker.updateState(WifiStateTracker.INVALID);

        updateDataInterface();
        registerForWifiMonitorEvents();
        mWifiInjector.getWifiLastResortWatchdog().clearAllFailureCounts();
        setSupplicantLogLevel();

        // reset state related to supplicant starting
        mSupplicantStateTracker.sendMessage(CMD_RESET_SUPPLICANT_STATE);
        // Initialize data structures
        mLastBssid = null;
        mLastNetworkId = WifiConfiguration.INVALID_NETWORK_ID;
        mLastSubId = SubscriptionManager.INVALID_SUBSCRIPTION_ID;
        mLastSimBasedConnectionCarrierName = null;
        mLastSignalLevel = -1;
        if (isConnectedMacRandomizationEnabled()) {
            mWifiNative.setMacAddress(mInterfaceName, MacAddressUtils.createRandomUnicastAddress());
        }
        mWifiInfo.setMacAddress(mWifiNative.getMacAddress(mInterfaceName));
        // TODO: b/79504296 This broadcast has been deprecated and should be removed
        sendSupplicantConnectionChangedBroadcast(true);

        mWifiNative.setExternalSim(mInterfaceName, true);

        mCountryCode.setReadyForChange(true);

        mWifiDiagnostics.startPktFateMonitoring(mInterfaceName);
        mWifiDiagnostics.startLogging(mInterfaceName);

        mMboOceController.enable();
        mWifiDataStall.enablePhoneStateListener();

        /**
         * Enable bluetooth coexistence scan mode when bluetooth connection is active.
         * When this mode is on, some of the low-level scan parameters used by the
         * driver are changed to reduce interference with bluetooth
         */
        mWifiNative.setBluetoothCoexistenceScanMode(mInterfaceName, mBluetoothConnectionActive);
        sendNetworkChangeBroadcast(DetailedState.DISCONNECTED);

        // Disable legacy multicast filtering, which on some chipsets defaults to enabled.
        // Legacy IPv6 multicast filtering blocks ICMPv6 router advertisements which breaks IPv6
        // provisioning. Legacy IPv4 multicast filtering may be re-enabled later via
        // IpClient.Callback.setFallbackMulticastFilter()
        mWifiNative.stopFilteringMulticastV4Packets(mInterfaceName);
        mWifiNative.stopFilteringMulticastV6Packets(mInterfaceName);

        // Set the right suspend mode settings
        mWifiNative.setSuspendOptimizations(mInterfaceName, mSuspendOptNeedsDisabled == 0
                && mContext.getResources().getBoolean(
                        R.bool.config_wifiSuspendOptimizationsEnabled));

        setPowerSave(true);

        // Disable wpa_supplicant from auto reconnecting.
        mWifiNative.enableStaAutoReconnect(mInterfaceName, false);
        // STA has higher priority over P2P
        mWifiNative.setConcurrencyPriority(true);
    }

    /**
     * Helper method to stop external services and clean up state from client mode.
     */
    private void stopClientMode() {
        handleNetworkDisconnect();
        // exiting supplicant started state is now only applicable to client mode
        mWifiDiagnostics.stopLogging(mInterfaceName);

        mMboOceController.disable();
        mWifiDataStall.disablePhoneStateListener();
        if (mIpClient != null && mIpClient.shutdown()) {
            // Block to make sure IpClient has really shut down, lest cleanup
            // race with, say, bringup code over in tethering.
            mIpClientCallbacks.awaitShutdown();
        }
        mCountryCode.setReadyForChange(false);
        mInterfaceName = null;
        mWifiScoreReport.setInterfaceName(null);
        mDataInterfaceName = null;
        // TODO: b/79504296 This broadcast has been deprecated and should be removed
        sendSupplicantConnectionChangedBroadcast(false);

        // Let's remove any ephemeral or passpoint networks.
        mWifiConfigManager.removeAllEphemeralOrPasspointConfiguredNetworks();
        mWifiConfigManager.clearUserTemporarilyDisabledList();
    }

    void registerConnected() {
        if (mLastNetworkId != WifiConfiguration.INVALID_NETWORK_ID) {
            mWifiConfigManager.updateNetworkAfterConnect(mLastNetworkId);
            // Notify PasspointManager of Passpoint network connected event.
            WifiConfiguration currentNetwork = getCurrentWifiConfiguration();
            if (currentNetwork != null && currentNetwork.isPasspoint()) {
                mPasspointManager.onPasspointNetworkConnected(currentNetwork.getKey());
            }
        }
    }

    void registerDisconnected() {
        if (mLastNetworkId != WifiConfiguration.INVALID_NETWORK_ID) {
            mWifiConfigManager.updateNetworkAfterDisconnect(mLastNetworkId);
        }
    }

    /**
     * Returns WifiConfiguration object corresponding to the currently connected network, null if
     * not connected.
     */
    public WifiConfiguration getCurrentWifiConfiguration() {
        if (mLastNetworkId == WifiConfiguration.INVALID_NETWORK_ID) {
            return null;
        }
        return mWifiConfigManager.getConfiguredNetwork(mLastNetworkId);
    }

    private WifiConfiguration getTargetWifiConfiguration() {
        if (mTargetNetworkId == WifiConfiguration.INVALID_NETWORK_ID) {
            return null;
        }
        return mWifiConfigManager.getConfiguredNetwork(mTargetNetworkId);
    }

    ScanResult getCurrentScanResult() {
        WifiConfiguration config = getCurrentWifiConfiguration();
        if (config == null) {
            return null;
        }
        String bssid = mWifiInfo.getBSSID();
        if (bssid == null) {
            bssid = mTargetBssid;
        }
        ScanDetailCache scanDetailCache =
                mWifiConfigManager.getScanDetailCacheForNetwork(config.networkId);

        if (scanDetailCache == null) {
            return null;
        }

        return scanDetailCache.getScanResult(bssid);
    }

    String getCurrentBSSID() {
        return mLastBssid;
    }

    MacAddress getCurrentBssid() {
        MacAddress bssid = null;
        try {
            bssid = (mLastBssid != null) ? MacAddress.fromString(mLastBssid) : null;
        } catch (IllegalArgumentException e) {
            Log.e(TAG, "Invalid BSSID format: " + mLastBssid);
        }
        return bssid;
    }

    void connectToNetwork(WifiConfiguration config) {
        if ((config != null) && mWifiNative.connectToNetwork(mInterfaceName, config)) {
            mWifiInjector.getWifiLastResortWatchdog().noteStartConnectTime();
            mWifiMetrics.logStaEvent(StaEvent.TYPE_CMD_START_CONNECT, config);
            mLastConnectAttemptTimestamp = mClock.getWallClockMillis();
            mIsAutoRoaming = false;
            if (getCurrentState() != mDisconnectedState) {
                transitionTo(mDisconnectingState);
            }
        } else {
            loge("CMD_START_CONNECT Failed to start connection to network " + config);
            mTargetWifiConfiguration = null;
            stopIpClient();
            reportConnectionAttemptEnd(
                    WifiMetrics.ConnectionEvent.FAILURE_CONNECT_NETWORK_FAILED,
                    WifiMetricsProto.ConnectionEvent.HLF_NONE,
                    WifiMetricsProto.ConnectionEvent.FAILURE_REASON_UNKNOWN);
        }
    }

    class ConnectModeState extends State {

        @Override
        public void enter() {
            Log.d(TAG, "entering ConnectModeState: ifaceName = " + mInterfaceName);
            mOperationalMode = CONNECT_MODE;
            setupClientMode();
            if (!mWifiNative.removeAllNetworks(mInterfaceName)) {
                loge("Failed to remove networks on entering connect mode");
            }
            mWifiInfo.reset();
            mWifiInfo.setSupplicantState(SupplicantState.DISCONNECTED);

            mWifiInjector.getWakeupController().reset();
            sendNetworkChangeBroadcast(DetailedState.DISCONNECTED);

            // Inform WifiConnectivityManager that Wifi is enabled
            mWifiConnectivityManager.setWifiEnabled(true);
            mWifiConnectivityManager.enableVerboseLogging(mVerboseLoggingEnabled);
            mNetworkFactory.setWifiState(true);
            // Inform metrics that Wifi is Enabled (but not yet connected)
            mWifiMetrics.setWifiState(WifiMetricsProto.WifiLog.WIFI_DISCONNECTED);
            mWifiMetrics.logStaEvent(StaEvent.TYPE_WIFI_ENABLED);
            mWifiScoreCard.noteSupplicantStateChanged(mWifiInfo);
            mWifiHealthMonitor.setWifiEnabled(true);
            mWifiDataStall.init();
        }

        @Override
        public void exit() {
            mOperationalMode = DISABLED_MODE;

            // Inform WifiConnectivityManager that Wifi is disabled
            mWifiConnectivityManager.setWifiEnabled(false);
            mNetworkFactory.setWifiState(false);
            // Inform metrics that Wifi is being disabled (Toggled, airplane enabled, etc)
            mWifiMetrics.setWifiState(WifiMetricsProto.WifiLog.WIFI_DISABLED);
            mWifiMetrics.logStaEvent(StaEvent.TYPE_WIFI_DISABLED);
            // Inform scorecard that wifi is being disabled
            mWifiScoreCard.noteWifiDisabled(mWifiInfo);

            if (!mWifiNative.removeAllNetworks(mInterfaceName)) {
                loge("Failed to remove networks on exiting connect mode");
            }
            mWifiInfo.reset();
            mWifiInfo.setSupplicantState(SupplicantState.DISCONNECTED);
            mWifiScoreCard.noteSupplicantStateChanged(mWifiInfo);
            mWifiHealthMonitor.setWifiEnabled(false);
            mWifiDataStall.reset();
            stopClientMode();
        }

        @Override
        public boolean processMessage(Message message) {
            WifiConfiguration config;
            int netId;
            boolean ok;
            boolean didDisconnect;
            String bssid;
            String ssid;
            NetworkUpdateResult result;
            Set<Integer> removedNetworkIds;
            int reasonCode;
            boolean timedOut;
            boolean handleStatus = HANDLED;
            int callbackIdentifier = -1;
            String device_capability;

            int level2FailureReason =
                    WifiMetricsProto.ConnectionEvent.FAILURE_REASON_UNKNOWN;
            switch (message.what) {
                case WifiMonitor.ASSOCIATION_REJECTION_EVENT:
                    stopIpClient();
                    mWifiDiagnostics.captureBugReportData(
                            WifiDiagnostics.REPORT_REASON_ASSOC_FAILURE);
                    mDidBlackListBSSID = false;
                    bssid = (String) message.obj;
                    timedOut = message.arg1 > 0;
                    reasonCode = message.arg2;
                    Log.d(TAG, "Association Rejection event: bssid=" + bssid + " reason code="
                            + reasonCode + " timedOut=" + Boolean.toString(timedOut));
                    if (bssid == null || TextUtils.isEmpty(bssid)) {
                        // If BSSID is null, use the target roam BSSID
                        bssid = mTargetBssid;
                    } else if (mTargetBssid == SUPPLICANT_BSSID_ANY) {
                        // This is needed by BssidBlocklistMonitor to block continuously
                        // failing BSSIDs. Need to set here because mTargetBssid is currently
                        // not being set until association success.
                        mTargetBssid = bssid;
                    }
                    mWifiConfigManager.updateNetworkSelectionStatus(mTargetNetworkId,
                            WifiConfiguration.NetworkSelectionStatus
                            .DISABLED_ASSOCIATION_REJECTION);
                    mWifiConfigManager.setRecentFailureAssociationStatus(mTargetNetworkId,
                            reasonCode);

                    if (reasonCode == REASON_CODE_AP_UNABLE_TO_HANDLE_NEW_STA) {
                        level2FailureReason = WifiMetricsProto.ConnectionEvent
                                .ASSOCIATION_REJECTION_AP_UNABLE_TO_HANDLE_NEW_STA;
                    }
                    // If rejection occurred while Metrics is tracking a ConnnectionEvent, end it.
                    reportConnectionAttemptEnd(
                            timedOut
                                    ? WifiMetrics.ConnectionEvent.FAILURE_ASSOCIATION_TIMED_OUT
                                    : WifiMetrics.ConnectionEvent.FAILURE_ASSOCIATION_REJECTION,
                            WifiMetricsProto.ConnectionEvent.HLF_NONE,
                            level2FailureReason);
                    if (reasonCode != REASON_CODE_AP_UNABLE_TO_HANDLE_NEW_STA) {
                        mWifiInjector.getWifiLastResortWatchdog()
                                .noteConnectionFailureAndTriggerIfNeeded(
                                        getTargetSsid(), bssid,
                                        WifiLastResortWatchdog.FAILURE_CODE_ASSOCIATION);
                    }
                    break;
                case WifiMonitor.AUTHENTICATION_FAILURE_EVENT:
                    stopIpClient();
                    mWifiDiagnostics.captureBugReportData(
                            WifiDiagnostics.REPORT_REASON_AUTH_FAILURE);
                    int disableReason = WifiConfiguration.NetworkSelectionStatus
                            .DISABLED_AUTHENTICATION_FAILURE;
                    reasonCode = message.arg1;
                    WifiConfiguration targetedNetwork =
                            mWifiConfigManager.getConfiguredNetwork(mTargetNetworkId);
                    // Check if this is a permanent wrong password failure.
                    if (isPermanentWrongPasswordFailure(mTargetNetworkId, reasonCode)) {
                        disableReason = WifiConfiguration.NetworkSelectionStatus
                                .DISABLED_BY_WRONG_PASSWORD;
                        if (targetedNetwork != null) {
                            mWrongPasswordNotifier.onWrongPasswordError(
                                    targetedNetwork.SSID);
                        }
                    } else if (reasonCode == WifiManager.ERROR_AUTH_FAILURE_EAP_FAILURE) {
                        int errorCode = message.arg2;
                        if (targetedNetwork != null && targetedNetwork.enterpriseConfig != null
                                && targetedNetwork.enterpriseConfig.isAuthenticationSimBased()) {
                            mEapFailureNotifier.onEapFailure(errorCode, targetedNetwork);
                        }
                        handleEapAuthFailure(mTargetNetworkId, errorCode);
                        if (errorCode == WifiNative.EAP_SIM_NOT_SUBSCRIBED) {
                            disableReason = WifiConfiguration.NetworkSelectionStatus
                                .DISABLED_AUTHENTICATION_NO_SUBSCRIPTION;
                        }
                    }
                    mWifiConfigManager.updateNetworkSelectionStatus(
                            mTargetNetworkId, disableReason);
                    mWifiConfigManager.clearRecentFailureReason(mTargetNetworkId);

                    //If failure occurred while Metrics is tracking a ConnnectionEvent, end it.
                    switch (reasonCode) {
                        case WifiManager.ERROR_AUTH_FAILURE_NONE:
                            level2FailureReason =
                                    WifiMetricsProto.ConnectionEvent.AUTH_FAILURE_NONE;
                            break;
                        case WifiManager.ERROR_AUTH_FAILURE_TIMEOUT:
                            level2FailureReason =
                                    WifiMetricsProto.ConnectionEvent.AUTH_FAILURE_TIMEOUT;
                            break;
                        case WifiManager.ERROR_AUTH_FAILURE_WRONG_PSWD:
                            level2FailureReason =
                                    WifiMetricsProto.ConnectionEvent.AUTH_FAILURE_WRONG_PSWD;
                            break;
                        case WifiManager.ERROR_AUTH_FAILURE_EAP_FAILURE:
                            level2FailureReason =
                                    WifiMetricsProto.ConnectionEvent.AUTH_FAILURE_EAP_FAILURE;
                            break;
                        default:
                            level2FailureReason =
                                    WifiMetricsProto.ConnectionEvent.FAILURE_REASON_UNKNOWN;
                            break;
                    }
                    reportConnectionAttemptEnd(
                            WifiMetrics.ConnectionEvent.FAILURE_AUTHENTICATION_FAILURE,
                            WifiMetricsProto.ConnectionEvent.HLF_NONE,
                            level2FailureReason);
                    if (reasonCode != WifiManager.ERROR_AUTH_FAILURE_WRONG_PSWD && reasonCode
                            != WifiManager.ERROR_AUTH_FAILURE_EAP_FAILURE) {
                        mWifiInjector.getWifiLastResortWatchdog()
                                .noteConnectionFailureAndTriggerIfNeeded(
                                        getTargetSsid(),
                                        (mLastBssid == null) ? mTargetBssid : mLastBssid,
                                        WifiLastResortWatchdog.FAILURE_CODE_AUTHENTICATION);
                    }
                    break;
                case WifiMonitor.SUPPLICANT_STATE_CHANGE_EVENT:
                    SupplicantState state = handleSupplicantStateChange(message);

                    // Supplicant can fail to report a NETWORK_DISCONNECTION_EVENT
                    // when authentication times out after a successful connection,
                    // we can figure this from the supplicant state. If supplicant
                    // state is DISCONNECTED, but the agent is not disconnected, we
                    // need to handle a disconnection
                    if (state == SupplicantState.DISCONNECTED && mNetworkAgent != null) {
                        if (mVerboseLoggingEnabled) {
                            log("Missed CTRL-EVENT-DISCONNECTED, disconnect");
                        }
                        handleNetworkDisconnect();
                        transitionTo(mDisconnectedState);
                    }

                    if (state == SupplicantState.COMPLETED) {
                        mWifiScoreReport.noteIpCheck();
                    }
                    break;
                case WifiP2pServiceImpl.DISCONNECT_WIFI_REQUEST:
                    if (message.arg1 == 1) {
                        mWifiMetrics.logStaEvent(StaEvent.TYPE_FRAMEWORK_DISCONNECT,
                                StaEvent.DISCONNECT_P2P_DISCONNECT_WIFI_REQUEST);
                        mWifiNative.disconnect(mInterfaceName);
                        mTemporarilyDisconnectWifi = true;
                    } else {
                        mWifiNative.reconnect(mInterfaceName);
                        mTemporarilyDisconnectWifi = false;
                    }
                    break;
                case WifiMonitor.SUP_REQUEST_IDENTITY:
                    netId = message.arg2;
                    boolean identitySent = false;
                    // For SIM & AKA/AKA' EAP method Only, get identity from ICC
                    if (mTargetWifiConfiguration != null
                            && mTargetWifiConfiguration.networkId == netId
                            && mTargetWifiConfiguration.enterpriseConfig != null
                            && mTargetWifiConfiguration.enterpriseConfig
                                    .isAuthenticationSimBased()) {
                        // Pair<identity, encrypted identity>
                        Pair<String, String> identityPair = mWifiCarrierInfoManager
                                .getSimIdentity(mTargetWifiConfiguration);
                        if (identityPair != null && identityPair.first != null) {
                            Log.i(TAG, "SUP_REQUEST_IDENTITY: identityPair=["
                                    + ((identityPair.first.length() >= 7)
                                    ? identityPair.first.substring(0, 7 /* Prefix+PLMN ID */)
                                    + "****"
                                    : identityPair.first) + ", "
                                    + (!TextUtils.isEmpty(identityPair.second) ? identityPair.second
                                    : "<NONE>") + "]");
                            mWifiNative.simIdentityResponse(mInterfaceName, identityPair.first,
                                    identityPair.second);
                            identitySent = true;
                        } else {
                            Log.e(TAG, "Unable to retrieve identity from Telephony");
                        }
                    }

                    if (!identitySent) {
                        // Supplicant lacks credentials to connect to that network, hence black list
                        ssid = (String) message.obj;
                        if (mTargetWifiConfiguration != null && ssid != null
                                && mTargetWifiConfiguration.SSID != null
                                && mTargetWifiConfiguration.SSID.equals("\"" + ssid + "\"")) {
                            mWifiConfigManager.updateNetworkSelectionStatus(
                                    mTargetWifiConfiguration.networkId,
                                    WifiConfiguration.NetworkSelectionStatus
                                            .DISABLED_AUTHENTICATION_NO_CREDENTIALS);
                        }
                        mWifiMetrics.logStaEvent(StaEvent.TYPE_FRAMEWORK_DISCONNECT,
                                StaEvent.DISCONNECT_GENERIC);
                        mWifiNative.disconnect(mInterfaceName);
                    }
                    break;
                case WifiMonitor.SUP_REQUEST_SIM_AUTH:
                    logd("Received SUP_REQUEST_SIM_AUTH");
                    SimAuthRequestData requestData = (SimAuthRequestData) message.obj;
                    if (requestData != null) {
                        if (requestData.protocol == WifiEnterpriseConfig.Eap.SIM) {
                            handleGsmAuthRequest(requestData);
                        } else if (requestData.protocol == WifiEnterpriseConfig.Eap.AKA
                                || requestData.protocol == WifiEnterpriseConfig.Eap.AKA_PRIME) {
                            handle3GAuthRequest(requestData);
                        }
                    } else {
                        loge("Invalid SIM auth request");
                    }
                    break;
                case CMD_START_SUBSCRIPTION_PROVISIONING:
                    IProvisioningCallback callback = (IProvisioningCallback) message.obj;
                    OsuProvider provider =
                            (OsuProvider) message.getData().getParcelable(EXTRA_OSU_PROVIDER);
                    int res = mPasspointManager.startSubscriptionProvisioning(
                                    message.arg1, provider, callback) ? 1 : 0;
                    replyToMessage(message, message.what, res);
                    break;
                case CMD_RECONNECT:
                    WorkSource workSource = (WorkSource) message.obj;
                    mWifiConnectivityManager.forceConnectivityScan(workSource);
                    break;
                case CMD_REASSOCIATE:
                    mLastConnectAttemptTimestamp = mClock.getWallClockMillis();
                    mWifiNative.reassociate(mInterfaceName);
                    break;
                case CMD_START_ROAM:
                    mMessageHandlingStatus = MESSAGE_HANDLING_STATUS_DISCARD;
                    break;
                case CMD_START_CONNECT:
                    mIsFilsConnection = false;
                    /* connect command coming from auto-join */
                    netId = message.arg1;
                    int uid = message.arg2;
                    bssid = (String) message.obj;
                    mSentHLPs = false;

                    if (!hasConnectionRequests()) {
                        if (mNetworkAgent == null) {
                            loge("CMD_START_CONNECT but no requests and not connected,"
                                    + " bailing");
                            break;
                        } else if (!mWifiPermissionsUtil.checkNetworkSettingsPermission(uid)) {
                            loge("CMD_START_CONNECT but no requests and connected, but app "
                                    + "does not have sufficient permissions, bailing");
                            break;
                        }
                    }
                    config = mWifiConfigManager.getConfiguredNetworkWithoutMasking(netId);
                    logd("CMD_START_CONNECT "
                            + " my state " + getCurrentState().getName()
                            + " nid=" + Integer.toString(netId)
                            + " roam=" + Boolean.toString(mIsAutoRoaming));
                    if (config == null) {
                        loge("CMD_START_CONNECT and no config, bail out...");
                        break;
                    }
                    mTargetNetworkId = netId;
                    // Update scorecard while there is still state from existing connection
                    int scanRssi = mWifiConfigManager.findScanRssi(netId,
                            mWifiHealthMonitor.getScanRssiValidTimeMs());
                    mWifiScoreCard.noteConnectionAttempt(mWifiInfo, scanRssi, config.SSID);
                    mBssidBlocklistMonitor.updateFirmwareRoamingConfiguration(config.SSID);

                    updateWifiConfigOnStartConnection(config, bssid);
                    reportConnectionAttemptStart(config, mTargetBssid,
                            WifiMetricsProto.ConnectionEvent.ROAM_UNRELATED);

                    String currentMacAddress = mWifiNative.getMacAddress(mInterfaceName);
                    mWifiInfo.setMacAddress(currentMacAddress);
                    Log.i(TAG, "Connecting with " + currentMacAddress + " as the mac address");
                    if (config.allowedKeyManagement.get(WifiConfiguration.KeyMgmt.FILS_SHA256) ||
                         config.allowedKeyManagement.get(WifiConfiguration.KeyMgmt.FILS_SHA384)) {
                        device_capability = getCapabilities("key_mgmt");
                        if (!device_capability.contains("FILS-SHA256")) {
                             Log.d(TAG, "FILS_SHA256 not supported, device capability: " +
                                                                             device_capability);
                             config.allowedKeyManagement.clear(WifiConfiguration.KeyMgmt.FILS_SHA256);
                        }
                        if (!device_capability.contains("FILS-SHA384")) {
                             Log.d(TAG, "FILS_SHA384 not supported, device capability: " +
                                                                             device_capability);
                             config.allowedKeyManagement.clear(WifiConfiguration.KeyMgmt.FILS_SHA384);
                        }
                    }
                    if (config.allowedKeyManagement.get(WifiConfiguration.KeyMgmt.FILS_SHA256) ||
                         config.allowedKeyManagement.get(WifiConfiguration.KeyMgmt.FILS_SHA384)) {
                        /*
                         * Config object is required in Fils state to issue
                         * conenction to supplicant, hence saving in global
                         * variable.
                         */
                        mFilsConfig = config;
                        transitionTo(mFilsState);
                        break;
                    }

                    mTargetWifiConfiguration = config;
                    /* Check for FILS configuration again after updating the config */
                    if (config.allowedKeyManagement.get(WifiConfiguration.KeyMgmt.FILS_SHA256)
                            || config.allowedKeyManagement.get(
                            WifiConfiguration.KeyMgmt.FILS_SHA384)) {

                        boolean isIpClientStarted = startIpClient(config, true);
                        if (isIpClientStarted) {
                            mIpClientWithPreConnection = true;
                            break;
                        }
                    }
                    connectToNetwork(config);
                    break;
                case CMD_START_FILS_CONNECTION:
                    mWifiMetrics.incrementConnectRequestWithFilsAkmCount();
                    List<Layer2PacketParcelable> packets;
                    packets = (List<Layer2PacketParcelable>) message.obj;
                    if (mVerboseLoggingEnabled) {
                        Log.d(TAG, "Send HLP IEs to supplicant");
                    }
                    addLayer2PacketsToHlpReq(packets);
                    config = mTargetWifiConfiguration;
                    connectToNetwork(config);
                    break;
                case CMD_CONNECT_NETWORK:
                    callbackIdentifier = message.arg2;
                    result = (NetworkUpdateResult) message.obj;
                    netId = result.getNetworkId();
                    connectToUserSelectNetwork(
                            netId, message.sendingUid, result.hasCredentialChanged());
                    mWifiMetrics.logStaEvent(
                            StaEvent.TYPE_CONNECT_NETWORK,
                            mWifiConfigManager.getConfiguredNetwork(netId));
                    sendActionListenerSuccess(callbackIdentifier);
                    break;
                case CMD_SAVE_NETWORK:
                    callbackIdentifier = message.arg2;
                    result = (NetworkUpdateResult) message.obj;
                    netId = result.getNetworkId();
                    if (mWifiInfo.getNetworkId() == netId) {
                        if (result.hasCredentialChanged()) {
                            // The network credentials changed and we're connected to this network,
                            // start a new connection with the updated credentials.
                            logi("CMD_SAVE_NETWORK credential changed for nid="
                                    + netId + ". Reconnecting.");
                            startConnectToNetwork(netId, message.sendingUid, SUPPLICANT_BSSID_ANY);
                        } else {
                            if (result.hasProxyChanged()) {
                                if (mIpClient != null) {
                                    log("Reconfiguring proxy on connection");
                                    WifiConfiguration currentConfig = getCurrentWifiConfiguration();
                                    if (currentConfig != null) {
                                        mIpClient.setHttpProxy(currentConfig.getHttpProxy());
                                    } else {
                                        Log.w(TAG,
                                                "CMD_SAVE_NETWORK proxy change - but no current "
                                                        + "Wi-Fi config");
                                    }
                                }
                            }
                            if (result.hasIpChanged()) {
                                // The current connection configuration was changed
                                // We switched from DHCP to static or from static to DHCP, or the
                                // static IP address has changed.
                                log("Reconfiguring IP on connection");
<<<<<<< HEAD
                                mWifiNative.disconnect(mInterfaceName);
                                transitionTo(mDisconnectingState);
                                // reconnect to the same network
                                if (mWifiNative.reconnect(mInterfaceName)) {
                                    log("Reconnecting after IP reconfiguration");
                                } else {
                                    loge("Failed to reconnect after IP reconfiguration");
                                    // we will transition to disconnected state by previous code
=======
                                WifiConfiguration currentConfig = getCurrentWifiConfiguration();
                                if (currentConfig != null) {
                                    transitionTo(mObtainingIpState);
                                } else {
                                    Log.w(TAG, "CMD_SAVE_NETWORK Ip change - but no current "
                                            + "Wi-Fi config");
>>>>>>> 4c5b64a7
                                }
                            }
                        }
                    } else if (mWifiInfo.getNetworkId() == WifiConfiguration.INVALID_NETWORK_ID
                            && result.hasCredentialChanged()) {
                        logi("CMD_SAVE_NETWORK credential changed for nid="
                                + netId + " while disconnected. Connecting.");
                        startConnectToNetwork(netId, message.sendingUid, SUPPLICANT_BSSID_ANY);
                    }
                    sendActionListenerSuccess(callbackIdentifier);
                    break;
                case WifiMonitor.ASSOCIATED_BSSID_EVENT:
                    // This is where we can confirm the connection BSSID. Use it to find the
                    // right ScanDetail to populate metrics.
                    String someBssid = (String) message.obj;
                    if (someBssid != null) {
                        // Get the ScanDetail associated with this BSSID.
                        ScanDetailCache scanDetailCache =
                                mWifiConfigManager.getScanDetailCacheForNetwork(mTargetNetworkId);
                        if (scanDetailCache != null) {
                            mWifiMetrics.setConnectionScanDetail(scanDetailCache.getScanDetail(
                                    someBssid));
                        }
                        // Update last associated BSSID
                        mLastBssid = someBssid;
                    }
                    handleStatus = NOT_HANDLED;
                    break;
                case WifiMonitor.FILS_NETWORK_CONNECTION_EVENT:
                    mWifiMetrics.incrementL2ConnectionThroughFilsAuthCount();
                    mSentHLPs = true;
                case WifiMonitor.NETWORK_CONNECTION_EVENT:
                    if (mVerboseLoggingEnabled) log("Network connection established");
                    mLastNetworkId = message.arg1;
                    mWifiConfigManager.clearRecentFailureReason(mLastNetworkId);
                    mLastBssid = (String) message.obj;
                    reasonCode = message.arg2;
                    // TODO: This check should not be needed after ClientModeImpl refactor.
                    // Currently, the last connected network configuration is left in
                    // wpa_supplicant, this may result in wpa_supplicant initiating connection
                    // to it after a config store reload. Hence the old network Id lookups may not
                    // work, so disconnect the network and let network selector reselect a new
                    // network.
                    config = getCurrentWifiConfiguration();
                    if (config != null) {
                        mWifiInfo.setBSSID(mLastBssid);
                        mWifiInfo.setNetworkId(mLastNetworkId);
                        mWifiInfo.setMacAddress(mWifiNative.getMacAddress(mInterfaceName));

                        ScanDetailCache scanDetailCache =
                                mWifiConfigManager.getScanDetailCacheForNetwork(config.networkId);
                        if (scanDetailCache != null && mLastBssid != null) {
                            ScanResult scanResult = scanDetailCache.getScanResult(mLastBssid);
                            if (scanResult != null) {
                                mWifiInfo.setFrequency(scanResult.frequency);
                            }
                        }

                        // We need to get the updated pseudonym from supplicant for EAP-SIM/AKA/AKA'
                        if (config.enterpriseConfig != null
                                && config.enterpriseConfig.isAuthenticationSimBased()) {
                            mLastSubId = mWifiCarrierInfoManager.getBestMatchSubscriptionId(config);
                            mLastSimBasedConnectionCarrierName =
                                mWifiCarrierInfoManager.getCarrierNameforSubId(mLastSubId);
                            String anonymousIdentity =
                                    mWifiNative.getEapAnonymousIdentity(mInterfaceName);
                            if (!TextUtils.isEmpty(anonymousIdentity)
                                    && !WifiCarrierInfoManager
                                    .isAnonymousAtRealmIdentity(anonymousIdentity)) {
                                String decoratedPseudonym = mWifiCarrierInfoManager
                                        .decoratePseudonymWith3GppRealm(config,
                                                anonymousIdentity);
                                if (decoratedPseudonym != null) {
                                    anonymousIdentity = decoratedPseudonym;
                                }
                                if (mVerboseLoggingEnabled) {
                                    log("EAP Pseudonym: " + anonymousIdentity);
                                }
                                // Save the pseudonym only if it is a real one
                                config.enterpriseConfig.setAnonymousIdentity(anonymousIdentity);
                            } else {
                                // Clear any stored pseudonyms
                                config.enterpriseConfig.setAnonymousIdentity(null);
                            }
                            mWifiConfigManager.addOrUpdateNetwork(config, Process.WIFI_UID);
                        }
                        mIpReachabilityMonitorActive = true;
                        transitionTo(mObtainingIpState);
                    } else {
                        logw("Connected to unknown networkId " + mLastNetworkId
                                + ", disconnecting...");
                        sendMessage(CMD_DISCONNECT);
                    }
                    break;
                case WifiMonitor.NETWORK_DISCONNECTION_EVENT:
                    // Calling handleNetworkDisconnect here is redundant because we might already
                    // have called it when leaving L2ConnectedState to go to disconnecting state
                    // or thru other path
                    // We should normally check the mWifiInfo or mLastNetworkId so as to check
                    // if they are valid, and only in this case call handleNEtworkDisconnect,
                    // TODO: this should be fixed for a L MR release
                    // The side effect of calling handleNetworkDisconnect twice is that a bunch of
                    // idempotent commands are executed twice (stopping Dhcp, enabling the SPS mode
                    // at the chip etc...
                    if (mVerboseLoggingEnabled) log("ConnectModeState: Network connection lost ");
                    mLastNetworkId = message.arg1;
                    mWifiConfigManager.clearRecentFailureReason(mLastNetworkId);
                    mLastBssid = (String) message.obj;
                    // TODO: This check should not be needed after WifiStateMachinePrime refactor.
                    // Currently, the last connected network configuration is left in
                    // wpa_supplicant, this may result in wpa_supplicant initiating connection
                    // to it after a config store reload. Hence the old network Id lookups may not
                    // work, so disconnect the network and let network selector reselect a new
                    // network.

                    ScanResult scanResult = getScanResultForBssid(mLastBssid);
                    boolean mConnectionInProgress =
                        (mTargetWifiConfiguration != null) && (scanResult != null) &&
                        !mTargetWifiConfiguration.SSID.equals("\""+scanResult.SSID+"\"");
                    clearNetworkCachedDataIfNeeded(getTargetWifiConfiguration(), message.arg2);
                    handleNetworkDisconnect(mConnectionInProgress);
                    if (getCurrentState() != mFilsState || !mConnectionInProgress)
                        transitionTo(mDisconnectedState);
                    break;
                case CMD_QUERY_OSU_ICON:
                    mPasspointManager.queryPasspointIcon(
                            ((Bundle) message.obj).getLong(EXTRA_OSU_ICON_QUERY_BSSID),
                            ((Bundle) message.obj).getString(EXTRA_OSU_ICON_QUERY_FILENAME));
                    break;
                case WifiMonitor.TARGET_BSSID_EVENT:
                    // Trying to associate to this BSSID
                    if (message.obj != null) {
                        mTargetBssid = (String) message.obj;
                    }
                    break;
                case CMD_GET_LINK_LAYER_STATS:
                    WifiLinkLayerStats stats = getWifiLinkLayerStats();
                    replyToMessage(message, message.what, stats);
                    break;
                case CMD_RESET_SIM_NETWORKS:
                    log("resetting EAP-SIM/AKA/AKA' networks since SIM was changed");
                    int resetReason = message.arg1;
                    if (resetReason == RESET_SIM_REASON_SIM_INSERTED) {
                        // whenever a SIM is inserted clear all SIM related notifications
                        mSimRequiredNotifier.dismissSimRequiredNotification();
                    } else {
                        mWifiConfigManager.resetSimNetworks();
                    }
                    if (resetReason != RESET_SIM_REASON_DEFAULT_DATA_SIM_CHANGED) {
                        mWifiNetworkSuggestionsManager.resetCarrierPrivilegedApps();
                    }
                    break;
                case CMD_BLUETOOTH_ADAPTER_STATE_CHANGE:
                    // If BT was connected and then turned off, there is no CONNECTION_STATE_CHANGE
                    // message. So we need to rely on STATE_CHANGE message to detect on->off
                    // transition and update mBluetoothConnectionActive status correctly.
                    mBluetoothConnectionActive = mBluetoothConnectionActive
                            && message.arg1 != BluetoothAdapter.STATE_OFF;
                    mWifiNative.setBluetoothCoexistenceScanMode(
                            mInterfaceName, mBluetoothConnectionActive);
                    mWifiConnectivityManager.setBluetoothConnected(mBluetoothConnectionActive);
                    break;
                case CMD_BLUETOOTH_ADAPTER_CONNECTION_STATE_CHANGE:
                    // Transition to a non-disconnected state does correctly
                    // indicate BT is connected or being connected.
                    mBluetoothConnectionActive =
                            message.arg1 != BluetoothAdapter.STATE_DISCONNECTED;
                    mWifiNative.setBluetoothCoexistenceScanMode(
                            mInterfaceName, mBluetoothConnectionActive);
                    mWifiConnectivityManager.setBluetoothConnected(mBluetoothConnectionActive);
                    break;
                case CMD_SET_SUSPEND_OPT_ENABLED:
                    if (message.arg1 == 1) {
                        setSuspendOptimizationsNative(SUSPEND_DUE_TO_SCREEN, true);
                        if (message.arg2 == 1) {
                            mSuspendWakeLock.release();
                        }
                    } else {
                        setSuspendOptimizationsNative(SUSPEND_DUE_TO_SCREEN, false);
                    }
                    break;
                case CMD_SET_HIGH_PERF_MODE:
                    if (message.arg1 == 1) {
                        setSuspendOptimizationsNative(SUSPEND_DUE_TO_HIGH_PERF, false);
                    } else {
                        setSuspendOptimizationsNative(SUSPEND_DUE_TO_HIGH_PERF, true);
                    }
                    break;
                case CMD_ENABLE_TDLS:
                    if (message.obj != null) {
                        String remoteAddress = (String) message.obj;
                        boolean enable = (message.arg1 == 1);
                        mWifiNative.startTdls(mInterfaceName, remoteAddress, enable);
                    }
                    break;
                case WifiMonitor.ANQP_DONE_EVENT:
                    // TODO(zqiu): remove this when switch over to wificond for ANQP requests.
                    mPasspointManager.notifyANQPDone((AnqpEvent) message.obj);
                    break;
                case CMD_STOP_IP_PACKET_OFFLOAD: {
                    int slot = message.arg1;
                    int ret = stopWifiIPPacketOffload(slot);
                    if (mNetworkAgent != null) {
                        mNetworkAgent.sendSocketKeepaliveEvent(slot, ret);
                    }
                    break;
                }
                case WifiMonitor.RX_HS20_ANQP_ICON_EVENT:
                    // TODO(zqiu): remove this when switch over to wificond for icon requests.
                    mPasspointManager.notifyIconDone((IconEvent) message.obj);
                    break;
                case WifiMonitor.HS20_REMEDIATION_EVENT:
                    // TODO(zqiu): remove this when switch over to wificond for WNM frames
                    // monitoring.
                    mPasspointManager.receivedWnmFrame((WnmData) message.obj);
                    break;
                case WifiMonitor.MBO_OCE_BSS_TM_HANDLING_DONE:
                    handleBssTransitionRequest((BtmFrameData) message.obj);
                    break;
                case CMD_CONFIG_ND_OFFLOAD:
                    final boolean enabled = (message.arg1 > 0);
                    mWifiNative.configureNeighborDiscoveryOffload(mInterfaceName, enabled);
                    break;
                case CMD_PRE_DHCP_ACTION:
                case CMD_PRE_DHCP_ACTION_COMPLETE:
                case CMD_POST_DHCP_ACTION:
                case CMD_IPV4_PROVISIONING_SUCCESS:
                case CMD_IP_CONFIGURATION_SUCCESSFUL:
                case CMD_IPV4_PROVISIONING_FAILURE:
                    handleStatus = handleL3MessagesWhenNotConnected(message);
                    break;
                case CMD_DPP_GENERATE_BOOTSTRAP:
                    int id = mWifiNative.dppBootstrapGenerate(mInterfaceName, (WifiDppConfig)message.obj);
                    replyToMessage(message, message.what, id);
                    break;
                case CMD_DPP_ADD_BOOTSTRAP_QRCODE:
                    int qrcode_hdl = mWifiNative.dppAddBootstrapQrCode(mInterfaceName, (String) message.obj);
                    replyToMessage(message, message.what, qrcode_hdl);
                    break;
                case CMD_DPP_REMOVE_BOOTSTRAP:
                    int bootstrap_status = mWifiNative.dppBootstrapRemove(mInterfaceName, message.arg1);
                    replyToMessage(message, message.what, bootstrap_status);
                    break;
                case CMD_DPP_GET_URI:
                    String uri = mWifiNative.dppGetUri(mInterfaceName, message.arg1);
                    replyToMessage(message, message.what, uri);
                    break;
                case CMD_DPP_LISTEN_START:
                    int listen_status = mWifiNative.dppListen(mInterfaceName,
                            ((Bundle) message.obj).getString("freq"),
                            ((Bundle) message.obj).getInt("dppRole"),
                            ((Bundle) message.obj).getBoolean("mutual"),
                            ((Bundle) message.obj).getBoolean("netRoleAp"));
                    replyToMessage(message, message.what, listen_status);
                    break;
                case CMD_DPP_LISTEN_STOP:
                    mWifiNative.dppStopListen(mInterfaceName);
                    break;
                case CMD_DPP_CONF_ADD:
                    int cfg_add_status = mWifiNative.dppConfiguratorAdd(mInterfaceName,
                            ((Bundle) message.obj).getString("curve"),
                            ((Bundle) message.obj).getString("key"),
                             message.arg1);
                    replyToMessage(message, message.what, cfg_add_status);
                    break;
                case CMD_DPP_CONF_REMOVE:
                    int cfg_remove_status = mWifiNative.dppConfiguratorRemove(mInterfaceName, message.arg1);
                    replyToMessage(message, message.what, cfg_remove_status);
                    break;
                case CMD_DPP_AUTH_INIT:
                    int auth_init_status = mWifiNative.dppStartAuth(mInterfaceName, (WifiDppConfig)message.obj);
                    replyToMessage(message, message.what, auth_init_status);
                    break;
                case CMD_DPP_CONFIGURATOR_GET_KEY:
                    String key = mWifiNative.dppConfiguratorGetKey(mInterfaceName, (int) message.obj);
                    replyToMessage(message, message.what, key);
                    break;
                case WifiMonitor.DPP_EVENT:
                    Log.d(TAG, "DPP Event received. Type = " + message.arg1);
                    sendDppEventBroadcast(message.arg1, (DppResult) message.obj);
                    break;
                default:
                    handleStatus = NOT_HANDLED;
                    break;
            }

            if (handleStatus == HANDLED) {
                logStateAndMessage(message, this);
            }

            return handleStatus;
        }
    }

    private boolean handleL3MessagesWhenNotConnected(Message message) {
        boolean handleStatus = HANDLED;

        if (!mIpClientWithPreConnection) {
            return NOT_HANDLED;
        }

        switch (message.what) {
            case CMD_PRE_DHCP_ACTION:
                handlePreDhcpSetup();
                break;
            case CMD_PRE_DHCP_ACTION_COMPLETE:
                if (mIpClient != null) {
                    mIpClient.completedPreDhcpAction();
                }
                break;
            case CMD_IPV4_PROVISIONING_FAILURE:
                stopDhcpSetup();
                deferMessage(message);
                break;
            case CMD_POST_DHCP_ACTION:
            case CMD_IPV4_PROVISIONING_SUCCESS:
            case CMD_IP_CONFIGURATION_SUCCESSFUL:
                deferMessage(message);
                break;
            default:
                return NOT_HANDLED;
        }

        return handleStatus;
    }

    private WifiNetworkAgentSpecifier createNetworkAgentSpecifier(
            @NonNull WifiConfiguration currentWifiConfiguration, @Nullable String currentBssid) {
        currentWifiConfiguration.BSSID = currentBssid;
        WifiNetworkAgentSpecifier wns =
                new WifiNetworkAgentSpecifier(currentWifiConfiguration);
        return wns;
    }

    private NetworkCapabilities getCapabilities(WifiConfiguration currentWifiConfiguration) {
        final NetworkCapabilities.Builder builder =
                new NetworkCapabilities.Builder(mNetworkCapabilitiesFilter);
        // MatchAllNetworkSpecifier set in the mNetworkCapabilitiesFilter should never be set in the
        // agent's specifier.
        builder.setNetworkSpecifier(null);
        if (currentWifiConfiguration == null) {
            return builder.build();
        }

        if (mWifiInfo.isTrusted()) {
            builder.addCapability(NetworkCapabilities.NET_CAPABILITY_TRUSTED);
        } else {
            builder.removeCapability(NetworkCapabilities.NET_CAPABILITY_TRUSTED);
        }

        builder.setOwnerUid(currentWifiConfiguration.creatorUid);
        builder.setAdministratorUids(new int[] {currentWifiConfiguration.creatorUid});

        if (!WifiConfiguration.isMetered(currentWifiConfiguration, mWifiInfo)) {
            builder.addCapability(NetworkCapabilities.NET_CAPABILITY_NOT_METERED);
        } else {
            builder.removeCapability(NetworkCapabilities.NET_CAPABILITY_NOT_METERED);
        }

        if (mWifiInfo.getRssi() != WifiInfo.INVALID_RSSI) {
            builder.setSignalStrength(mWifiInfo.getRssi());
        } else {
            builder.setSignalStrength(NetworkCapabilities.SIGNAL_STRENGTH_UNSPECIFIED);
        }

        if (currentWifiConfiguration.osu) {
            builder.removeCapability(NetworkCapabilities.NET_CAPABILITY_INTERNET);
        }

        if (!mWifiInfo.getSSID().equals(WifiManager.UNKNOWN_SSID)) {
            builder.setSsid(mWifiInfo.getSSID());
        }
        Pair<Integer, String> specificRequestUidAndPackageName =
                mNetworkFactory.getSpecificNetworkRequestUidAndPackageName(
                        currentWifiConfiguration);
        // There is an active specific request.
        if (specificRequestUidAndPackageName.first != Process.INVALID_UID) {
            // Remove internet capability.
            builder.removeCapability(NetworkCapabilities.NET_CAPABILITY_INTERNET);
            // Fill up the uid/packageName for this connection.
            builder.setRequestorUid(specificRequestUidAndPackageName.first);
            builder.setRequestorPackageName(specificRequestUidAndPackageName.second);
            // Fill up the network agent specifier for this connection.
            builder.setNetworkSpecifier(createNetworkAgentSpecifier(
                    currentWifiConfiguration, getCurrentBSSID()));
        }
        updateLinkBandwidth(builder);
        return builder.build();
    }

    private void updateLinkBandwidth(NetworkCapabilities.Builder networkCapabilitiesBuilder) {
        int rssiDbm = mWifiInfo.getRssi();
        int txTputKbps = INVALID_THROUGHPUT;
        int rxTputKbps = INVALID_THROUGHPUT;
        // If RSSI is available, check if throughput is available
        if (rssiDbm != WifiInfo.INVALID_RSSI && mWifiDataStall != null) {
            txTputKbps = mWifiDataStall.getTxThroughputKbps();
            rxTputKbps = mWifiDataStall.getRxThroughputKbps();
        }
        if (txTputKbps == INVALID_THROUGHPUT && rxTputKbps != INVALID_THROUGHPUT) {
            txTputKbps = rxTputKbps;
        } else if (rxTputKbps == INVALID_THROUGHPUT && txTputKbps != INVALID_THROUGHPUT) {
            rxTputKbps = txTputKbps;
        } else if (txTputKbps == INVALID_THROUGHPUT && rxTputKbps == INVALID_THROUGHPUT) {
            int maxTxLinkSpeedMbps = mWifiInfo.getMaxSupportedTxLinkSpeedMbps();
            int maxRxLinkSpeedMbps = mWifiInfo.getMaxSupportedRxLinkSpeedMbps();
            if (maxTxLinkSpeedMbps > 0) {
                txTputKbps = maxTxLinkSpeedMbps * 1000;
            }
            if (maxRxLinkSpeedMbps > 0) {
                rxTputKbps = maxRxLinkSpeedMbps * 1000;
            }
        }
        if (mVerboseLoggingEnabled) {
            logd("tx tput in kbps: " + txTputKbps);
            logd("rx tput in kbps: " + rxTputKbps);
        }
        if (txTputKbps > 0) {
            networkCapabilitiesBuilder.setLinkUpstreamBandwidthKbps(txTputKbps);
        }
        if (rxTputKbps > 0) {
            networkCapabilitiesBuilder.setLinkDownstreamBandwidthKbps(rxTputKbps);
        }
    }

    /**
     * Method to update network capabilities from the current WifiConfiguration.
     */
    public void updateCapabilities() {
        updateCapabilities(getCurrentWifiConfiguration());
    }

    private void updateCapabilities(WifiConfiguration currentWifiConfiguration) {
        updateCapabilities(getCapabilities(currentWifiConfiguration));
    }

    private void updateCapabilities(NetworkCapabilities networkCapabilities) {
        if (mNetworkAgent == null) {
            return;
        }
        mNetworkAgent.sendNetworkCapabilities(networkCapabilities);
    }

    private void handleEapAuthFailure(int networkId, int errorCode) {
        WifiConfiguration targetedNetwork =
                mWifiConfigManager.getConfiguredNetwork(mTargetNetworkId);
        if (targetedNetwork != null) {
            switch (targetedNetwork.enterpriseConfig.getEapMethod()) {
                case WifiEnterpriseConfig.Eap.SIM:
                case WifiEnterpriseConfig.Eap.AKA:
                case WifiEnterpriseConfig.Eap.AKA_PRIME:
                    if (errorCode == WifiNative.EAP_SIM_VENDOR_SPECIFIC_CERT_EXPIRED) {
                        mWifiCarrierInfoManager.resetCarrierKeysForImsiEncryption(targetedNetwork);
                    }
                    break;
                default:
                    // Do Nothing
            }
        }
    }

    private class WifiNetworkAgent extends NetworkAgent {
        WifiNetworkAgent(Context c, Looper l, String tag, NetworkCapabilities nc, LinkProperties lp,
                int score, NetworkAgentConfig config, NetworkProvider provider) {
            super(c, l, tag, nc, lp, score, config, provider);
            register();
        }
        private int mLastNetworkStatus = -1; // To detect when the status really changes

        @Override
        public void onNetworkUnwanted() {
            // Ignore if we're not the current networkAgent.
            if (this != mNetworkAgent) return;
            if (mVerboseLoggingEnabled) {
                logd("WifiNetworkAgent -> Wifi unwanted score " + Integer.toString(
                        mWifiInfo.getScore()));
            }
            unwantedNetwork(NETWORK_STATUS_UNWANTED_DISCONNECT);
        }

        @Override
        public void onValidationStatus(int status, @Nullable Uri redirectUri) {
            if (this != mNetworkAgent) return;
            if (status == mLastNetworkStatus) return;
            mLastNetworkStatus = status;
            if (status == NetworkAgent.VALIDATION_STATUS_NOT_VALID) {
                if (mVerboseLoggingEnabled) {
                    logd("WifiNetworkAgent -> Wifi networkStatus invalid, score="
                            + Integer.toString(mWifiInfo.getScore()));
                }
                unwantedNetwork(NETWORK_STATUS_UNWANTED_VALIDATION_FAILED);
            } else if (status == NetworkAgent.VALIDATION_STATUS_VALID) {
                if (mVerboseLoggingEnabled) {
                    logd("WifiNetworkAgent -> Wifi networkStatus valid, score= "
                            + Integer.toString(mWifiInfo.getScore()));
                }
                mWifiMetrics.logStaEvent(StaEvent.TYPE_NETWORK_AGENT_VALID_NETWORK);
                doNetworkStatus(status);
            }
        }

        @Override
        public void onSaveAcceptUnvalidated(boolean accept) {
            if (this != mNetworkAgent) return;
            ClientModeImpl.this.sendMessage(CMD_ACCEPT_UNVALIDATED, accept ? 1 : 0);
        }

        @Override
        public void onStartSocketKeepalive(int slot, @NonNull Duration interval,
                @NonNull KeepalivePacketData packet) {
            if (this != mNetworkAgent) return;
            ClientModeImpl.this.sendMessage(
                    CMD_START_IP_PACKET_OFFLOAD, slot, (int) interval.getSeconds(), packet);
        }

        @Override
        public void onStopSocketKeepalive(int slot) {
            if (this != mNetworkAgent) return;
            ClientModeImpl.this.sendMessage(CMD_STOP_IP_PACKET_OFFLOAD, slot);
        }

        @Override
        public void onAddKeepalivePacketFilter(int slot, @NonNull KeepalivePacketData packet) {
            if (this != mNetworkAgent) return;
            ClientModeImpl.this.sendMessage(
                    CMD_ADD_KEEPALIVE_PACKET_FILTER_TO_APF, slot, 0, packet);
        }

        @Override
        public void onRemoveKeepalivePacketFilter(int slot) {
            if (this != mNetworkAgent) return;
            ClientModeImpl.this.sendMessage(CMD_REMOVE_KEEPALIVE_PACKET_FILTER_FROM_APF, slot);
        }

        @Override
        public void onSignalStrengthThresholdsUpdated(@NonNull int[] thresholds) {
            if (this != mNetworkAgent) return;
            // 0. If there are no thresholds, or if the thresholds are invalid,
            //    stop RSSI monitoring.
            // 1. Tell the hardware to start RSSI monitoring here, possibly adding MIN_VALUE and
            //    MAX_VALUE at the start/end of the thresholds array if necessary.
            // 2. Ensure that when the hardware event fires, we fetch the RSSI from the hardware
            //    event, call mWifiInfo.setRssi() with it, and call updateCapabilities(), and then
            //    re-arm the hardware event. This needs to be done on the state machine thread to
            //    avoid race conditions. The RSSI used to re-arm the event (and perhaps also the one
            //    sent in the NetworkCapabilities) must be the one received from the hardware event
            //    received, or we might skip callbacks.
            // 3. Ensure that when we disconnect, RSSI monitoring is stopped.
            logd("Received signal strength thresholds: " + Arrays.toString(thresholds));
            if (thresholds.length == 0) {
                ClientModeImpl.this.sendMessage(CMD_STOP_RSSI_MONITORING_OFFLOAD,
                        mWifiInfo.getRssi());
                return;
            }
            int [] rssiVals = Arrays.copyOf(thresholds, thresholds.length + 2);
            rssiVals[rssiVals.length - 2] = Byte.MIN_VALUE;
            rssiVals[rssiVals.length - 1] = Byte.MAX_VALUE;
            Arrays.sort(rssiVals);
            byte[] rssiRange = new byte[rssiVals.length];
            for (int i = 0; i < rssiVals.length; i++) {
                int val = rssiVals[i];
                if (val <= Byte.MAX_VALUE && val >= Byte.MIN_VALUE) {
                    rssiRange[i] = (byte) val;
                } else {
                    Log.e(TAG, "Illegal value " + val + " for RSSI thresholds: "
                            + Arrays.toString(rssiVals));
                    ClientModeImpl.this.sendMessage(CMD_STOP_RSSI_MONITORING_OFFLOAD,
                            mWifiInfo.getRssi());
                    return;
                }
            }
            // TODO: Do we quash rssi values in this sorted array which are very close?
            mRssiRanges = rssiRange;
            ClientModeImpl.this.sendMessage(CMD_START_RSSI_MONITORING_OFFLOAD,
                    mWifiInfo.getRssi());
        }

        @Override
        public void onAutomaticReconnectDisabled() {
            if (this != mNetworkAgent) return;
            unwantedNetwork(NETWORK_STATUS_UNWANTED_DISABLE_AUTOJOIN);
        }
    }

    void unwantedNetwork(int reason) {
        sendMessage(CMD_UNWANTED_NETWORK, reason);
    }

    void doNetworkStatus(int status) {
        sendMessage(CMD_NETWORK_STATUS, status);
    }

    class L2ConnectedState extends State {
        class RssiEventHandler implements WifiNative.WifiRssiEventHandler {
            @Override
            public void onRssiThresholdBreached(byte curRssi) {
                if (mVerboseLoggingEnabled) {
                    Log.e(TAG, "onRssiThresholdBreach event. Cur Rssi = " + curRssi);
                }
                sendMessage(CMD_RSSI_THRESHOLD_BREACHED, curRssi);
            }
        }

        RssiEventHandler mRssiEventHandler = new RssiEventHandler();

        @Override
        public void enter() {
            mRssiPollToken++;
            if (mEnableRssiPolling) {
                mLinkProbeManager.resetOnNewConnection();
                sendMessage(CMD_RSSI_POLL, mRssiPollToken, 0);
            }
            sendNetworkChangeBroadcast(DetailedState.CONNECTING);

            // If this network was explicitly selected by the user, evaluate whether to inform
            // ConnectivityService of that fact so the system can treat it appropriately.
            final WifiConfiguration config = getCurrentWifiConfiguration();

            boolean explicitlySelected = false;
            if (shouldEvaluateWhetherToSendExplicitlySelected(config)) {
                // If explicitlySelected is true, the network was selected by the user via Settings
                // or QuickSettings. If this network has Internet access, switch to it. Otherwise,
                // switch to it only if the user confirms that they really want to switch, or has
                // already confirmed and selected "Don't ask again".
                explicitlySelected =
                        mWifiPermissionsUtil.checkNetworkSettingsPermission(config.lastConnectUid);
                if (mVerboseLoggingEnabled) {
                    log("Network selected by UID " + config.lastConnectUid + " explicitlySelected="
                            + explicitlySelected);
                }
            }

            if (mVerboseLoggingEnabled) {
                log("explicitlySelected=" + explicitlySelected + " acceptUnvalidated="
                        + config.noInternetAccessExpected);
            }

            final NetworkAgentConfig naConfig = new NetworkAgentConfig.Builder()
                    .setLegacyType(ConnectivityManager.TYPE_WIFI)
                    .setLegacyTypeName(NETWORKTYPE)
                    .setExplicitlySelected(explicitlySelected)
                    .setUnvalidatedConnectivityAcceptable(
                            explicitlySelected && config.noInternetAccessExpected)
                    .setPartialConnectivityAcceptable(config.noInternetAccessExpected)
                    .build();
            final NetworkCapabilities nc = getCapabilities(getCurrentWifiConfiguration());
            synchronized (mNetworkAgentLock) {
                // This should never happen.
                if (mNetworkAgent != null) {
                    Log.wtf(TAG, "mNetworkAgent is not null: " + mNetworkAgent);
                    mNetworkAgent.unregister();
                }
                mNetworkAgent = new WifiNetworkAgent(mContext, getHandler().getLooper(),
                        "WifiNetworkAgent", nc, mLinkProperties, 60, naConfig,
                        mNetworkFactory.getProvider());
            }
            mWifiScoreReport.setNetworkAgent(mNetworkAgent);

            // We must clear the config BSSID, as the wifi chipset may decide to roam
            // from this point on and having the BSSID specified in the network block would
            // cause the roam to faile and the device to disconnect
            clearTargetBssid("L2ConnectedState");
            mCountryCode.setReadyForChange(false);
            mWifiMetrics.setWifiState(WifiMetricsProto.WifiLog.WIFI_ASSOCIATED);
            mWifiScoreCard.noteNetworkAgentCreated(mWifiInfo,
                    mNetworkAgent.getNetwork().getNetId());
            mBssidBlocklistMonitor.handleBssidConnectionSuccess(mLastBssid, mWifiInfo.getSSID());
        }

        @Override
        public void exit() {
            if (mIpClient != null) {
                mIsIpClientStarted = false;
            }

            // This is handled by receiving a NETWORK_DISCONNECTION_EVENT in ConnectModeState
            // Bug: 15347363
            // For paranoia's sake, call handleNetworkDisconnect
            // only if BSSID is null or last networkId
            // is not invalid.
            if (mVerboseLoggingEnabled) {
                StringBuilder sb = new StringBuilder();
                sb.append("leaving L2ConnectedState state nid=" + Integer.toString(mLastNetworkId));
                if (mLastBssid != null) {
                    sb.append(" ").append(mLastBssid);
                }
            }
            mCountryCode.setReadyForChange(true);
            mWifiMetrics.setWifiState(WifiMetricsProto.WifiLog.WIFI_DISCONNECTED);
            mWifiStateTracker.updateState(WifiStateTracker.DISCONNECTED);
            //Inform WifiLockManager
            WifiLockManager wifiLockManager = mWifiInjector.getWifiLockManager();
            wifiLockManager.updateWifiClientConnected(false);
        }

        @Override
        public boolean processMessage(Message message) {
            boolean handleStatus = HANDLED;
            int callbackIdentifier = -1;

            switch (message.what) {
                case CMD_PRE_DHCP_ACTION:
                    handlePreDhcpSetup();
                    break;
                case CMD_PRE_DHCP_ACTION_COMPLETE:
                    if (mIpClient != null) {
                        mIpClient.completedPreDhcpAction();
                    }
                    break;
                case CMD_POST_DHCP_ACTION:
                    handlePostDhcpSetup();
                    // We advance to mConnectedState because IpClient will also send a
                    // CMD_IPV4_PROVISIONING_SUCCESS message, which calls handleIPv4Success(),
                    // which calls updateLinkProperties, which then sends
                    // CMD_IP_CONFIGURATION_SUCCESSFUL.
                    //
                    // In the event of failure, we transition to mDisconnectingState
                    // similarly--via messages sent back from IpClient.
                    break;
                case CMD_IPV4_PROVISIONING_SUCCESS: {
                    handleIPv4Success((DhcpResultsParcelable) message.obj);
                    break;
                }
                case CMD_IPV4_PROVISIONING_FAILURE: {
                    handleIPv4Failure();
                    mWifiInjector.getWifiLastResortWatchdog()
                            .noteConnectionFailureAndTriggerIfNeeded(
                                    getTargetSsid(),
                                    (mLastBssid == null) ? mTargetBssid : mLastBssid,
                                    WifiLastResortWatchdog.FAILURE_CODE_DHCP);
                    break;
                }
                case CMD_IP_CONFIGURATION_SUCCESSFUL:
                    if (getCurrentWifiConfiguration() == null) {
                        // The current config may have been removed while we were connecting,
                        // trigger a disconnect to clear up state.
                        reportConnectionAttemptEnd(
                                WifiMetrics.ConnectionEvent.FAILURE_NETWORK_DISCONNECTION,
                                WifiMetricsProto.ConnectionEvent.HLF_NONE,
                                WifiMetricsProto.ConnectionEvent.FAILURE_REASON_UNKNOWN);
                        mWifiNative.disconnect(mInterfaceName);
                        transitionTo(mDisconnectingState);
                    } else {
                        handleSuccessfulIpConfiguration();
                        sendConnectedState();
                        transitionTo(mConnectedState);
                    }
                    break;
                case CMD_IP_CONFIGURATION_LOST:
                    // Get Link layer stats so that we get fresh tx packet counters.
                    getWifiLinkLayerStats();
                    handleIpConfigurationLost();
                    reportConnectionAttemptEnd(
                            WifiMetrics.ConnectionEvent.FAILURE_DHCP,
                            WifiMetricsProto.ConnectionEvent.HLF_NONE,
                            WifiMetricsProto.ConnectionEvent.FAILURE_REASON_UNKNOWN);
                    mWifiInjector.getWifiLastResortWatchdog()
                            .noteConnectionFailureAndTriggerIfNeeded(
                                    getTargetSsid(),
                                    (mLastBssid == null) ? mTargetBssid : mLastBssid,
                                    WifiLastResortWatchdog.FAILURE_CODE_DHCP);
                    transitionTo(mDisconnectingState);
                    break;
                case CMD_IP_REACHABILITY_LOST:
                    if (mVerboseLoggingEnabled && message.obj != null) log((String) message.obj);
                    mWifiDiagnostics.captureBugReportData(
                            WifiDiagnostics.REPORT_REASON_REACHABILITY_LOST);
                    mWifiMetrics.logWifiIsUnusableEvent(
                            WifiIsUnusableEvent.TYPE_IP_REACHABILITY_LOST);
                    mWifiMetrics.addToWifiUsabilityStatsList(WifiUsabilityStats.LABEL_BAD,
                            WifiUsabilityStats.TYPE_IP_REACHABILITY_LOST, -1);
                    if (mIpReachabilityDisconnectEnabled) {
                        if (mDisconnectOnlyOnInitialIpReachability && !mIpReachabilityMonitorActive) {
                            logd("CMD_IP_REACHABILITY_LOST Connect session is over, skip ip reachability lost indication.");
                            break;
                        }
                        handleIpReachabilityLost();
                        mWifiDiagnostics.captureBugReportData(WifiDiagnostics.REPORT_REASON_NUD_FAILURE);
                        transitionTo(mDisconnectingState);
                    } else {
                        logd("CMD_IP_REACHABILITY_LOST but disconnect disabled -- ignore");
                    }
                    break;
                case CMD_DISCONNECT:
                    mWifiMetrics.logStaEvent(StaEvent.TYPE_FRAMEWORK_DISCONNECT,
                            StaEvent.DISCONNECT_GENERIC);
                    mWifiNative.disconnect(mInterfaceName);
                    transitionTo(mDisconnectingState);
                    break;
                case WifiP2pServiceImpl.DISCONNECT_WIFI_REQUEST:
                    if (message.arg1 == 1) {
                        mWifiMetrics.logStaEvent(StaEvent.TYPE_FRAMEWORK_DISCONNECT,
                                StaEvent.DISCONNECT_P2P_DISCONNECT_WIFI_REQUEST);
                        mWifiNative.disconnect(mInterfaceName);
                        mTemporarilyDisconnectWifi = true;
                        transitionTo(mDisconnectingState);
                    }
                    break;
                case WifiMonitor.NETWORK_CONNECTION_EVENT:
                case WifiMonitor.FILS_NETWORK_CONNECTION_EVENT:
                    mWifiInfo.setBSSID((String) message.obj);
                    mLastNetworkId = message.arg1;
                    mWifiInfo.setNetworkId(mLastNetworkId);
                    mWifiInfo.setMacAddress(mWifiNative.getMacAddress(mInterfaceName));
                    if (!mLastBssid.equals(message.obj)) {
                        mLastBssid = (String) message.obj;
                    }
                    mIpReachabilityMonitorActive = true;
                    sendMessageDelayed(obtainMessage(CMD_IP_REACHABILITY_SESSION_END, 0, 0), 10000);
                    break;
                case CMD_ONESHOT_RSSI_POLL:
                    if (!mEnableRssiPolling) {
                        updateLinkLayerStatsRssiAndScoreReportInternal();
                    }
                    break;
                case CMD_RSSI_POLL:
                    if (message.arg1 == mRssiPollToken) {
                        WifiLinkLayerStats stats = updateLinkLayerStatsRssiAndScoreReportInternal();
                        mWifiMetrics.updateWifiUsabilityStatsEntries(mWifiInfo, stats);
                        if (mWifiScoreReport.shouldCheckIpLayer()) {
                            if (mIpClient != null) {
                                mIpClient.confirmConfiguration();
                            }
                            mWifiScoreReport.noteIpCheck();
                        }
                        int statusDataStall = mWifiDataStall.checkDataStallAndThroughputSufficiency(
                                mLastLinkLayerStats, stats, mWifiInfo);
                        if (mDataStallTriggerTimeMs == -1
                                && statusDataStall != WifiIsUnusableEvent.TYPE_UNKNOWN) {
                            mDataStallTriggerTimeMs = mClock.getElapsedSinceBootMillis();
                            mLastStatusDataStall = statusDataStall;
                        }
                        if (mDataStallTriggerTimeMs != -1) {
                            long elapsedTime =  mClock.getElapsedSinceBootMillis()
                                    - mDataStallTriggerTimeMs;
                            if (elapsedTime >= DURATION_TO_WAIT_ADD_STATS_AFTER_DATA_STALL_MS) {
                                mDataStallTriggerTimeMs = -1;
                                mWifiMetrics.addToWifiUsabilityStatsList(
                                        WifiUsabilityStats.LABEL_BAD,
                                        convertToUsabilityStatsTriggerType(mLastStatusDataStall),
                                        -1);
                                mLastStatusDataStall = WifiIsUnusableEvent.TYPE_UNKNOWN;
                            }
                        }
                        mWifiMetrics.incrementWifiLinkLayerUsageStats(stats);
                        mLastLinkLayerStats = stats;
                        mWifiScoreCard.noteSignalPoll(mWifiInfo);
                        mLinkProbeManager.updateConnectionStats(
                                mWifiInfo, mInterfaceName);
                        sendMessageDelayed(obtainMessage(CMD_RSSI_POLL, mRssiPollToken, 0),
                                getPollRssiIntervalMsecs());
                        if (mVerboseLoggingEnabled) sendRssiChangeBroadcast(mWifiInfo.getRssi());
                        mWifiTrafficPoller.notifyOnDataActivity(mWifiInfo.txSuccess,
                                mWifiInfo.rxSuccess);
                    } else {
                        // Polling has completed
                    }
                    break;
                case CMD_ENABLE_RSSI_POLL:
                    cleanWifiScore();
                    mEnableRssiPolling = (message.arg1 == 1);
                    mRssiPollToken++;
                    if (mEnableRssiPolling) {
                        // First poll
                        mLastSignalLevel = -1;
                        mLinkProbeManager.resetOnScreenTurnedOn();
                        fetchRssiLinkSpeedAndFrequencyNative();
                        sendMessageDelayed(obtainMessage(CMD_RSSI_POLL, mRssiPollToken, 0),
                                getPollRssiIntervalMsecs());
                    }
                    break;
                case WifiMonitor.ASSOCIATED_BSSID_EVENT:
                    if ((String) message.obj == null) {
                        logw("Associated command w/o BSSID");
                        break;
                    }
                    mLastBssid = (String) message.obj;
                    if (mLastBssid != null && (mWifiInfo.getBSSID() == null
                            || !mLastBssid.equals(mWifiInfo.getBSSID()))) {
                        mWifiInfo.setBSSID(mLastBssid);
                        WifiConfiguration config = getCurrentWifiConfiguration();
                        if (config != null) {
                            ScanDetailCache scanDetailCache = mWifiConfigManager
                                    .getScanDetailCacheForNetwork(config.networkId);
                            if (scanDetailCache != null) {
                                ScanResult scanResult = scanDetailCache.getScanResult(mLastBssid);
                                if (scanResult != null) {
                                    mWifiInfo.setFrequency(scanResult.frequency);
                                }
                            }
                        }
                    }
                    break;
                case CMD_START_RSSI_MONITORING_OFFLOAD:
                case CMD_RSSI_THRESHOLD_BREACHED:
                    byte currRssi = (byte) message.arg1;
                    processRssiThreshold(currRssi, message.what, mRssiEventHandler);
                    break;
                case CMD_STOP_RSSI_MONITORING_OFFLOAD:
                    stopRssiMonitoringOffload();
                    break;
                case CMD_RECONNECT:
                    log(" Ignore CMD_RECONNECT request because wifi is already connected");
                    break;
                case CMD_RESET_SIM_NETWORKS:
                    if (message.arg1 != RESET_SIM_REASON_SIM_INSERTED
                            && mLastNetworkId != WifiConfiguration.INVALID_NETWORK_ID) {
                        WifiConfiguration config =
                                mWifiConfigManager.getConfiguredNetwork(mLastNetworkId);
                        if ((message.arg1 == RESET_SIM_REASON_DEFAULT_DATA_SIM_CHANGED
                                && config.carrierId != TelephonyManager.UNKNOWN_CARRIER_ID)
                                || (config.enterpriseConfig != null
                                        && config.enterpriseConfig.isAuthenticationSimBased()
                                        && !mWifiCarrierInfoManager.isSimPresent(mLastSubId))) {
                            mWifiMetrics.logStaEvent(StaEvent.TYPE_FRAMEWORK_DISCONNECT,
                                    StaEvent.DISCONNECT_RESET_SIM_NETWORKS);
                            // remove local PMKSA cache in framework
                            mWifiNative.removeNetworkCachedData(mLastNetworkId);
                            // remove network so that supplicant's PMKSA cache is cleared
                            mWifiNative.removeAllNetworks(mInterfaceName);
                            mSimRequiredNotifier.showSimRequiredNotification(
                                    config, mLastSimBasedConnectionCarrierName);
                            transitionTo(mDisconnectingState);
                        }
                    }
                    /* allow parent state to reset data for other networks */
                    handleStatus = NOT_HANDLED;
                    break;
                case CMD_START_IP_PACKET_OFFLOAD: {
                    int slot = message.arg1;
                    int intervalSeconds = message.arg2;
                    KeepalivePacketData pkt = (KeepalivePacketData) message.obj;
                    int result = startWifiIPPacketOffload(slot, pkt, intervalSeconds);
                    if (mNetworkAgent != null) {
                        mNetworkAgent.sendSocketKeepaliveEvent(slot, result);
                    }
                    break;
                }
                case CMD_ADD_KEEPALIVE_PACKET_FILTER_TO_APF: {
                    if (mIpClient != null) {
                        final int slot = message.arg1;
                        if (message.obj instanceof NattKeepalivePacketData) {
                            final NattKeepalivePacketData pkt =
                                    (NattKeepalivePacketData) message.obj;
                            mIpClient.addKeepalivePacketFilter(slot, pkt);
                        } else if (message.obj instanceof TcpKeepalivePacketData) {
                            final TcpKeepalivePacketData pkt =
                                    (TcpKeepalivePacketData) message.obj;
                            mIpClient.addKeepalivePacketFilter(slot, pkt);
                        }
                    }
                    break;
                }
                case CMD_REMOVE_KEEPALIVE_PACKET_FILTER_FROM_APF: {
                    if (mIpClient != null) {
                        mIpClient.removeKeepalivePacketFilter(message.arg1);
                    }
                    break;
                }
                default:
                    handleStatus = NOT_HANDLED;
                    break;
            }

            if (handleStatus == HANDLED) {
                logStateAndMessage(message, this);
            }

            return handleStatus;
        }

        /**
         * Fetches link stats and updates Wifi Score Report.
         */
        private WifiLinkLayerStats updateLinkLayerStatsRssiAndScoreReportInternal() {
            WifiLinkLayerStats stats = getWifiLinkLayerStats();
            // Get Info and continue polling
            fetchRssiLinkSpeedAndFrequencyNative();
            // Send the update score to network agent.
            mWifiScoreReport.calculateAndReportScore();
            return stats;
        }
    }

    /**
     * Fetches link stats and updates Wifi Score Report.
     */
    public void updateLinkLayerStatsRssiAndScoreReport() {
        sendMessage(CMD_ONESHOT_RSSI_POLL);
    }

    private static int convertToUsabilityStatsTriggerType(int unusableEventTriggerType) {
        int triggerType;
        switch (unusableEventTriggerType) {
            case WifiIsUnusableEvent.TYPE_DATA_STALL_BAD_TX:
                triggerType = WifiUsabilityStats.TYPE_DATA_STALL_BAD_TX;
                break;
            case WifiIsUnusableEvent.TYPE_DATA_STALL_TX_WITHOUT_RX:
                triggerType = WifiUsabilityStats.TYPE_DATA_STALL_TX_WITHOUT_RX;
                break;
            case WifiIsUnusableEvent.TYPE_DATA_STALL_BOTH:
                triggerType = WifiUsabilityStats.TYPE_DATA_STALL_BOTH;
                break;
            case WifiIsUnusableEvent.TYPE_FIRMWARE_ALERT:
                triggerType = WifiUsabilityStats.TYPE_FIRMWARE_ALERT;
                break;
            case WifiIsUnusableEvent.TYPE_IP_REACHABILITY_LOST:
                triggerType = WifiUsabilityStats.TYPE_IP_REACHABILITY_LOST;
                break;
            default:
                triggerType = WifiUsabilityStats.TYPE_UNKNOWN;
                Log.e(TAG, "Unknown WifiIsUnusableEvent: " + unusableEventTriggerType);
        }
        return triggerType;
    }

    class ObtainingIpState extends State {
        @Override
        public void enter() {
            // Reset power save mode after association.
            // Kernel does not forward power save request to driver if power
            // save state of that interface is same as requested state in
            // cfg80211. This happens when driver’s power save state not
            // synchronized with cfg80211 power save state.
            // By resetting power save state resolves issues of cfg80211
            // ignoring enable power save request sent in ObtainingIpState.
            mWifiNative.setPowerSave(mInterfaceName, false);

            if (mIsFilsConnection && mIsIpClientStarted) {
                setPowerSaveForFilsDhcp();
            } else {
                WifiConfiguration currentConfig = getCurrentWifiConfiguration();
                if (mIpClientWithPreConnection && mIpClient != null) {
                    mIpClient.notifyPreconnectionComplete(mSentHLPs);
                    mIpClientWithPreConnection = false;
                    mSentHLPs = false;
                } else {
                    startIpClient(currentConfig, false);
                    mIsIpClientStarted = true;
                }
            }
            // Get Link layer stats so as we get fresh tx packet counters
            getWifiLinkLayerStats();
            mIsFilsConnection = false;
        }

        @Override
        public boolean processMessage(Message message) {
            boolean handleStatus = HANDLED;

            switch(message.what) {
                case WifiMonitor.NETWORK_DISCONNECTION_EVENT:
                    reportConnectionAttemptEnd(
                            WifiMetrics.ConnectionEvent.FAILURE_NETWORK_DISCONNECTION,
                            WifiMetricsProto.ConnectionEvent.HLF_NONE,
                            WifiMetricsProto.ConnectionEvent.FAILURE_REASON_UNKNOWN);
                    mWifiInjector.getWifiLastResortWatchdog()
                            .noteConnectionFailureAndTriggerIfNeeded(
                                    getTargetSsid(),
                                    (message.obj == null)
                                    ? mTargetBssid : (String) message.obj,
                                    WifiLastResortWatchdog.FAILURE_CODE_DHCP);
                    handleStatus = NOT_HANDLED;
                    break;
                case CMD_SET_HIGH_PERF_MODE:
                    mMessageHandlingStatus = MESSAGE_HANDLING_STATUS_DEFERRED;
                    deferMessage(message);
                    break;
                default:
                    handleStatus = NOT_HANDLED;
                    break;
            }

            if (handleStatus == HANDLED) {
                logStateAndMessage(message, this);
            }
            return handleStatus;
        }
    }

    /**
     * Helper function to check if we need to invoke
     * {@link NetworkAgent#explicitlySelected(boolean, boolean)} to indicate that we connected to a
     * network which the user just chose
     * (i.e less than {@link #LAST_SELECTED_NETWORK_EXPIRATION_AGE_MILLIS) before).
     */
    @VisibleForTesting
    public boolean shouldEvaluateWhetherToSendExplicitlySelected(WifiConfiguration currentConfig) {
        if (currentConfig == null) {
            Log.wtf(TAG, "Current WifiConfiguration is null, but IP provisioning just succeeded");
            return false;
        }
        long currentTimeMillis = mClock.getElapsedSinceBootMillis();
        return (mWifiConfigManager.getLastSelectedNetwork() == currentConfig.networkId
                && currentTimeMillis - mWifiConfigManager.getLastSelectedTimeStamp()
                < LAST_SELECTED_NETWORK_EXPIRATION_AGE_MILLIS);
    }

    private void sendConnectedState() {
        mNetworkAgent.markConnected();
        sendNetworkChangeBroadcast(DetailedState.CONNECTED);
    }

    class RoamingState extends State {
        boolean mAssociated;
        @Override
        public void enter() {
            if (mVerboseLoggingEnabled) {
                log("RoamingState Enter mScreenOn=" + mScreenOn);
            }

            // Make sure we disconnect if roaming fails
            mRoamWatchdogCount++;
            logd("Start Roam Watchdog " + mRoamWatchdogCount);
            sendMessageDelayed(obtainMessage(CMD_ROAM_WATCHDOG_TIMER,
                    mRoamWatchdogCount, 0), ROAM_GUARD_TIMER_MSEC);
            mAssociated = false;
        }
        @Override
        public boolean processMessage(Message message) {
            WifiConfiguration config;
            boolean handleStatus = HANDLED;

            switch (message.what) {
                case CMD_IP_CONFIGURATION_LOST:
                    config = getCurrentWifiConfiguration();
                    if (config != null) {
                        mWifiDiagnostics.captureBugReportData(
                                WifiDiagnostics.REPORT_REASON_AUTOROAM_FAILURE);
                    }
                    handleStatus = NOT_HANDLED;
                    break;
                case CMD_UNWANTED_NETWORK:
                    if (mVerboseLoggingEnabled) {
                        log("Roaming and CS doesn't want the network -> ignore");
                    }
                    break;
                case WifiMonitor.SUPPLICANT_STATE_CHANGE_EVENT:
                    /**
                     * If we get a SUPPLICANT_STATE_CHANGE_EVENT indicating a DISCONNECT
                     * before NETWORK_DISCONNECTION_EVENT
                     * And there is an associated BSSID corresponding to our target BSSID, then
                     * we have missed the network disconnection, transition to mDisconnectedState
                     * and handle the rest of the events there.
                     */
                    StateChangeResult stateChangeResult = (StateChangeResult) message.obj;
                    if (stateChangeResult.state == SupplicantState.DISCONNECTED
                            || stateChangeResult.state == SupplicantState.INACTIVE
                            || stateChangeResult.state == SupplicantState.INTERFACE_DISABLED) {
                        if (mVerboseLoggingEnabled) {
                            log("STATE_CHANGE_EVENT in roaming state "
                                    + stateChangeResult.toString());
                        }
                        if (stateChangeResult.BSSID != null
                                && stateChangeResult.BSSID.equals(mTargetBssid)) {
                            handleNetworkDisconnect();
                            transitionTo(mDisconnectedState);
                        }
                    }
                    if (stateChangeResult.state == SupplicantState.ASSOCIATED) {
                        // We completed the layer2 roaming part
                        mAssociated = true;
                        if (stateChangeResult.BSSID != null) {
                            mTargetBssid = stateChangeResult.BSSID;
                        }
                    }
                    break;
                case CMD_ROAM_WATCHDOG_TIMER:
                    if (mRoamWatchdogCount == message.arg1) {
                        if (mVerboseLoggingEnabled) log("roaming watchdog! -> disconnect");
                        mWifiMetrics.endConnectionEvent(
                                WifiMetrics.ConnectionEvent.FAILURE_ROAM_TIMEOUT,
                                WifiMetricsProto.ConnectionEvent.HLF_NONE,
                                WifiMetricsProto.ConnectionEvent.FAILURE_REASON_UNKNOWN);
                        mRoamFailCount++;
                        handleNetworkDisconnect();
                        mWifiMetrics.logStaEvent(StaEvent.TYPE_FRAMEWORK_DISCONNECT,
                                StaEvent.DISCONNECT_ROAM_WATCHDOG_TIMER);
                        mWifiNative.disconnect(mInterfaceName);
                        transitionTo(mDisconnectedState);
                    }
                    break;
                case WifiMonitor.NETWORK_CONNECTION_EVENT:
                    if (mAssociated) {
                        if (mVerboseLoggingEnabled) {
                            log("roaming and Network connection established");
                        }
                        mLastNetworkId = message.arg1;
                        mLastBssid = (String) message.obj;
                        mWifiInfo.setBSSID(mLastBssid);
                        mWifiInfo.setNetworkId(mLastNetworkId);

                        // Successful framework roam! (probably)
                        mBssidBlocklistMonitor.handleBssidConnectionSuccess(mLastBssid,
                                mWifiInfo.getSSID());
                        reportConnectionAttemptEnd(
                                WifiMetrics.ConnectionEvent.FAILURE_NONE,
                                WifiMetricsProto.ConnectionEvent.HLF_NONE,
                                WifiMetricsProto.ConnectionEvent.FAILURE_REASON_UNKNOWN);

                        // We must clear the config BSSID, as the wifi chipset may decide to roam
                        // from this point on and having the BSSID specified by QNS would cause
                        // the roam to fail and the device to disconnect.
                        // When transition from RoamingState to DisconnectingState or
                        // DisconnectedState, the config BSSID is cleared by
                        // handleNetworkDisconnect().
                        clearTargetBssid("RoamingCompleted");

                        // We used to transition to ObtainingIpState in an
                        // attempt to do DHCPv4 RENEWs on framework roams.
                        // DHCP can take too long to time out, and we now rely
                        // upon IpClient's use of IpReachabilityMonitor to
                        // confirm our current network configuration.
                        //
                        // mIpClient.confirmConfiguration() is called within
                        // the handling of SupplicantState.COMPLETED.
                        mIpReachabilityMonitorActive = true;
                        transitionTo(mConnectedState);
                    } else {
                        mMessageHandlingStatus = MESSAGE_HANDLING_STATUS_DISCARD;
                    }
                    break;
                case WifiMonitor.NETWORK_DISCONNECTION_EVENT:
                    // Throw away but only if it corresponds to the network we're roaming to
                    String bssid = (String) message.obj;
                    if (true) {
                        String target = "";
                        if (mTargetBssid != null) target = mTargetBssid;
                        log("NETWORK_DISCONNECTION_EVENT in roaming state"
                                + " BSSID=" + bssid
                                + " target=" + target);
                    }
                    clearNetworkCachedDataIfNeeded(getTargetWifiConfiguration(), message.arg2);
                    if (bssid != null && bssid.equals(mTargetBssid)) {
                        handleNetworkDisconnect();
                        transitionTo(mDisconnectedState);
                    }
                    break;
                default:
                    handleStatus = NOT_HANDLED;
                    break;
            }

            if (handleStatus == HANDLED) {
                logStateAndMessage(message, this);
            }
            return handleStatus;
        }

        @Override
        public void exit() {
            logd("ClientModeImpl: Leaving Roaming state");
        }
    }

    class ConnectedState extends State {
        @Override
        public void enter() {
            if (mVerboseLoggingEnabled) {
                log("Enter ConnectedState  mScreenOn=" + mScreenOn);
            }

            reportConnectionAttemptEnd(
                    WifiMetrics.ConnectionEvent.FAILURE_NONE,
                    WifiMetricsProto.ConnectionEvent.HLF_NONE,
                    WifiMetricsProto.ConnectionEvent.FAILURE_REASON_UNKNOWN);
            mWifiConnectivityManager.handleConnectionStateChanged(
                    WifiConnectivityManager.WIFI_STATE_CONNECTED);

            if (mIpReachabilityMonitorActive)
                sendMessageDelayed(obtainMessage(CMD_IP_REACHABILITY_SESSION_END, 0, 0), 10000);

            registerConnected();
            mLastConnectAttemptTimestamp = 0;
            mTargetWifiConfiguration = null;
            mWifiScoreReport.reset();
            mLastSignalLevel = -1;

            // Not roaming anymore
            mIsAutoRoaming = false;

            mLastDriverRoamAttempt = 0;
            mTargetNetworkId = WifiConfiguration.INVALID_NETWORK_ID;
            mWifiInjector.getWifiLastResortWatchdog().connectedStateTransition(true);
            mWifiStateTracker.updateState(WifiStateTracker.CONNECTED);
            //Inform WifiLockManager
            WifiLockManager wifiLockManager = mWifiInjector.getWifiLockManager();
            wifiLockManager.updateWifiClientConnected(true);
            mWifiScoreReport.startConnectedNetworkScorer(mNetworkAgent.getNetwork().getNetId());
            updateLinkLayerStatsRssiAndScoreReport();
        }
        @Override
        public boolean processMessage(Message message) {
            WifiConfiguration config = null;
            boolean handleStatus = HANDLED;

            switch (message.what) {
                case CMD_UNWANTED_NETWORK:
                    if (message.arg1 == NETWORK_STATUS_UNWANTED_DISCONNECT) {
                        mWifiMetrics.logStaEvent(StaEvent.TYPE_FRAMEWORK_DISCONNECT,
                                StaEvent.DISCONNECT_UNWANTED);
                        mWifiNative.disconnect(mInterfaceName);
                        transitionTo(mDisconnectingState);
                    } else if (message.arg1 == NETWORK_STATUS_UNWANTED_DISABLE_AUTOJOIN
                            || message.arg1 == NETWORK_STATUS_UNWANTED_VALIDATION_FAILED) {
                        Log.d(TAG, (message.arg1 == NETWORK_STATUS_UNWANTED_DISABLE_AUTOJOIN
                                ? "NETWORK_STATUS_UNWANTED_DISABLE_AUTOJOIN"
                                : "NETWORK_STATUS_UNWANTED_VALIDATION_FAILED"));
                        config = getCurrentWifiConfiguration();
                        if (config != null) {
                            // Disable autojoin
                            if (message.arg1 == NETWORK_STATUS_UNWANTED_DISABLE_AUTOJOIN) {
                                mWifiConfigManager.setNetworkValidatedInternetAccess(
                                        config.networkId, false);
                                mWifiConfigManager.updateNetworkSelectionStatus(config.networkId,
                                        DISABLED_NO_INTERNET_PERMANENT);
                            } else {
                                // stop collect last-mile stats since validation fail
                                removeMessages(CMD_DIAGS_CONNECT_TIMEOUT);
                                mWifiDiagnostics.reportConnectionEvent(
                                        WifiDiagnostics.CONNECTION_EVENT_FAILED);
                                mWifiConfigManager.incrementNetworkNoInternetAccessReports(
                                        config.networkId);
                                // If this was not the last selected network, update network
                                // selection status to temporarily disable the network.
                                if (mWifiConfigManager.getLastSelectedNetwork() != config.networkId
                                        && !config.noInternetAccessExpected) {
                                    Log.i(TAG, "Temporarily disabling network because of"
                                            + "no-internet access");
                                    mWifiConfigManager.updateNetworkSelectionStatus(
                                            config.networkId,
                                            DISABLED_NO_INTERNET_TEMPORARY);
                                }
                                int rssi = mWifiInfo.getRssi();
                                int sufficientRssi = mWifiInjector.getScoringParams()
                                        .getSufficientRssi(mWifiInfo.getFrequency());
                                boolean isLowRssi = rssi < sufficientRssi;
                                mBssidBlocklistMonitor.handleBssidConnectionFailure(
                                        mLastBssid, config.SSID,
                                        BssidBlocklistMonitor.REASON_NETWORK_VALIDATION_FAILURE,
                                        isLowRssi);
                                mWifiScoreCard.noteValidationFailure(mWifiInfo);
                            }
                        }
                    }
                    break;
                case CMD_NETWORK_STATUS:
                    if (message.arg1 == NetworkAgent.VALIDATION_STATUS_VALID) {
                        // stop collect last-mile stats since validation pass
                        removeMessages(CMD_DIAGS_CONNECT_TIMEOUT);
                        mWifiDiagnostics.reportConnectionEvent(
                                WifiDiagnostics.CONNECTION_EVENT_SUCCEEDED);
                        mWifiScoreCard.noteValidationSuccess(mWifiInfo);
                        mBssidBlocklistMonitor.handleNetworkValidationSuccess(mLastBssid,
                                mWifiInfo.getSSID());
                        config = getCurrentWifiConfiguration();
                        if (config != null) {
                            // re-enable autojoin
                            mWifiConfigManager.updateNetworkSelectionStatus(
                                    config.networkId,
                                    WifiConfiguration.NetworkSelectionStatus
                                            .DISABLED_NONE);
                            mWifiConfigManager.setNetworkValidatedInternetAccess(
                                    config.networkId, true);
                        }
                    }
                    break;
                case CMD_ACCEPT_UNVALIDATED:
                    boolean accept = (message.arg1 != 0);
                    mWifiConfigManager.setNetworkNoInternetAccessExpected(mLastNetworkId, accept);
                    break;
                case WifiMonitor.ASSOCIATED_BSSID_EVENT:
                    // ASSOCIATING to a new BSSID while already connected, indicates
                    // that driver is roaming
                    mLastDriverRoamAttempt = mClock.getWallClockMillis();
                    handleStatus = NOT_HANDLED;
                    break;
                case WifiMonitor.NETWORK_DISCONNECTION_EVENT:
                    long lastRoam = 0;
                    reportConnectionAttemptEnd(
                            WifiMetrics.ConnectionEvent.FAILURE_NETWORK_DISCONNECTION,
                            WifiMetricsProto.ConnectionEvent.HLF_NONE,
                            WifiMetricsProto.ConnectionEvent.FAILURE_REASON_UNKNOWN);
                    if (mLastDriverRoamAttempt != 0) {
                        // Calculate time since last driver roam attempt
                        lastRoam = mClock.getWallClockMillis() - mLastDriverRoamAttempt;
                        mLastDriverRoamAttempt = 0;
                    }
                    if (unexpectedDisconnectedReason(message.arg2)) {
                        mWifiDiagnostics.captureBugReportData(
                                WifiDiagnostics.REPORT_REASON_UNEXPECTED_DISCONNECT);
                    }

                    boolean localGen = message.arg1 == 1;
                    if (!localGen) { // ignore disconnects initiated by wpa_supplicant.
                        mWifiScoreCard.noteNonlocalDisconnect(message.arg2);
                        int rssi = mWifiInfo.getRssi();
                        int sufficientRssi = mWifiInjector.getScoringParams()
                                .getSufficientRssi(mWifiInfo.getFrequency());
                        boolean isLowRssi = rssi < sufficientRssi;
                        mBssidBlocklistMonitor.handleBssidConnectionFailure(mWifiInfo.getBSSID(),
                                mWifiInfo.getSSID(),
                                BssidBlocklistMonitor.REASON_ABNORMAL_DISCONNECT, isLowRssi);
                    }
                    config = getCurrentWifiConfiguration();

                    if (mVerboseLoggingEnabled) {
                        log("NETWORK_DISCONNECTION_EVENT in connected state"
                                + " BSSID=" + mWifiInfo.getBSSID()
                                + " RSSI=" + mWifiInfo.getRssi()
                                + " freq=" + mWifiInfo.getFrequency()
                                + " reason=" + message.arg2
                                + " Network Selection Status=" + (config == null ? "Unavailable"
                                    : config.getNetworkSelectionStatus().getNetworkStatusString()));
                    }
                    break;
                case CMD_START_ROAM:
                    // Clear the driver roam indication since we are attempting a framework roam
                    mLastDriverRoamAttempt = 0;

                    /* Connect command coming from auto-join */
                    int netId = message.arg1;
                    ScanResult candidate = (ScanResult) message.obj;
                    String bssid = SUPPLICANT_BSSID_ANY;
                    if (candidate != null) {
                        bssid = candidate.BSSID;
                    }
                    config = mWifiConfigManager.getConfiguredNetworkWithoutMasking(netId);
                    if (config == null) {
                        loge("CMD_START_ROAM and no config, bail out...");
                        break;
                    }
                    int scanRssi = mWifiConfigManager.findScanRssi(netId,
                            mWifiHealthMonitor.getScanRssiValidTimeMs());
                    mWifiScoreCard.noteConnectionAttempt(mWifiInfo, scanRssi, config.SSID);
                    setTargetBssid(config, bssid);
                    mTargetNetworkId = netId;

                    logd("CMD_START_ROAM sup state "
                            + " my state " + getCurrentState().getName()
                            + " nid=" + Integer.toString(netId)
                            + " config " + config.getKey()
                            + " targetRoamBSSID " + mTargetBssid);

                    reportConnectionAttemptStart(config, mTargetBssid,
                            WifiMetricsProto.ConnectionEvent.ROAM_ENTERPRISE);
                    if (mWifiNative.roamToNetwork(mInterfaceName, config)) {
                        mLastConnectAttemptTimestamp = mClock.getWallClockMillis();
                        mTargetWifiConfiguration = config;
                        mIsAutoRoaming = true;
                        mWifiMetrics.logStaEvent(StaEvent.TYPE_CMD_START_ROAM, config);
                        transitionTo(mRoamingState);
                    } else {
                        loge("CMD_START_ROAM Failed to start roaming to network " + config);
                        reportConnectionAttemptEnd(
                                WifiMetrics.ConnectionEvent.FAILURE_CONNECT_NETWORK_FAILED,
                                WifiMetricsProto.ConnectionEvent.HLF_NONE,
                                WifiMetricsProto.ConnectionEvent.FAILURE_REASON_UNKNOWN);
                        mMessageHandlingStatus = MESSAGE_HANDLING_STATUS_FAIL;
                        break;
                    }
                    break;
                case CMD_IP_CONFIGURATION_LOST:
                    mWifiMetrics.incrementIpRenewalFailure();
                    handleStatus = NOT_HANDLED;
                    break;
                case CMD_START_IP_PACKET_OFFLOAD: {
                    int slot = message.arg1;
                    int intervalSeconds = message.arg2;
                    KeepalivePacketData pkt = (KeepalivePacketData) message.obj;
                    int result = startWifiIPPacketOffload(slot, pkt, intervalSeconds);
                    if (mNetworkAgent != null) {
                        mNetworkAgent.sendSocketKeepaliveEvent(slot, result);
                    }
                    break;
                }
                case CMD_IP_REACHABILITY_SESSION_END:
                    mIpReachabilityMonitorActive = false;
                    break;
                default:
                    handleStatus = NOT_HANDLED;
                    break;
            }

            if (handleStatus == HANDLED) {
                logStateAndMessage(message, this);
            }

            return handleStatus;
        }

        @Override
        public void exit() {
            logd("ClientModeImpl: Leaving Connected state");
            mWifiConnectivityManager.handleConnectionStateChanged(
                     WifiConnectivityManager.WIFI_STATE_TRANSITIONING);

            mLastDriverRoamAttempt = 0;
            mWifiInjector.getWifiLastResortWatchdog().connectedStateTransition(false);
        }
    }

    class DisconnectingState extends State {

        @Override
        public void enter() {

            if (mVerboseLoggingEnabled) {
                logd(" Enter DisconnectingState State screenOn=" + mScreenOn);
            }

            // Make sure we disconnect: we enter this state prior to connecting to a new
            // network, waiting for either a DISCONNECT event or a SUPPLICANT_STATE_CHANGE
            // event which in this case will be indicating that supplicant started to associate.
            // In some cases supplicant doesn't ignore the connect requests (it might not
            // find the target SSID in its cache),
            // Therefore we end up stuck that state, hence the need for the watchdog.
            mDisconnectingWatchdogCount++;
            logd("Start Disconnecting Watchdog " + mDisconnectingWatchdogCount);
            sendMessageDelayed(obtainMessage(CMD_DISCONNECTING_WATCHDOG_TIMER,
                    mDisconnectingWatchdogCount, 0), DISCONNECTING_GUARD_TIMER_MSEC);
        }

        @Override
        public boolean processMessage(Message message) {
            boolean handleStatus = HANDLED;

            switch (message.what) {
                case CMD_CONNECT_NETWORK:
                case CMD_SAVE_NETWORK:
                    mMessageHandlingStatus = MESSAGE_HANDLING_STATUS_DEFERRED;
                    deferMessage(message);
                    break;
                case CMD_DISCONNECT:
                    if (mVerboseLoggingEnabled) {
                        log("Ignore CMD_DISCONNECT when already disconnecting.");
                    }
                    break;
                case WifiMonitor.NETWORK_CONNECTION_EVENT:
                    if (mVerboseLoggingEnabled) {
                        log("Ignore NETWORK_CONNECTION_EVENT when already disconnecting.");
                    }
                    break;
                case CMD_DISCONNECTING_WATCHDOG_TIMER:
                    if (mDisconnectingWatchdogCount == message.arg1) {
                        if (mVerboseLoggingEnabled) log("disconnecting watchdog! -> disconnect");
                        handleNetworkDisconnect();
                        transitionTo(mDisconnectedState);
                    }
                    break;
                case WifiMonitor.SUPPLICANT_STATE_CHANGE_EVENT:
                    /**
                     * If we get a SUPPLICANT_STATE_CHANGE_EVENT before NETWORK_DISCONNECTION_EVENT
                     * we have missed the network disconnection, transition to mDisconnectedState
                     * and handle the rest of the events there
                     */
                    mMessageHandlingStatus = MESSAGE_HANDLING_STATUS_DEFERRED;
                    deferMessage(message);
                    handleNetworkDisconnect();
                    transitionTo(mDisconnectedState);
                    break;
                default:
                    handleStatus = NOT_HANDLED;
                    break;
            }

            if (handleStatus == HANDLED) {
                logStateAndMessage(message, this);
            }
            return handleStatus;
        }
    }

    class DisconnectedState extends State {
        @Override
        public void enter() {
            Log.i(TAG, "disconnectedstate enter");
            // We don't scan frequently if this is a temporary disconnect
            // due to p2p
            if (mTemporarilyDisconnectWifi) {
                p2pSendMessage(WifiP2pServiceImpl.DISCONNECT_WIFI_RESPONSE);
                return;
            }

            if (mVerboseLoggingEnabled) {
                logd(" Enter DisconnectedState screenOn=" + mScreenOn);
            }

            /** clear the roaming state, if we were roaming, we failed */
            mIsAutoRoaming = false;
            mIpReachabilityMonitorActive = false;
            removeMessages(CMD_IP_REACHABILITY_SESSION_END);

            mWifiConnectivityManager.handleConnectionStateChanged(
                    WifiConnectivityManager.WIFI_STATE_DISCONNECTED);
        }

        @Override
        public boolean processMessage(Message message) {
            boolean handleStatus = HANDLED;

            switch (message.what) {
                case CMD_DISCONNECT:
                    mWifiMetrics.logStaEvent(StaEvent.TYPE_FRAMEWORK_DISCONNECT,
                            StaEvent.DISCONNECT_GENERIC);
                    mWifiNative.disconnect(mInterfaceName);
                    break;
                case WifiMonitor.NETWORK_DISCONNECTION_EVENT:
                    stopIpClient();
                    if (message.arg2 == 15 /* FOURWAY_HANDSHAKE_TIMEOUT */) {
                        String bssid = (message.obj == null)
                                ? mTargetBssid : (String) message.obj;
                        mWifiInjector.getWifiLastResortWatchdog()
                                .noteConnectionFailureAndTriggerIfNeeded(
                                        getTargetSsid(), bssid,
                                        WifiLastResortWatchdog.FAILURE_CODE_AUTHENTICATION);
                    }
                    clearNetworkCachedDataIfNeeded(getTargetWifiConfiguration(), message.arg2);
                    break;
                case WifiMonitor.SUPPLICANT_STATE_CHANGE_EVENT:
                    StateChangeResult stateChangeResult = (StateChangeResult) message.obj;
                    if (mVerboseLoggingEnabled) {
                        logd("SUPPLICANT_STATE_CHANGE_EVENT state=" + stateChangeResult.state
                                + " -> state= "
                                + WifiInfo.getDetailedStateOf(stateChangeResult.state));
                    }
                    if (SupplicantState.isConnecting(stateChangeResult.state)) {
                        WifiConfiguration config = mWifiConfigManager.getConfiguredNetwork(
                                stateChangeResult.networkId);

                        // Update Passpoint information before setNetworkDetailedState as
                        // WifiTracker monitors NETWORK_STATE_CHANGED_ACTION to update UI.
                        mWifiInfo.setFQDN(null);
                        mWifiInfo.setPasspointUniqueId(null);
                        mWifiInfo.setOsuAp(false);
                        mWifiInfo.setProviderFriendlyName(null);
                        if (config != null && (config.isPasspoint() || config.osu)) {
                            if (config.isPasspoint()) {
                                mWifiInfo.setFQDN(config.FQDN);
                                mWifiInfo.setPasspointUniqueId(config.getPasspointUniqueId());
                            } else {
                                mWifiInfo.setOsuAp(true);
                            }
                            mWifiInfo.setProviderFriendlyName(config.providerFriendlyName);
                        }
                    }
                    sendNetworkChangeBroadcast(
                            WifiInfo.getDetailedStateOf(stateChangeResult.state));
                    /* ConnectModeState does the rest of the handling */
                    handleStatus = NOT_HANDLED;
                    break;
                case WifiP2pServiceImpl.P2P_CONNECTION_CHANGED:
                    NetworkInfo info = (NetworkInfo) message.obj;
                    mP2pConnected.set(info.isConnected());
                    break;
                case CMD_RECONNECT:
                case CMD_REASSOCIATE:
                    if (mTemporarilyDisconnectWifi) {
                        // Drop a third party reconnect/reassociate if STA is
                        // temporarily disconnected for p2p
                        break;
                    } else {
                        // ConnectModeState handles it
                        handleStatus = NOT_HANDLED;
                    }
                    break;
                case CMD_SCREEN_STATE_CHANGED:
                    handleScreenStateChanged(message.arg1 != 0);
                    break;
                default:
                    handleStatus = NOT_HANDLED;
                    break;
            }

            if (handleStatus == HANDLED) {
                logStateAndMessage(message, this);
            }
            return handleStatus;
        }

        @Override
        public void exit() {
            mWifiConnectivityManager.handleConnectionStateChanged(
                     WifiConnectivityManager.WIFI_STATE_TRANSITIONING);
        }
    }

    class FilsState  extends State {

        @Override
        public void enter() {
            if (mVerboseLoggingEnabled) {
                Log.d(TAG, "Filsstate enter");
            }
            final ProvisioningConfiguration prov = new ProvisioningConfiguration.Builder()
                         .withPreDhcpAction()
                         .withApfCapabilities(mWifiNative.getApfCapabilities(mInterfaceName))
                         .build();
               mIpClient.startProvisioning(prov);
               mIsIpClientStarted = true;
        }

        @Override
        public boolean processMessage(Message message) {
            logStateAndMessage(message, this);
            WifiConfiguration config;
            switch (message.what) {
                case CMD_PRE_DHCP_ACTION:
                    handlePreFilsDhcpSetup();
                    break;
                case CMD_PRE_DHCP_ACTION_COMPLETE:
                    mIpClient.completedPreDhcpAction();
                    buildDiscoverWithRapidCommitPacket();

                    reportConnectionAttemptStart(mFilsConfig, mTargetBssid,
                            WifiMetricsProto.ConnectionEvent.ROAM_UNRELATED);
                    if (mWifiNative.connectToNetwork(mInterfaceName, mFilsConfig)) {
                        mWifiMetrics.logStaEvent(StaEvent.TYPE_CMD_START_CONNECT, mFilsConfig);
                        mLastConnectAttemptTimestamp = mClock.getWallClockMillis();
                        mTargetWifiConfiguration = mFilsConfig;
                        mIsAutoRoaming = false;
                    } else {
                        loge("Failed to connect to FILS network " + mFilsConfig);
                        reportConnectionAttemptEnd(
                                WifiMetrics.ConnectionEvent.FAILURE_CONNECT_NETWORK_FAILED,
                                WifiMetricsProto.ConnectionEvent.HLF_NONE,
                                WifiMetricsProto.ConnectionEvent.FAILURE_REASON_UNKNOWN);
                        replyToMessage(message, WifiMetrics.ConnectionEvent.FAILURE_CONNECT_NETWORK_FAILED,
                                WifiManager.ERROR);
                        break;
                    }
                    break;
                case WifiMonitor.FILS_NETWORK_CONNECTION_EVENT:
                    mIsFilsConnection = true;
                case WifiMonitor.NETWORK_CONNECTION_EVENT:
                    if (mVerboseLoggingEnabled)
                        log("Network connection established with FILS " + mIsFilsConnection);
                    mLastNetworkId = message.arg1;
                    mLastBssid = (String) message.obj;
                    int reasonCode = message.arg2;
                    // TODO: This check should not be needed after WifiStateMachinePrime refactor.
                    // Currently, the last connected network configuration is left in
                    // wpa_supplicant, this may result in wpa_supplicant initiating connection
                    // to it after a config store reload. Hence the old network Id lookups may not
                    // work, so disconnect the network and let network selector reselect a new
                    // network.
                    config = getCurrentWifiConfiguration();
                    if (config != null) {
                        mWifiInfo.setBSSID(mLastBssid);
                        mWifiInfo.setNetworkId(mLastNetworkId);
                        // TODO(b/i144863648): trackBssid has been removed
                        //mWifiConnectivityManager.trackBssid(mLastBssid, true, reasonCode);
                        // We need to get the updated pseudonym from supplicant for EAP-SIM/AKA/AKA'
                        if (config.enterpriseConfig != null
                                && config.enterpriseConfig.isAuthenticationSimBased()) {
                            String anonymousIdentity =
                                    mWifiNative.getEapAnonymousIdentity(mInterfaceName);
                            if (anonymousIdentity != null) {
                                config.enterpriseConfig.setAnonymousIdentity(anonymousIdentity);
                            } else {
                                Log.d(TAG, "Failed to get updated anonymous identity"
                                        + " from supplicant, reset it in WifiConfiguration.");
                                config.enterpriseConfig.setAnonymousIdentity(null);
                            }
                            mWifiConfigManager.addOrUpdateNetwork(config, Process.WIFI_UID);
                        }
                        transitionTo(mObtainingIpState);
                    }
                    break;
                case WifiMonitor.AUTHENTICATION_FAILURE_EVENT:
                    /* fall-through */
                case WifiMonitor.ASSOCIATION_REJECTION_EVENT:
                    stopIpClient();
                    return NOT_HANDLED;
                case CMD_POST_DHCP_ACTION:
                    deferMessage(message);
                    break;
                case CMD_IPV4_PROVISIONING_SUCCESS:
                    deferMessage(message);
                    break;
                case CMD_IP_CONFIGURATION_SUCCESSFUL:
                    deferMessage(message);
                    break;
                case CMD_IPV4_PROVISIONING_FAILURE:
                    stopIpClient();
                    deferMessage(message);
                    break;
                default :
                    return NOT_HANDLED;
            }
            return HANDLED;
        }

        @Override
        public void exit() {
        }
    }

    /**
     * State machine initiated requests can have replyTo set to null, indicating
     * there are no recipients, we ignore those reply actions.
     */
    private void replyToMessage(Message msg, int what) {
        if (msg.replyTo == null) return;
        Message dstMsg = obtainMessageWithWhatAndArg2(msg, what);
        mReplyChannel.replyToMessage(msg, dstMsg);
    }

    private void replyToMessage(Message msg, int what, int arg1) {
        if (msg.replyTo == null) return;
        Message dstMsg = obtainMessageWithWhatAndArg2(msg, what);
        dstMsg.arg1 = arg1;
        mReplyChannel.replyToMessage(msg, dstMsg);
    }

    private void replyToMessage(Message msg, int what, Object obj) {
        if (msg.replyTo == null) return;
        Message dstMsg = obtainMessageWithWhatAndArg2(msg, what);
        dstMsg.obj = obj;
        mReplyChannel.replyToMessage(msg, dstMsg);
    }

    /**
     * arg2 on the source message has a unique id that needs to be retained in replies
     * to match the request
     * <p>see WifiManager for details
     */
    private Message obtainMessageWithWhatAndArg2(Message srcMsg, int what) {
        Message msg = Message.obtain();
        msg.what = what;
        msg.arg2 = srcMsg.arg2;
        return msg;
    }

    /**
     * Notify interested parties if a wifi config has been changed.
     *
     * @param wifiCredentialEventType WIFI_CREDENTIAL_SAVED or WIFI_CREDENTIAL_FORGOT
     * @param config Must have a WifiConfiguration object to succeed
     * TODO: b/35258354 investigate if this can be removed.  Is the broadcast sent by
     * WifiConfigManager sufficient?
     */
    private void broadcastWifiCredentialChanged(int wifiCredentialEventType,
            WifiConfiguration config) {
        if (config != null && config.preSharedKey != null) {
            Intent intent = new Intent(WifiManager.WIFI_CREDENTIAL_CHANGED_ACTION);
            intent.putExtra(WifiManager.EXTRA_WIFI_CREDENTIAL_SSID, config.SSID);
            intent.putExtra(WifiManager.EXTRA_WIFI_CREDENTIAL_EVENT_TYPE,
                    wifiCredentialEventType);
            mContext.sendBroadcastAsUser(intent, UserHandle.CURRENT,
                    android.Manifest.permission.RECEIVE_WIFI_CREDENTIAL_CHANGE);
        }
    }

    void handleGsmAuthRequest(SimAuthRequestData requestData) {
        if (mTargetWifiConfiguration != null
                && mTargetWifiConfiguration.networkId
                == requestData.networkId) {
            logd("id matches targetWifiConfiguration");
        } else {
            logd("id does not match targetWifiConfiguration");
            return;
        }

        /*
         * Try authentication in the following order.
         *
         *    Standard       Cellular_auth     Type Command
         *
         * 1. 3GPP TS 31.102 3G_authentication [Length][RAND][Length][AUTN]
         *                            [Length][RES][Length][CK][Length][IK] and more
         * 2. 3GPP TS 31.102 2G_authentication [Length][RAND]
         *                            [Length][SRES][Length][Cipher Key Kc]
         * 3. 3GPP TS 11.11  2G_authentication [RAND]
         *                            [SRES][Cipher Key Kc]
         */
        String response = mWifiCarrierInfoManager
                .getGsmSimAuthResponse(requestData.data, mTargetWifiConfiguration);
        if (response == null) {
            // In case of failure, issue may be due to sim type, retry as No.2 case
            response = mWifiCarrierInfoManager
                    .getGsmSimpleSimAuthResponse(requestData.data, mTargetWifiConfiguration);
            if (response == null) {
                // In case of failure, issue may be due to sim type, retry as No.3 case
                response = mWifiCarrierInfoManager.getGsmSimpleSimNoLengthAuthResponse(
                                requestData.data, mTargetWifiConfiguration);
            }
        }
        if (response == null || response.length() == 0) {
            mWifiNative.simAuthFailedResponse(mInterfaceName);
        } else {
            logv("Supplicant Response -" + response);
            mWifiNative.simAuthResponse(
                    mInterfaceName, WifiNative.SIM_AUTH_RESP_TYPE_GSM_AUTH, response);
        }
    }

    void handle3GAuthRequest(SimAuthRequestData requestData) {
        if (mTargetWifiConfiguration != null
                && mTargetWifiConfiguration.networkId
                == requestData.networkId) {
            logd("id matches targetWifiConfiguration");
        } else {
            logd("id does not match targetWifiConfiguration");
            return;
        }

        SimAuthResponseData response = mWifiCarrierInfoManager
                .get3GAuthResponse(requestData, mTargetWifiConfiguration);
        if (response != null) {
            mWifiNative.simAuthResponse(
                    mInterfaceName, response.type, response.response);
        } else {
            mWifiNative.umtsAuthFailedResponse(mInterfaceName);
        }
    }

    /**
     * Automatically connect to the network specified
     *
     * @param networkId ID of the network to connect to
     * @param uid UID of the app triggering the connection.
     * @param bssid BSSID of the network
     */
    public void startConnectToNetwork(int networkId, int uid, String bssid) {
        sendMessage(CMD_START_CONNECT, networkId, uid, bssid);
    }

    /**
     * Automatically roam to the network specified
     *
     * @param networkId ID of the network to roam to
     * @param scanResult scan result which identifies the network to roam to
     */
    public void startRoamToNetwork(int networkId, ScanResult scanResult) {
        sendMessage(CMD_START_ROAM, networkId, 0, scanResult);
    }

    /**
     * Dynamically turn on/off WifiConnectivityManager
     *
     * @param choice true-enable; false-disable
     */
    public void allowAutoJoinGlobal(boolean choice) {
        mWifiConnectivityManager.setAutoJoinEnabledExternal(choice);
    }

    /**
     * @param reason reason code from supplicant on network disconnected event
     * @return true if this is a suspicious disconnect
     */
    static boolean unexpectedDisconnectedReason(int reason) {
        return reason == 2              // PREV_AUTH_NOT_VALID
                || reason == 6          // CLASS2_FRAME_FROM_NONAUTH_STA
                || reason == 7          // FRAME_FROM_NONASSOC_STA
                || reason == 8          // STA_HAS_LEFT
                || reason == 9          // STA_REQ_ASSOC_WITHOUT_AUTH
                || reason == 14         // MICHAEL_MIC_FAILURE
                || reason == 15         // 4WAY_HANDSHAKE_TIMEOUT
                || reason == 16         // GROUP_KEY_UPDATE_TIMEOUT
                || reason == 18         // GROUP_CIPHER_NOT_VALID
                || reason == 19         // PAIRWISE_CIPHER_NOT_VALID
                || reason == 23         // IEEE_802_1X_AUTH_FAILED
                || reason == 34;        // DISASSOC_LOW_ACK
    }

    private static String getLinkPropertiesSummary(LinkProperties lp) {
        List<String> attributes = new ArrayList<>(6);
        if (lp.hasIpv4Address()) {
            attributes.add("v4");
        }
        if (lp.hasIpv4DefaultRoute()) {
            attributes.add("v4r");
        }
        if (lp.hasIpv4DnsServer()) {
            attributes.add("v4dns");
        }
        if (lp.hasGlobalIpv6Address()) {
            attributes.add("v6");
        }
        if (lp.hasIpv6DefaultRoute()) {
            attributes.add("v6r");
        }
        if (lp.hasIpv6DnsServer()) {
            attributes.add("v6dns");
        }

        return TextUtils.join(" ", attributes);
    }

    /**
     * Gets the SSID from the WifiConfiguration pointed at by 'mTargetNetworkId'
     * This should match the network config framework is attempting to connect to.
     */
    private String getTargetSsid() {
        WifiConfiguration currentConfig = mWifiConfigManager.getConfiguredNetwork(mTargetNetworkId);
        if (currentConfig != null) {
            return currentConfig.SSID;
        }
        return null;
    }

    /**
     * Send message to WifiP2pServiceImpl.
     * @return true if message is sent.
     *         false if there is no channel configured for WifiP2pServiceImpl.
     */
    private boolean p2pSendMessage(int what) {
        if (mWifiP2pChannel != null) {
            mWifiP2pChannel.sendMessage(what);
            return true;
        }
        return false;
    }

    /**
     * Send message to WifiP2pServiceImpl with an additional param |arg1|.
     * @return true if message is sent.
     *         false if there is no channel configured for WifiP2pServiceImpl.
     */
    private boolean p2pSendMessage(int what, int arg1) {
        if (mWifiP2pChannel != null) {
            mWifiP2pChannel.sendMessage(what, arg1);
            return true;
        }
        return false;
    }

    /**
     * Check if there is any connection request for WiFi network.
     */
    private boolean hasConnectionRequests() {
        return mNetworkFactory.hasConnectionRequests()
                || mUntrustedNetworkFactory.hasConnectionRequests();
    }

    /**
     * Returns whether CMD_IP_REACHABILITY_LOST events should trigger disconnects.
     */
    public boolean getIpReachabilityDisconnectEnabled() {
        return mIpReachabilityDisconnectEnabled;
    }

    /**
     * Sets whether CMD_IP_REACHABILITY_LOST events should trigger disconnects.
     */
    public void setIpReachabilityDisconnectEnabled(boolean enabled) {
        mIpReachabilityDisconnectEnabled = enabled;
    }

    /**
     * Sends a message to initialize the ClientModeImpl.
     */
    public void initialize() {
        sendMessage(CMD_INITIALIZE);
    }

    /**
     * Add a network request match callback to {@link WifiNetworkFactory}.
     */
    public void addNetworkRequestMatchCallback(IBinder binder,
                                               INetworkRequestMatchCallback callback,
                                               int callbackIdentifier) {
        mNetworkFactory.addCallback(binder, callback, callbackIdentifier);
    }

    /**
     * Remove a network request match callback from {@link WifiNetworkFactory}.
     */
    public void removeNetworkRequestMatchCallback(int callbackIdentifier) {
        mNetworkFactory.removeCallback(callbackIdentifier);
    }

    /**
     * Approve all access points from {@link WifiNetworkFactory} for the provided package.
     * Used by shell commands.
     */
    public void setNetworkRequestUserApprovedApp(@NonNull String packageName, boolean approved) {
        mNetworkFactory.setUserApprovedApp(packageName, approved);
    }

    /**
     * Whether all access points are approved for the specified app.
     * Used by shell commands.
     */
    public boolean hasNetworkRequestUserApprovedApp(@NonNull String packageName) {
        return mNetworkFactory.hasUserApprovedApp(packageName);
    }

    /**
     * Remove all approved access points from {@link WifiNetworkFactory} for the provided package.
     */
    public void removeNetworkRequestUserApprovedAccessPointsForApp(@NonNull String packageName) {
        mNetworkFactory.removeUserApprovedAccessPointsForApp(packageName);
    }

    /**
     * Clear all approved access points from {@link WifiNetworkFactory}.
     */
    public void clearNetworkRequestUserApprovedAccessPoints() {
        mNetworkFactory.clear();
    }

    /**
     * Add the DPP bootstrap info obtained from QR code.
     *
     * @param channel Channel for communicating with the state machine
     * @param uri:The URI obtained from the QR code.
     *
     * @return: Handle to strored info else -1 on failure
     */
    public int syncDppAddBootstrapQrCode(AsyncChannel channel, String uri) {
        Message resultMsg = channel.sendMessageSynchronously(
                CMD_DPP_ADD_BOOTSTRAP_QRCODE, 0, 0, uri);
        int result = resultMsg.arg1;
        resultMsg.recycle();
        return result;
    }

    /**
     * Generate bootstrap URI based on the passed arguments
     *
     * @param channel Channel for communicating with the state machine
     * @param config – bootstrap generate config
     *
     * @return: Handle to strored URI info else -1 on failure
     */
    public int syncDppBootstrapGenerate(AsyncChannel channel,
        WifiDppConfig config) {
        Message resultMsg = channel.sendMessageSynchronously(
            CMD_DPP_GENERATE_BOOTSTRAP, 0, 0, config);
        int result = resultMsg.arg1;
        resultMsg.recycle();
        return result;
    }

    /**
     * Get bootstrap URI based on bootstrap ID
     *
     * @param channel Channel for communicating with the state machine
     * @param bootstrap_id: Stored bootstrap ID
     *
     * @return: URI string else -1 on failure
     */
    public String syncDppGetUri(AsyncChannel channel, int bootstrap_id) {
        Message resultMsg = channel.sendMessageSynchronously(
            CMD_DPP_GET_URI, bootstrap_id);
        String result = (String)resultMsg.obj;
        resultMsg.recycle();
        return result;
    }

    /**
     * Remove bootstrap URI based on bootstrap ID.
     *
     * @param channel Channel for communicating with the state machine
     * @param bootstrap_id: Stored bootstrap ID
     *
     * @return: 0 – Success or -1 on failure
     */
    public int syncDppBootstrapRemove(AsyncChannel channel, int bootstrap_id) {
        Message resultMsg = channel.sendMessageSynchronously(
            CMD_DPP_REMOVE_BOOTSTRAP, bootstrap_id);
        int result = resultMsg.arg1;
        resultMsg.recycle();
        return result;
    }

    /**
     * start listen on the channel specified waiting to receive
     * the DPP Authentication request.
     *
     * @param channel Channel for communicating with the state machine
     * @param frequency: DPP listen frequency
     * @param dpp_role: Configurator/Enrollee role
     * @param qr_mutual: Mutual authentication required
     * @param netrole_ap: network role
     *
     * @return: Returns 0 if a DPP-listen work is successfully
     *  queued and -1 on failure.
     */
    public int syncDppListen(AsyncChannel channel, String frequency, int dpp_role,
                             boolean qr_mutual, boolean netrole_ap) {
        Bundle bundle = new Bundle();
        bundle.putString("freq", frequency);
        bundle.putInt("dppRole", dpp_role);
        bundle.putBoolean("mutual", qr_mutual);
        bundle.putBoolean("netRoleAp", netrole_ap);
        Message resultMsg = channel.sendMessageSynchronously(CMD_DPP_LISTEN_START,
                            0, 0, bundle);
        int result = resultMsg.arg1;
        resultMsg.recycle();
        return result;
    }

    /**
     * stop ongoing dpp listen.
     */
    public void dppStopListen(AsyncChannel channel) {
        sendMessage(CMD_DPP_LISTEN_STOP);
    }

    /**
     * Adds the DPP configurator
     *
     * @param channel Channel for communicating with the state machine
     * @param curve curve used for dpp encryption
     * @param key private key
     * @param expiry timeout in seconds
     *
     * @return: Identifier of the added configurator or -1 on failure
     */
    public int syncDppConfiguratorAdd(AsyncChannel channel,
               String curve, String key, int expiry) {
        Bundle bundle = new Bundle();
        bundle.putString("curve", curve);
        bundle.putString("key", key);
        Message resultMsg = channel.sendMessageSynchronously(CMD_DPP_CONF_ADD,
                            expiry, 0, bundle);
        int result = resultMsg.arg1;
        resultMsg.recycle();
        return result;
    }

    /**
     * Remove the added configurator through dppConfiguratorAdd.
     *
     * @param channel Channel for communicating with the state machine
     * @param config_id: DPP Configurator ID
     *
     * @return: Handle to strored info else -1 on failure
     */
    public int syncDppConfiguratorRemove(AsyncChannel channel, int config_id) {
        Message resultMsg = channel.sendMessageSynchronously(CMD_DPP_CONF_REMOVE, config_id);
        int result = resultMsg.arg1;
        resultMsg.recycle();
        return result;
    }

    /**
     * Start DPP authentication and provisioning with the specified peer
     *
     * @param channel Channel for communicating with the state machine
     * @param config – dpp auth init config
     *
     * @return: 0 if DPP Authentication request was transmitted and -1 on failure
     */
    public int  syncDppStartAuth(AsyncChannel channel, WifiDppConfig config) {
        Message resultMsg = channel.sendMessageSynchronously(CMD_DPP_AUTH_INIT,
                            0, 0, config);
        int result = resultMsg.arg1;
        resultMsg.recycle();
        return result;
    }

    /**
     *Retrieve Private key to be used for configurator
     *
     * @param channel Channel for communicating with the state machine
     * @param id: id of configurator obj
     *
     * @return: KEY string else -1 on failure
     */
    public String syncDppConfiguratorGetKey(AsyncChannel channel, int id) {
        Message resultMsg = channel.sendMessageSynchronously(
            CMD_DPP_CONFIGURATOR_GET_KEY, 0, 0, id);
        String result = (String)resultMsg.obj;
        resultMsg.recycle();
        return result;
    }

    /**
     * Gets the factory MAC address of wlan0 (station interface).
     * @return String representation of the factory MAC address.
     */
    public String getFactoryMacAddress() {
        MacAddress macAddress = mWifiNative.getFactoryMacAddress(mInterfaceName);
        if (macAddress != null) {
            return macAddress.toString();
        }
        if (!isConnectedMacRandomizationEnabled()) {
            return mWifiNative.getMacAddress(mInterfaceName);
        }
        return null;
    }

    /**
     * Sets the current device mobility state.
     * @param state the new device mobility state
     */
    public void setDeviceMobilityState(@DeviceMobilityState int state) {
        mWifiConnectivityManager.setDeviceMobilityState(state);
        mWifiHealthMonitor.setDeviceMobilityState(state);
        mWifiDataStall.setDeviceMobilityState(state);
    }

    /**
     * Updates the Wi-Fi usability score.
     * @param seqNum Sequence number of the Wi-Fi usability score.
     * @param score The Wi-Fi usability score.
     * @param predictionHorizonSec Prediction horizon of the Wi-Fi usability score.
     */
    public void updateWifiUsabilityScore(int seqNum, int score, int predictionHorizonSec) {
        mWifiMetrics.incrementWifiUsabilityScoreCount(seqNum, score, predictionHorizonSec);
    }

    /**
     * Sends a link probe.
     */
    @VisibleForTesting
    public void probeLink(WifiNl80211Manager.SendMgmtFrameCallback callback, int mcs) {
        mWifiNative.probeLink(mInterfaceName, MacAddress.fromString(mWifiInfo.getBSSID()),
                callback, mcs);
    }

    private void sendActionListenerFailure(int callbackIdentifier, int reason) {
        IActionListener actionListener;
        synchronized (mProcessingActionListeners) {
            actionListener = mProcessingActionListeners.remove(callbackIdentifier);
        }
        if (actionListener != null) {
            try {
                actionListener.onFailure(reason);
            } catch (RemoteException e) {
                // no-op (client may be dead, nothing to be done)
            }
        }
    }

    private void sendActionListenerSuccess(int callbackIdentifier) {
        IActionListener actionListener;
        synchronized (mProcessingActionListeners) {
            actionListener = mProcessingActionListeners.remove(callbackIdentifier);
        }
        if (actionListener != null) {
            try {
                actionListener.onSuccess();
            } catch (RemoteException e) {
                // no-op (client may be dead, nothing to be done)
            }
        }
    }

    /**
     * Trigger network connection and provide status via the provided callback.
     */
    public void connect(WifiConfiguration config, int netId, @Nullable IBinder binder,
            @Nullable IActionListener callback, int callbackIdentifier, int callingUid) {
        mWifiInjector.getWifiThreadRunner().post(() -> {
            if (callback != null && binder != null) {
                mProcessingActionListeners.add(binder, callback, callbackIdentifier);
            }
            /**
             * The connect message can contain a network id passed as arg1 on message or
             * or a config passed as obj on message.
             * For a new network, a config is passed to create and connect.
             * For an existing network, a network id is passed
             */
            NetworkUpdateResult result = null;
            if (config != null) {
                result = mWifiConfigManager.addOrUpdateNetwork(config, callingUid);
                if (!result.isSuccess()) {
                    loge("connectNetwork adding/updating config=" + config + " failed");
                    sendActionListenerFailure(callbackIdentifier, WifiManager.ERROR);
                    return;
                }
                broadcastWifiCredentialChanged(WifiManager.WIFI_CREDENTIAL_SAVED, config);
            } else {
                if (mWifiConfigManager.getConfiguredNetwork(netId) == null) {
                    loge("connectNetwork Invalid network Id=" + netId);
                    sendActionListenerFailure(callbackIdentifier, WifiManager.ERROR);
                    return;
                }
                result = new NetworkUpdateResult(netId);
            }
            final int networkId = result.getNetworkId();
            mWifiConfigManager.userEnabledNetwork(networkId);
            if (!mWifiConfigManager.enableNetwork(networkId, true, callingUid, null)
                    || !mWifiConfigManager.updateLastConnectUid(networkId, callingUid)) {
                logi("connect Allowing uid " + callingUid
                        + " with insufficient permissions to connect=" + networkId);
            } else if (mWifiPermissionsUtil.checkNetworkSettingsPermission(callingUid)) {
                // Note user connect choice here, so that it will be considered in the
                // next network selection.
                mWifiConnectivityManager.setUserConnectChoice(networkId);
            }
            Message message =
                    obtainMessage(CMD_CONNECT_NETWORK, -1, callbackIdentifier, result);
            message.sendingUid = callingUid;
            sendMessage(message);
        });
    }

    /**
     * Trigger network save and provide status via the provided callback.
     */
    public void save(WifiConfiguration config, @Nullable IBinder binder,
            @Nullable IActionListener callback, int callbackIdentifier, int callingUid) {
        mWifiInjector.getWifiThreadRunner().post(() -> {
            if (callback != null && binder != null) {
                mProcessingActionListeners.add(binder, callback, callbackIdentifier);
            }
            if (config == null) {
                loge("saveNetwork with null configuration my state "
                        + getCurrentState().getName());
                sendActionListenerFailure(callbackIdentifier, WifiManager.ERROR);
                return;
            }
            NetworkUpdateResult result =
                    mWifiConfigManager.addOrUpdateNetwork(config, callingUid);
            if (!result.isSuccess()) {
                loge("saveNetwork adding/updating config=" + config + " failed");
                sendActionListenerFailure(callbackIdentifier, WifiManager.ERROR);
                return;
            }
            if (!mWifiConfigManager.enableNetwork(
                    result.getNetworkId(), false, callingUid, null)) {
                loge("saveNetwork enabling config=" + config + " failed");
                sendActionListenerFailure(callbackIdentifier, WifiManager.ERROR);
                return;
            }
            broadcastWifiCredentialChanged(WifiManager.WIFI_CREDENTIAL_SAVED, config);
            Message message =
                    obtainMessage(CMD_SAVE_NETWORK, -1 , callbackIdentifier, result);
            message.sendingUid = callingUid;
            sendMessage(message);
        });
    }

    /**
     * Trigger network forget and provide status via the provided callback.
     */
    public void forget(int netId, @Nullable IBinder binder, @Nullable IActionListener callback,
            int callbackIdentifier, int callingUid) {
        mWifiInjector.getWifiThreadRunner().post(() -> {
            if (callback != null && binder != null) {
                mProcessingActionListeners.add(binder, callback, callbackIdentifier);
            }
            boolean success = mWifiConfigManager.removeNetwork(netId, callingUid, null);
            if (!success) {
                loge("Failed to remove network");
                sendActionListenerFailure(callbackIdentifier, WifiManager.ERROR);
            }
            sendActionListenerSuccess(callbackIdentifier);
            broadcastWifiCredentialChanged(WifiManager.WIFI_CREDENTIAL_FORGOT, null);
        });
    }

    /**
     * Handle BSS transition request from Connected BSS.
     *
     * @param frameData Data retrieved from received BTM request frame.
     */
    private void handleBssTransitionRequest(BtmFrameData frameData) {
        if (frameData == null) {
            return;
        }

        String bssid = mWifiInfo.getBSSID();
        String ssid = mWifiInfo.getSSID();
        if ((bssid == null) || (ssid == null) || WifiManager.UNKNOWN_SSID.equals(ssid)) {
            Log.e(TAG, "Failed to handle BSS transition: bssid: " + bssid + " ssid: " + ssid);
            return;
        }

        if ((frameData.mBssTmDataFlagsMask
                & MboOceConstants.BTM_DATA_FLAG_MBO_CELL_DATA_CONNECTION_PREFERENCE_INCLUDED)
                != 0) {
            mWifiMetrics.incrementMboCellularSwitchRequestCount();
        }


        if ((frameData.mBssTmDataFlagsMask
                & MboOceConstants.BTM_DATA_FLAG_MBO_ASSOC_RETRY_DELAY_INCLUDED)
                != 0) {
            long duration = frameData.mBlackListDurationMs;
            mWifiMetrics.incrementSteeringRequestCountIncludingMboAssocRetryDelay();
            if (duration == 0) {
                /*
                 * When MBO assoc retry delay is set to zero(reserved as per spec),
                 * blacklist the BSS for sometime to avoid AP rejecting the re-connect request.
                 */
                duration = MboOceConstants.DEFAULT_BLACKLIST_DURATION_MS;
            }
            // Blacklist the current BSS
            mBssidBlocklistMonitor.blockBssidForDurationMs(bssid, ssid, duration);
        }

        if (frameData.mStatus != MboOceConstants.BTM_RESPONSE_STATUS_ACCEPT) {
            // Trigger the network selection and re-connect to new network if available.
            mWifiMetrics.incrementForceScanCountDueToSteeringRequest();
            mWifiConnectivityManager.forceConnectivityScan(ClientModeImpl.WIFI_WORK_SOURCE);
        }
    }

    /**
     * @return true if this device supports FILS-SHA256
     */
    private boolean isFilsSha256Supported() {
        return (mWifiNative.getSupportedFeatureSet(mInterfaceName) & WIFI_FEATURE_FILS_SHA256) != 0;
    }

    /**
     * @return true if this device supports FILS-SHA384
     */
    private boolean isFilsSha384Supported() {
        return (mWifiNative.getSupportedFeatureSet(mInterfaceName) & WIFI_FEATURE_FILS_SHA384) != 0;
    }

    /**
     * Helper method to set the allowed key management schemes from
     * scan result.
     */
    private void updateAllowedKeyManagementSchemesFromScanResult(
            WifiConfiguration config, ScanResult scanResult) {
        if (isFilsSha256Supported()
                && ScanResultUtil.isScanResultForFilsSha256Network(scanResult)) {
            config.allowedKeyManagement.set(WifiConfiguration.KeyMgmt.FILS_SHA256);
        }
        if (isFilsSha384Supported()
                && ScanResultUtil.isScanResultForFilsSha384Network(scanResult)) {
            config.allowedKeyManagement.set(WifiConfiguration.KeyMgmt.FILS_SHA384);
        }
    }
    /**
     * Update wifi configuration based on the matching scan result.
     *
     * @param config Wifi configuration object.
     * @param scanResult Scan result matching the network.
     */
    private void updateWifiConfigFromMatchingScanResult(WifiConfiguration config,
            ScanResult scanResult) {
        updateAllowedKeyManagementSchemesFromScanResult(config, scanResult);
        if (config.allowedKeyManagement.get(WifiConfiguration.KeyMgmt.FILS_SHA256)
                || config.allowedKeyManagement.get(WifiConfiguration.KeyMgmt.FILS_SHA384)) {
            config.enterpriseConfig.setFieldValue(WifiEnterpriseConfig.EAP_ERP, "1");
        }
    }

    /**
     * Update the wifi configuration before sending connect to
     * supplicant/driver.
     *
     * @param config wifi configuration object.
     * @param bssid BSSID to assocaite with.
     */
    void updateWifiConfigOnStartConnection(WifiConfiguration config, String bssid) {
        boolean canUpgradePskToSae = false;
        boolean isFrameworkWpa3SaeUpgradePossible = false;
        boolean isLegacyWpa2ApInScanResult = false;

        setTargetBssid(config, bssid);

        if (isWpa3SaeUpgradeEnabled() && config.allowedKeyManagement.get(
                WifiConfiguration.KeyMgmt.WPA_PSK)) {
            isFrameworkWpa3SaeUpgradePossible = true;
        }

        if (isFrameworkWpa3SaeUpgradePossible && isWpa3SaeUpgradeOffloadEnabled()) {
            // Driver offload of upgrading legacy WPA/WPA2 connection to WPA3
            if (mVerboseLoggingEnabled) {
                Log.d(TAG, "Driver upgrade legacy WPA/WPA2 connection to WPA3");
            }
            config.allowedAuthAlgorithms.clear();
            // Note: KeyMgmt.WPA2_PSK is already enabled, enable SAE as well
            config.allowedKeyManagement.set(WifiConfiguration.KeyMgmt.SAE);
            isFrameworkWpa3SaeUpgradePossible = false;
        }
        // Check if network selection selected a good WPA3 candidate AP for a WPA2
        // saved network.
        ScanResult scanResultCandidate = config.getNetworkSelectionStatus().getCandidate();
        if (isFrameworkWpa3SaeUpgradePossible && scanResultCandidate != null) {
            ScanResultMatchInfo scanResultMatchInfo = ScanResultMatchInfo
                    .fromScanResult(scanResultCandidate);
            if ((scanResultMatchInfo.networkType == WifiConfiguration.SECURITY_TYPE_SAE)) {
                canUpgradePskToSae = true;
            } else {
                // No SAE candidate
                isFrameworkWpa3SaeUpgradePossible = false;
            }
        }

        /**
         *  Go through the matching scan results and update wifi config.
         */
        ScanResultMatchInfo key1 = ScanResultMatchInfo.fromWifiConfiguration(config);
        ScanRequestProxy scanRequestProxy = mWifiInjector.getScanRequestProxy();
        List<ScanResult> scanResults = scanRequestProxy.getScanResults();
        for (ScanResult scanResult : scanResults) {
            if (!config.SSID.equals(ScanResultUtil.createQuotedSSID(scanResult.SSID))) {
                continue;
            }
            if (isFrameworkWpa3SaeUpgradePossible && !isLegacyWpa2ApInScanResult) {
                if (ScanResultUtil.isScanResultForPskNetwork(scanResult)
                        && !ScanResultUtil.isScanResultForSaeNetwork(scanResult)) {
                    // Found a legacy WPA2 AP in range. Do not upgrade the connection to WPA3 to
                    // allow seamless roaming within the ESS.
                    if (mVerboseLoggingEnabled) {
                        Log.d(TAG, "Found legacy WPA2 AP, do not upgrade to WPA3");
                    }
                    isLegacyWpa2ApInScanResult = true;
                    canUpgradePskToSae = false;
                }
                if (ScanResultUtil.isScanResultForSaeNetwork(scanResult)
                        && scanResultCandidate == null) {
                    // When the user manually selected a network from the Wi-Fi picker, evaluate
                    // if to upgrade based on the scan results. The most typical use case during
                    // the WPA3 transition mode is to have a WPA2/WPA3 AP in transition mode. In
                    // this case, we would like to upgrade the connection.
                    canUpgradePskToSae = true;
                }
            }

            ScanResultMatchInfo key2 = ScanResultMatchInfo.fromScanResult(scanResult);
            if (!key1.equals(key2)) {
                continue;
            }
            updateWifiConfigFromMatchingScanResult(config, scanResult);
        }

        if (isFrameworkWpa3SaeUpgradePossible && canUpgradePskToSae
                && !(config.allowedKeyManagement.get(WifiConfiguration.KeyMgmt.FILS_SHA256)
                            || config.allowedKeyManagement.get(
                            WifiConfiguration.KeyMgmt.FILS_SHA384))) {
            // Upgrade legacy WPA/WPA2 connection to WPA3
            if (mVerboseLoggingEnabled) {
                Log.d(TAG, "Upgrade legacy WPA/WPA2 connection to WPA3");
            }
            config.setSecurityParams(WifiConfiguration.SECURITY_TYPE_SAE);
        }

        if (isConnectedMacRandomizationEnabled()) {
            if (config.macRandomizationSetting == WifiConfiguration.RANDOMIZATION_PERSISTENT) {
                configureRandomizedMacAddress(config);
            } else {
                setCurrentMacToFactoryMac(config);
            }
        }

        if (config.enterpriseConfig != null
                && config.enterpriseConfig.isAuthenticationSimBased()
                && mWifiCarrierInfoManager.isImsiEncryptionInfoAvailable(
                mWifiCarrierInfoManager.getBestMatchSubscriptionId(config))
                && TextUtils.isEmpty(config.enterpriseConfig.getAnonymousIdentity())) {
            String anonAtRealm = mWifiCarrierInfoManager
                    .getAnonymousIdentityWith3GppRealm(config);
            // Use anonymous@<realm> when pseudonym is not available
            config.enterpriseConfig.setAnonymousIdentity(anonAtRealm);
        }
    }

    private void setConfigurationsPriorToIpClientProvisioning(WifiConfiguration config) {
        mIpClient.setHttpProxy(config.getHttpProxy());
        if (!TextUtils.isEmpty(mContext.getResources().getString(
                R.string.config_wifi_tcp_buffers))) {
            mIpClient.setTcpBufferSizes(mContext.getResources().getString(
                    R.string.config_wifi_tcp_buffers));
        }
    }

    private boolean startIpClient(WifiConfiguration config, boolean isFilsConnection) {
        if (mIpClient == null) {
            return false;
        }

        final boolean isUsingStaticIp =
                (config.getIpAssignment() == IpConfiguration.IpAssignment.STATIC);
        if (mVerboseLoggingEnabled) {
            final String key = config.getKey();
            log("startIpClient netId=" + Integer.toString(mLastNetworkId)
                    + " " + key + " "
                    + " roam=" + mIsAutoRoaming
                    + " static=" + isUsingStaticIp
                    + " isFilsConnection=" + isFilsConnection);
        }

        final MacAddress currentBssid = getCurrentBssid();
        final String l2Key = mLastL2KeyAndGroupHint != null
                ? mLastL2KeyAndGroupHint.first : null;
        final String groupHint = mLastL2KeyAndGroupHint != null
                ? mLastL2KeyAndGroupHint.second : null;
        final Layer2Information layer2Info = new Layer2Information(l2Key, groupHint,
                currentBssid);

        if (isFilsConnection) {
            stopIpClient();
            if (isUsingStaticIp) {
                mWifiNative.flushAllHlp(mInterfaceName);
                return false;
            }
            setConfigurationsPriorToIpClientProvisioning(config);
            final ProvisioningConfiguration prov =
                    new ProvisioningConfiguration.Builder()
                    .withPreDhcpAction()
                    .withPreconnection()
                    .withApfCapabilities(
                    mWifiNative.getApfCapabilities(mInterfaceName))
                    .withLayer2Information(layer2Info)
                    .build();
            mIpClient.startProvisioning(prov);
        } else {
            sendNetworkChangeBroadcast(DetailedState.OBTAINING_IPADDR);
            // We must clear the config BSSID, as the wifi chipset may decide to roam
            // from this point on and having the BSSID specified in the network block would
            // cause the roam to fail and the device to disconnect.
            clearTargetBssid("ObtainingIpAddress");

            // Stop IpClient in case we're switching from DHCP to static
            // configuration or vice versa.
            //
            // When we transition from static configuration to DHCP in
            // particular, we must tell ConnectivityService that we're
            // disconnected, because DHCP might take a long time during which
            // connectivity APIs such as getActiveNetworkInfo should not return
            // CONNECTED.
            stopDhcpSetup();
            setConfigurationsPriorToIpClientProvisioning(config);
            ScanDetailCache scanDetailCache =
                    mWifiConfigManager.getScanDetailCacheForNetwork(config.networkId);
            ScanResult scanResult = null;
            if (mLastBssid != null) {
                if (scanDetailCache != null) {
                    scanResult = scanDetailCache.getScanResult(mLastBssid);
                }

                // The cached scan result of connected network would be null at the first
                // connection, try to check full scan result list again to look up matched
                // scan result associated to the current SSID and BSSID.
                if (scanResult == null) {
                    ScanRequestProxy scanRequestProxy = mWifiInjector.getScanRequestProxy();
                    List<ScanResult> scanResults = scanRequestProxy.getScanResults();
                    for (ScanResult result : scanResults) {
                        if (result.SSID.equals(WifiInfo.removeDoubleQuotes(config.SSID))
                                && result.BSSID.equals(mLastBssid)) {
                            scanResult = result;
                            break;
                        }
                    }
                }
            }

            final ProvisioningConfiguration prov;
            ProvisioningConfiguration.ScanResultInfo scanResultInfo = null;
            if (scanResult != null) {
                final List<ScanResultInfo.InformationElement> ies =
                        new ArrayList<ScanResultInfo.InformationElement>();
                for (ScanResult.InformationElement ie : scanResult.getInformationElements()) {
                    ScanResultInfo.InformationElement scanResultInfoIe =
                            new ScanResultInfo.InformationElement(ie.getId(), ie.getBytes());
                    ies.add(scanResultInfoIe);
                }
                scanResultInfo = new ProvisioningConfiguration.ScanResultInfo(scanResult.SSID,
                        scanResult.BSSID, ies);
            }

            if (!isUsingStaticIp) {
                prov = new ProvisioningConfiguration.Builder()
                    .withPreDhcpAction()
                    .withApfCapabilities(mWifiNative.getApfCapabilities(mInterfaceName))
                    .withNetwork(getCurrentNetwork())
                    .withDisplayName(config.SSID)
                    .withScanResultInfo(scanResultInfo)
                    .withLayer2Information(layer2Info)
                    .build();
            } else {
                StaticIpConfiguration staticIpConfig = config.getStaticIpConfiguration();
                prov = new ProvisioningConfiguration.Builder()
                        .withStaticConfiguration(staticIpConfig)
                        .withApfCapabilities(mWifiNative.getApfCapabilities(mInterfaceName))
                        .withNetwork(getCurrentNetwork())
                        .withDisplayName(config.SSID)
                        .withLayer2Information(layer2Info)
                        .build();
            }
            mIpClient.startProvisioning(prov);
        }

        return true;
    }

    private void updateQcWifiGenerationInfo() {
        WifiGenerationStatus wifiGenerationStatus = getWifiGenerationStatus();

        if (wifiGenerationStatus == null)
            return;

        mWifiInfo.setVhtMax8SpatialStreamsSupport(wifiGenerationStatus.vhtMax8SpatialStreamsSupport);
        WifiConfiguration config = getCurrentWifiConfiguration();

        if (config == null)
            return;

        ScanDetailCache scanDetailCache = mWifiConfigManager.getScanDetailCacheForNetwork(config.networkId);
        if (scanDetailCache == null)
            return;

        ScanResult result = scanDetailCache.getScanResult(mLastBssid);
        if (result != null) {
            if (result.capabilities.contains("WFA-HE-READY")) {
                mWifiInfo.setHe8ssCapableAp(true);
            } else {
                mWifiInfo.setHe8ssCapableAp(false);
            }
        }
    }
}<|MERGE_RESOLUTION|>--- conflicted
+++ resolved
@@ -4396,7 +4396,6 @@
                                 // We switched from DHCP to static or from static to DHCP, or the
                                 // static IP address has changed.
                                 log("Reconfiguring IP on connection");
-<<<<<<< HEAD
                                 mWifiNative.disconnect(mInterfaceName);
                                 transitionTo(mDisconnectingState);
                                 // reconnect to the same network
@@ -4405,14 +4404,6 @@
                                 } else {
                                     loge("Failed to reconnect after IP reconfiguration");
                                     // we will transition to disconnected state by previous code
-=======
-                                WifiConfiguration currentConfig = getCurrentWifiConfiguration();
-                                if (currentConfig != null) {
-                                    transitionTo(mObtainingIpState);
-                                } else {
-                                    Log.w(TAG, "CMD_SAVE_NETWORK Ip change - but no current "
-                                            + "Wi-Fi config");
->>>>>>> 4c5b64a7
                                 }
                             }
                         }
