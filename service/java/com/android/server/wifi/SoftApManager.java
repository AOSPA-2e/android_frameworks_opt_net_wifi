/*
 * Copyright (C) 2016 The Android Open Source Project
 *
 * Licensed under the Apache License, Version 2.0 (the "License");
 * you may not use this file except in compliance with the License.
 * You may obtain a copy of the License at
 *
 *      http://www.apache.org/licenses/LICENSE-2.0
 *
 * Unless required by applicable law or agreed to in writing, software
 * distributed under the License is distributed on an "AS IS" BASIS,
 * WITHOUT WARRANTIES OR CONDITIONS OF ANY KIND, either express or implied.
 * See the License for the specific language governing permissions and
 * limitations under the License.
 */

package com.android.server.wifi;

import static com.android.server.wifi.util.ApConfigUtil.ERROR_GENERIC;
import static com.android.server.wifi.util.ApConfigUtil.ERROR_NO_CHANNEL;
import static com.android.server.wifi.util.ApConfigUtil.SUCCESS;

import android.content.Context;
import android.net.ConnectivityManager;
import android.net.wifi.WifiConfiguration;
import android.net.wifi.WifiManager;
import android.os.INetworkManagementService;
import android.os.Looper;
import android.os.Message;
import android.util.Log;

import com.android.internal.util.State;
import com.android.internal.util.StateMachine;
import com.android.server.wifi.util.ApConfigUtil;

import java.util.ArrayList;
import java.util.Locale;
import android.os.UserHandle;

/**
 * Manage WiFi in AP mode.
 * The internal state machine runs under "WifiStateMachine" thread context.
 */
public class SoftApManager {
    private static final String TAG = "SoftApManager";

    private final INetworkManagementService mNmService;
    private final WifiNative mWifiNative;
    private final ArrayList<Integer> mAllowed2GChannels;

    private final String mCountryCode;

<<<<<<< HEAD
    private  String mInterfaceName;
    private boolean mCreateNewInterface = false;
    private int mSoftApChannel = 0;
    private String mTetherInterfaceName;
=======
    private final String mInterfaceName;
>>>>>>> 4da98e32

    private final SoftApStateMachine mStateMachine;

    private final Listener mListener;

    /**
     * Listener for soft AP state changes.
     */
    public interface Listener {
        /**
         * Invoke when AP state changed.
         * @param state new AP state
         * @param failureReason reason when in failed state
         */
        void onStateChanged(int state, int failureReason);
    }

    public SoftApManager(Looper looper,
                         WifiNative wifiNative,
                         INetworkManagementService nmService,
                         String countryCode,
                         ArrayList<Integer> allowed2GChannels,
                         Listener listener) {
        mStateMachine = new SoftApStateMachine(looper);

        mNmService = nmService;
        mWifiNative = wifiNative;
        mCountryCode = countryCode;
        mAllowed2GChannels = allowed2GChannels;
        mListener = listener;

        mInterfaceName = mWifiNative.getInterfaceName();
    }

    /**
     * Start soft AP with given configuration.
     * @param config AP configuration
     */
    public void start(WifiConfiguration config) {
        mStateMachine.sendMessage(SoftApStateMachine.CMD_START, config);
    }

    /**
     * Stop soft AP.
     */
    public void stop() {
        mStateMachine.sendMessage(SoftApStateMachine.CMD_STOP);
    }

    /**
     * Update AP state.
     * @param state new AP state
     * @param reason Failure reason if the new AP state is in failure state
     */
    private void updateApState(int state, int reason) {
        if (mListener != null) {
            mListener.onStateChanged(state, reason);
        }
    }

    /**
     * Set SoftAp channel
     * @param channel is channel number
     */
    public void setSapChannel(int channel) {
        mSoftApChannel = channel;
    }

    /**
     * Set SoftAp interfcae name
     * @param name name of the interface
     */
    public void setSapInterfaceName(String name) {
        mInterfaceName = name;
        mCreateNewInterface = true;
    }

    /**
     * Start a soft AP instance with the given configuration.
     * @param config AP configuration
     * @return integer result code
     */
    private int startSoftAp(WifiConfiguration config) {
        if (config == null) {
            Log.e(TAG, "Unable to start soft AP without configuration");
            return ERROR_GENERIC;
        }

        /* Make a copy of configuration for updating AP band and channel. */
        WifiConfiguration localConfig = new WifiConfiguration(config);

        int result = ApConfigUtil.updateApChannelConfig(
                mWifiNative, mCountryCode, mAllowed2GChannels, localConfig);
        if (result != SUCCESS) {
            Log.e(TAG, "Failed to update AP band and channel");
            return result;
        }

        /* Setup country code if it is provide. */
        if (mCountryCode != null && (mCountryCode.length() != 0)) {
            /**
             * Country code is mandatory for 5GHz band, return an error if failed to set
             * country code when AP is configured for 5GHz band.
             */
            if (!mWifiNative.setCountryCodeHal(mCountryCode.toUpperCase(Locale.ROOT))
                    && config.apBand == WifiConfiguration.AP_BAND_5GHZ) {
                Log.e(TAG, "Failed to set country code, required for setting up "
                        + "soft ap in 5GHz");
                return ERROR_GENERIC;
            }
        }

        try {
            if (mCreateNewInterface) {
                mNmService.createSoftApInterface(mInterfaceName);
                if ((localConfig.apBand != WifiConfiguration.AP_BAND_5GHZ)
                       && (mSoftApChannel != 0)) {
                    localConfig.apBand = WifiConfiguration.AP_BAND_2GHZ;
                    localConfig.apChannel = mSoftApChannel;
                }
            }
            mNmService.startAccessPoint(localConfig, mInterfaceName);
        } catch (Exception e) {
            Log.e(TAG, "Exception in starting soft AP: " + e);
            return ERROR_GENERIC;
        }

        Log.d(TAG, "Soft AP is started");

        return SUCCESS;
    }

    /**
     * Teardown soft AP.
     */
    private void stopSoftAp() {
        try {
            mNmService.stopAccessPoint(mInterfaceName);
            if (mCreateNewInterface) {
                mNmService.deleteSoftApInterface(mInterfaceName);
            }
        } catch (Exception e) {
            Log.e(TAG, "Exception in stopping soft AP: " + e);
            return;
        }
        Log.d(TAG, "Soft AP is stopped");
    }

<<<<<<< HEAD
    private boolean startTethering(ArrayList<String> available) {
        String[] wifiRegexs = mConnectivityManager.getTetherableWifiRegexs();

        for (String intf : available) {
            for (String regex : wifiRegexs) {
                if (intf.matches(regex)) {
                    if (mCreateNewInterface) {
                        /**
                         *  If we turn on SoftAp follwed by Wifi, sometimes TetherState
                         *  Machine still advertise the list of interface as Up. But in
                         *  concurrency case our interfcae for softap is softap0,
                         *  hence start tethering only on softap0.
                         */
                        if (!intf.matches(mInterfaceName)) {
                            Log.e(TAG,"For STA + SoftAp concurrency skip tethering on " + intf);
                            continue;
                        }
                    }
                    try {
                        InterfaceConfiguration ifcg =
                                mNmService.getInterfaceConfig(intf);
                        if (ifcg != null) {
                            /* IP/netmask: 192.168.43.1/255.255.255.0 */
                            ifcg.setLinkAddress(new LinkAddress(
                                    NetworkUtils.numericToInetAddress("192.168.43.1"), 24));
                            ifcg.setInterfaceUp();

                            mNmService.setInterfaceConfig(intf, ifcg);
                        }
                    } catch (Exception e) {
                        Log.e(TAG, "Error configuring interface " + intf + ", :" + e);
                        return false;
                    }

                    if (mConnectivityManager.tether(intf)
                            != ConnectivityManager.TETHER_ERROR_NO_ERROR) {
                        Log.e(TAG, "Error tethering on " + intf);
                        return false;
                    }
                    mTetherInterfaceName = intf;
                    return true;
                }
            }
        }
        /* We found no interfaces to tether. */
        return false;
    }

    private void stopTethering() {
        try {
            /* Clear the interface address. */
            InterfaceConfiguration ifcg =
                    mNmService.getInterfaceConfig(mTetherInterfaceName);
            if (ifcg != null) {
                ifcg.setLinkAddress(
                        new LinkAddress(
                                NetworkUtils.numericToInetAddress("0.0.0.0"), 0));
                mNmService.setInterfaceConfig(mTetherInterfaceName, ifcg);
            }
        } catch (Exception e) {
            Log.e(TAG, "Error resetting interface " + mTetherInterfaceName + ", :" + e);
        }

        if (mConnectivityManager.untether(mTetherInterfaceName)
                != ConnectivityManager.TETHER_ERROR_NO_ERROR) {
            Log.e(TAG, "Untether initiate failed!");
        }
    }

    private boolean isWifiTethered(ArrayList<String> active) {
        String[] wifiRegexs = mConnectivityManager.getTetherableWifiRegexs();
        for (String intf : active) {
            for (String regex : wifiRegexs) {
                if (intf.matches(regex)) {
                    return true;
                }
            }
        }
        /* No tethered interface. */
        return false;
    }

=======
>>>>>>> 4da98e32
    private class SoftApStateMachine extends StateMachine {
        /* Commands for the state machine. */
        public static final int CMD_START = 0;
        public static final int CMD_STOP = 1;

        private final State mIdleState = new IdleState();
        private final State mStartedState = new StartedState();

        SoftApStateMachine(Looper looper) {
            super(TAG, looper);

            addState(mIdleState);
            addState(mStartedState, mIdleState);

            setInitialState(mIdleState);
            start();
        }

        private class IdleState extends State {
            @Override
            public boolean processMessage(Message message) {
                switch (message.what) {
                    case CMD_START:
                        updateApState(WifiManager.WIFI_AP_STATE_ENABLING, 0);
                        int result = startSoftAp((WifiConfiguration) message.obj);
                        if (result == SUCCESS) {
                            updateApState(WifiManager.WIFI_AP_STATE_ENABLED, 0);
                            transitionTo(mStartedState);
                        } else {
                            int reason = WifiManager.SAP_START_FAILURE_GENERAL;
                            if (result == ERROR_NO_CHANNEL) {
                                reason = WifiManager.SAP_START_FAILURE_NO_CHANNEL;
                            }
                            updateApState(WifiManager.WIFI_AP_STATE_FAILED, reason);
                        }
                        break;
                    default:
                        /* Ignore all other commands. */
                        break;
                }
                return HANDLED;
            }
        }

        private class StartedState extends State {
            @Override
            public boolean processMessage(Message message) {
                switch (message.what) {
                    case CMD_START:
                        /* Already started, ignore this command. */
                        break;
                    case CMD_STOP:
                        updateApState(WifiManager.WIFI_AP_STATE_DISABLING, 0);
                        stopSoftAp();
                        updateApState(WifiManager.WIFI_AP_STATE_DISABLED, 0);
                        transitionTo(mIdleState);
                        break;
                    default:
                        return NOT_HANDLED;
                }
                return HANDLED;
            }
        }

<<<<<<< HEAD
        /**
         * This is a transient state. We will transition out of this state when
         * we receive a notification that WiFi is tethered (TetheredState) or
         * we timed out waiting for that notification (StartedState).
         */
        private class TetheringState extends State {
            @Override
            public void enter() {
                /* Send a delayed message to terminate if tethering fails to notify. */
                sendMessageDelayed(
                        obtainMessage(CMD_TETHER_NOTIFICATION_TIMEOUT, ++mTetherToken),
                        TETHER_NOTIFICATION_TIME_OUT_MSECS);
            }

            @Override
            public boolean processMessage(Message message) {
                switch (message.what) {
                    case CMD_TETHER_STATE_CHANGE:
                        TetherStateChange stateChange = (TetherStateChange) message.obj;
                        if (isWifiTethered(stateChange.active)) {
                            transitionTo(mTetheredState);
                        }
                        break;
                    case CMD_TETHER_NOTIFICATION_TIMEOUT:
                        if (message.arg1 == mTetherToken) {
                            Log.e(TAG, "Failed to get tether update, "
                                    + "shutdown soft access point");
                            transitionTo(mStartedState);
                            /* Needs to be first thing handled. */
                            sendMessageAtFrontOfQueue(CMD_STOP);
                        }
                        break;
                    default:
                        return NOT_HANDLED;
                }
                return HANDLED;
            }
        }

        private class TetheredState extends State {
            @Override
            public boolean processMessage(Message message) {
                switch (message.what) {
                    case CMD_TETHER_STATE_CHANGE:
                        TetherStateChange stateChange = (TetherStateChange) message.obj;
                        if (!isWifiTethered(stateChange.active)) {
                            Log.e(TAG, "Tethering reports wifi as untethered!, "
                                    + "Restart SoftAP");
                            sendSubSystemRestartBroadcast();
                        }
                        break;
                    case CMD_STOP:
                        Log.d(TAG, "Untethering before stopping AP");
                        stopTethering();
                        transitionTo(mUntetheringState);
                        break;

                    default:
                        return NOT_HANDLED;
                }
                return HANDLED;
            }
        }

        /**
         * This is a transient state, will transition out of this state to StartedState
         * when we receive a notification that WiFi is untethered or we timed out waiting
         * for that notification.
         */
        private class UntetheringState extends State {
            @Override
            public void enter() {
                /* Send a delayed message to terminate if tethering fails to notify. */
                sendMessageDelayed(
                        obtainMessage(CMD_TETHER_NOTIFICATION_TIMEOUT, ++mTetherToken),
                        TETHER_NOTIFICATION_TIME_OUT_MSECS);
            }

            @Override
            public boolean processMessage(Message message) {
                switch (message.what) {
                    case CMD_TETHER_STATE_CHANGE:
                        TetherStateChange stateChange = (TetherStateChange) message.obj;
                        /* Transition back to StartedState when WiFi is untethered. */
                        if (!isWifiTethered(stateChange.active)) {
                            transitionTo(mStartedState);
                            /* Needs to be first thing handled */
                            sendMessageAtFrontOfQueue(CMD_STOP);
                        }
                        break;
                    case CMD_TETHER_NOTIFICATION_TIMEOUT:
                        if (message.arg1 == mTetherToken) {
                            Log.e(TAG, "Failed to get tether update, "
                                    + "force stop access point");
                            transitionTo(mStartedState);
                            /* Needs to be first thing handled. */
                            sendMessageAtFrontOfQueue(CMD_STOP);
                        }
                        break;
                    default:
                        /* Defer handling of this message until untethering is completed. */
                        deferMessage(message);
                        break;
                }
                return HANDLED;
            }
        }
=======
>>>>>>> 4da98e32
    }

    private void sendSubSystemRestartBroadcast() {
        Intent intent = new Intent(WifiManager.WIFI_AP_SUB_SYSTEM_RESTART);
        intent.addFlags(Intent.FLAG_RECEIVER_REGISTERED_ONLY_BEFORE_BOOT);
        mContext.sendBroadcastAsUser(intent, UserHandle.ALL);
    }
}<|MERGE_RESOLUTION|>--- conflicted
+++ resolved
@@ -50,14 +50,10 @@
 
     private final String mCountryCode;
 
-<<<<<<< HEAD
     private  String mInterfaceName;
     private boolean mCreateNewInterface = false;
     private int mSoftApChannel = 0;
     private String mTetherInterfaceName;
-=======
-    private final String mInterfaceName;
->>>>>>> 4da98e32
 
     private final SoftApStateMachine mStateMachine;
 
@@ -206,91 +202,6 @@
         Log.d(TAG, "Soft AP is stopped");
     }
 
-<<<<<<< HEAD
-    private boolean startTethering(ArrayList<String> available) {
-        String[] wifiRegexs = mConnectivityManager.getTetherableWifiRegexs();
-
-        for (String intf : available) {
-            for (String regex : wifiRegexs) {
-                if (intf.matches(regex)) {
-                    if (mCreateNewInterface) {
-                        /**
-                         *  If we turn on SoftAp follwed by Wifi, sometimes TetherState
-                         *  Machine still advertise the list of interface as Up. But in
-                         *  concurrency case our interfcae for softap is softap0,
-                         *  hence start tethering only on softap0.
-                         */
-                        if (!intf.matches(mInterfaceName)) {
-                            Log.e(TAG,"For STA + SoftAp concurrency skip tethering on " + intf);
-                            continue;
-                        }
-                    }
-                    try {
-                        InterfaceConfiguration ifcg =
-                                mNmService.getInterfaceConfig(intf);
-                        if (ifcg != null) {
-                            /* IP/netmask: 192.168.43.1/255.255.255.0 */
-                            ifcg.setLinkAddress(new LinkAddress(
-                                    NetworkUtils.numericToInetAddress("192.168.43.1"), 24));
-                            ifcg.setInterfaceUp();
-
-                            mNmService.setInterfaceConfig(intf, ifcg);
-                        }
-                    } catch (Exception e) {
-                        Log.e(TAG, "Error configuring interface " + intf + ", :" + e);
-                        return false;
-                    }
-
-                    if (mConnectivityManager.tether(intf)
-                            != ConnectivityManager.TETHER_ERROR_NO_ERROR) {
-                        Log.e(TAG, "Error tethering on " + intf);
-                        return false;
-                    }
-                    mTetherInterfaceName = intf;
-                    return true;
-                }
-            }
-        }
-        /* We found no interfaces to tether. */
-        return false;
-    }
-
-    private void stopTethering() {
-        try {
-            /* Clear the interface address. */
-            InterfaceConfiguration ifcg =
-                    mNmService.getInterfaceConfig(mTetherInterfaceName);
-            if (ifcg != null) {
-                ifcg.setLinkAddress(
-                        new LinkAddress(
-                                NetworkUtils.numericToInetAddress("0.0.0.0"), 0));
-                mNmService.setInterfaceConfig(mTetherInterfaceName, ifcg);
-            }
-        } catch (Exception e) {
-            Log.e(TAG, "Error resetting interface " + mTetherInterfaceName + ", :" + e);
-        }
-
-        if (mConnectivityManager.untether(mTetherInterfaceName)
-                != ConnectivityManager.TETHER_ERROR_NO_ERROR) {
-            Log.e(TAG, "Untether initiate failed!");
-        }
-    }
-
-    private boolean isWifiTethered(ArrayList<String> active) {
-        String[] wifiRegexs = mConnectivityManager.getTetherableWifiRegexs();
-        for (String intf : active) {
-            for (String regex : wifiRegexs) {
-                if (intf.matches(regex)) {
-                    return true;
-                }
-            }
-        }
-        /* No tethered interface. */
-        return false;
-    }
-
-=======
->>>>>>> 4da98e32
     private class SoftApStateMachine extends StateMachine {
         /* Commands for the state machine. */
         public static final int CMD_START = 0;
@@ -355,121 +266,5 @@
             }
         }
 
-<<<<<<< HEAD
-        /**
-         * This is a transient state. We will transition out of this state when
-         * we receive a notification that WiFi is tethered (TetheredState) or
-         * we timed out waiting for that notification (StartedState).
-         */
-        private class TetheringState extends State {
-            @Override
-            public void enter() {
-                /* Send a delayed message to terminate if tethering fails to notify. */
-                sendMessageDelayed(
-                        obtainMessage(CMD_TETHER_NOTIFICATION_TIMEOUT, ++mTetherToken),
-                        TETHER_NOTIFICATION_TIME_OUT_MSECS);
-            }
-
-            @Override
-            public boolean processMessage(Message message) {
-                switch (message.what) {
-                    case CMD_TETHER_STATE_CHANGE:
-                        TetherStateChange stateChange = (TetherStateChange) message.obj;
-                        if (isWifiTethered(stateChange.active)) {
-                            transitionTo(mTetheredState);
-                        }
-                        break;
-                    case CMD_TETHER_NOTIFICATION_TIMEOUT:
-                        if (message.arg1 == mTetherToken) {
-                            Log.e(TAG, "Failed to get tether update, "
-                                    + "shutdown soft access point");
-                            transitionTo(mStartedState);
-                            /* Needs to be first thing handled. */
-                            sendMessageAtFrontOfQueue(CMD_STOP);
-                        }
-                        break;
-                    default:
-                        return NOT_HANDLED;
-                }
-                return HANDLED;
-            }
-        }
-
-        private class TetheredState extends State {
-            @Override
-            public boolean processMessage(Message message) {
-                switch (message.what) {
-                    case CMD_TETHER_STATE_CHANGE:
-                        TetherStateChange stateChange = (TetherStateChange) message.obj;
-                        if (!isWifiTethered(stateChange.active)) {
-                            Log.e(TAG, "Tethering reports wifi as untethered!, "
-                                    + "Restart SoftAP");
-                            sendSubSystemRestartBroadcast();
-                        }
-                        break;
-                    case CMD_STOP:
-                        Log.d(TAG, "Untethering before stopping AP");
-                        stopTethering();
-                        transitionTo(mUntetheringState);
-                        break;
-
-                    default:
-                        return NOT_HANDLED;
-                }
-                return HANDLED;
-            }
-        }
-
-        /**
-         * This is a transient state, will transition out of this state to StartedState
-         * when we receive a notification that WiFi is untethered or we timed out waiting
-         * for that notification.
-         */
-        private class UntetheringState extends State {
-            @Override
-            public void enter() {
-                /* Send a delayed message to terminate if tethering fails to notify. */
-                sendMessageDelayed(
-                        obtainMessage(CMD_TETHER_NOTIFICATION_TIMEOUT, ++mTetherToken),
-                        TETHER_NOTIFICATION_TIME_OUT_MSECS);
-            }
-
-            @Override
-            public boolean processMessage(Message message) {
-                switch (message.what) {
-                    case CMD_TETHER_STATE_CHANGE:
-                        TetherStateChange stateChange = (TetherStateChange) message.obj;
-                        /* Transition back to StartedState when WiFi is untethered. */
-                        if (!isWifiTethered(stateChange.active)) {
-                            transitionTo(mStartedState);
-                            /* Needs to be first thing handled */
-                            sendMessageAtFrontOfQueue(CMD_STOP);
-                        }
-                        break;
-                    case CMD_TETHER_NOTIFICATION_TIMEOUT:
-                        if (message.arg1 == mTetherToken) {
-                            Log.e(TAG, "Failed to get tether update, "
-                                    + "force stop access point");
-                            transitionTo(mStartedState);
-                            /* Needs to be first thing handled. */
-                            sendMessageAtFrontOfQueue(CMD_STOP);
-                        }
-                        break;
-                    default:
-                        /* Defer handling of this message until untethering is completed. */
-                        deferMessage(message);
-                        break;
-                }
-                return HANDLED;
-            }
-        }
-=======
->>>>>>> 4da98e32
-    }
-
-    private void sendSubSystemRestartBroadcast() {
-        Intent intent = new Intent(WifiManager.WIFI_AP_SUB_SYSTEM_RESTART);
-        intent.addFlags(Intent.FLAG_RECEIVER_REGISTERED_ONLY_BEFORE_BOOT);
-        mContext.sendBroadcastAsUser(intent, UserHandle.ALL);
     }
 }