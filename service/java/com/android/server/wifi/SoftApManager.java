--- conflicted
+++ resolved
@@ -466,7 +466,7 @@
      * Teardown soft AP and teardown the interface.
      */
     private void stopSoftAp() {
-<<<<<<< HEAD
+        disconnectAllClients();
         Log.d(TAG, "Soft AP deauth_all before stop Soft AP");
         mWifiNative.setHostapdParams("deauth_all");
         if (mWifiApConfigStore.getDualSapStatus() && !mDualSapIfacesDestroyed) {
@@ -474,9 +474,6 @@
             mWifiNative.teardownInterface(mdualApInterfaces[0]);
             mWifiNative.teardownInterface(mdualApInterfaces[1]);
         }
-=======
-        disconnectAllClients();
->>>>>>> 19800f72
         mWifiDiagnostics.stopLogging(mApInterfaceName);
         mWifiNative.teardownInterface(mApInterfaceName);
         Log.d(TAG, "Soft AP is stopped");
