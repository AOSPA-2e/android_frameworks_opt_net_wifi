--- conflicted
+++ resolved
@@ -480,13 +480,10 @@
         public static final int CMD_INTERFACE_DESTROYED = 7;
         public static final int CMD_INTERFACE_DOWN = 8;
         public static final int CMD_SOFT_AP_CHANNEL_SWITCHED = 9;
-<<<<<<< HEAD
-        public static final int CMD_CONNECTED_STATIONS = 10;
-        public static final int CMD_DISCONNECTED_STATIONS = 11;
+        public static final int CMD_UPDATE_CAPABILITY = 10;
+        public static final int CMD_CONNECTED_STATIONS = 11;
+        public static final int CMD_DISCONNECTED_STATIONS = 12;
         public static final int CMD_DUAL_SAP_INTERFACE_DESTROYED = 50;
-=======
-        public static final int CMD_UPDATE_CAPABILITY = 10;
->>>>>>> bfa0f0ab
 
         private final State mIdleState = new IdleState();
         private final State mStartedState = new StartedState();
@@ -883,7 +880,6 @@
                 }
             }
 
-<<<<<<< HEAD
             /**
              * Set New connected stations with this soft AP
              * @param Macaddr Mac address of connected stations
@@ -917,27 +913,7 @@
                     scheduleTimeoutMessage();
             }
 
-            private List<WifiClient> createWifiClients(List<NativeWifiClient> nativeClients) {
-                List<WifiClient> clients = new ArrayList<>();
-                if (nativeClients == null || nativeClients.size() == 0) {
-                    return clients;
-                }
-
-                for (int i = 0; i < nativeClients.size(); i++) {
-                    MacAddress macAddress = MacAddress.fromBytes(nativeClients.get(i).macAddress);
-                    WifiClient client = new WifiClient(macAddress);
-                    clients.add(client);
-                }
-
-                return clients;
-            }
-
-            private void setSoftApChannel(int freq, int bandwidth) {
-                int apBandwidth;
-
-=======
             private void setSoftApChannel(int freq, @WifiAnnotations.Bandwidth int apBandwidth) {
->>>>>>> bfa0f0ab
                 Log.d(TAG, "Channel switched. Frequency: " + freq
                         + " Bandwidth: " + apBandwidth);
 
