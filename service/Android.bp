//
// Copyright (C) 2018 The Android Open Source Project
//
// Licensed under the Apache License, Version 2.0 (the "License");
// you may not use this file except in compliance with the License.
// You may obtain a copy of the License at
//
//      http://www.apache.org/licenses/LICENSE-2.0
//
// Unless required by applicable law or agreed to in writing, software
// distributed under the License is distributed on an "AS IS" BASIS,
// WITHOUT WARRANTIES OR CONDITIONS OF ANY KIND, either express or implied.
// See the License for the specific language governing permissions and
// limitations under the License.
//
java_defaults {
    name: "WifiStackCommon",
    min_sdk_version: "29",
    platform_apis: true,
    privileged: true,
    dex_preopt: {
        enabled: false,
    },
    errorprone: {
        javacflags: ["-Xep:CheckReturnValue:ERROR"],
    },
    product_variables: {
        pdk: {
            enabled: false,
        },
    },
    resource_dirs: [
        "res",
    ],
}

// Make the JNI part
// ============================================================
cc_library_shared {
    name: "libwifi-jni",

    cflags: [
        "-Wall",
        "-Werror",
        "-Wextra",
        "-Wno-unused-parameter",
        "-Wno-unused-function",
        "-Wunused-variable",
        "-Winit-self",
        "-Wwrite-strings",
        "-Wshadow",
    ],

    shared_libs: [
        "liblog",
        "libnativehelper",
        "libcutils",
        "libutils",
        "libdl",
    ],

    srcs: [
        "jni/com_android_server_wifi_WifiNative.cpp",
        "jni/jni_helper.cpp",
    ],

    product_variables: {
        pdk: {
            enabled: false,
        },
    },
}

// Build the wifi-service static library
// ============================================================
java_library {
    name: "wifi-service",
    installable: true,
    defaults: ["WifiStackCommon"],
    srcs: [
        "java/**/*.java",
        "java/**/*.logtags",
    ],

    libs: [
        "error_prone_annotations",
        "libprotobuf-java-lite",
        "jsr305",
        "services",
    ],

    static_libs: [
        "android.hardware.wifi-V1.0-java",
        "android.hardware.wifi-V1.1-java",
        "android.hardware.wifi-V1.2-java",
        "android.hardware.wifi-V1.3-java",
        "android.hardware.wifi-V1.4-java",
        "android.hardware.wifi.hostapd-V1.0-java",
        "android.hardware.wifi.hostapd-V1.1-java",
        "android.hardware.wifi.supplicant-V1.0-java",
        "android.hardware.wifi.supplicant-V1.1-java",
        "android.hardware.wifi.supplicant-V1.2-java",
        "android.hardware.wifi.supplicant-V1.3-java",
        "android.hidl.manager-V1.2-java",
<<<<<<< HEAD
        "vendor.qti.hardware.wifi.hostapd-V1.0-java",
        "vendor.qti.hardware.wifi.hostapd-V1.1-java",
        "vendor.qti.hardware.wifi.supplicant-V2.0-java",
        "vendor.qti.hardware.wifi.supplicant-V2.1-java",
	"androidx.annotation_annotation",
=======
        "androidx.annotation_annotation",
>>>>>>> 0c2733fe
        "wifi_service_proto",
        "ksoap2",
        "libnanohttpd",
        "services.core",
        "services.net",
        "services.wifi",
        "libwificond_aidl-java",
    ],
}

java_defaults {
    name: "WifiStackAppCommon",
    defaults: ["WifiStackCommon"],
    static_libs: [
        "wifi-service",
    ],
    jni_libs: [
        "libwifi-jni",
    ],
    // Resources already included in wifi-service
    resource_dirs: [],
    jarjar_rules: "jarjar-rules-shared.txt",
    optimize: {
        proguard_flags_files: ["proguard.flags"],
    },

    required: [
        "libwifi-jni",
        "services",
        "cacerts_wfa",
    ],
}

// Updatable stack packaged as an application
android_app {
    name: "WifiStack",
    defaults: ["WifiStackAppCommon"],
    certificate: "networkstack",
    manifest: "AndroidManifest.xml",
    use_embedded_native_libs: true,
    // The permission configuration *must* be included to ensure security of the device
    required: ["WifiStackPermissionConfig"],
    init_rc: ["wifi.rc"],
}

// Non-updatable wifi stack running in the system server process for devices not using the module
// TODO (b/135753701): Test this path.
android_app {
    name: "InProcessWifiStack",
    defaults: ["WifiStackAppCommon"],
    certificate: "platform",
    manifest: "AndroidManifest_InProcess.xml",
    // InProcessWifiStack is a replacement for WifiStack
    overrides: ["WifiStack"],
    // The permission configuration *must* be included to ensure security of the device
    required: ["PlatformWifiStackPermissionConfig"],
    init_rc: ["wifi_inprocess.rc"],
}
<|MERGE_RESOLUTION|>--- conflicted
+++ resolved
@@ -102,15 +102,11 @@
         "android.hardware.wifi.supplicant-V1.2-java",
         "android.hardware.wifi.supplicant-V1.3-java",
         "android.hidl.manager-V1.2-java",
-<<<<<<< HEAD
         "vendor.qti.hardware.wifi.hostapd-V1.0-java",
         "vendor.qti.hardware.wifi.hostapd-V1.1-java",
         "vendor.qti.hardware.wifi.supplicant-V2.0-java",
         "vendor.qti.hardware.wifi.supplicant-V2.1-java",
-	"androidx.annotation_annotation",
-=======
         "androidx.annotation_annotation",
->>>>>>> 0c2733fe
         "wifi_service_proto",
         "ksoap2",
         "libnanohttpd",
