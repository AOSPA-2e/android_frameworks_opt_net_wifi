/*
 * Copyright (C) 2020 The Android Open Source Project
 *
 * Licensed under the Apache License, Version 2.0 (the "License");
 * you may not use this file except in compliance with the License.
 * You may obtain a copy of the License at
 *
 *      http://www.apache.org/licenses/LICENSE-2.0
 *
 * Unless required by applicable law or agreed to in writing, software
 * distributed under the License is distributed on an "AS IS" BASIS,
 * WITHOUT WARRANTIES OR CONDITIONS OF ANY KIND, either express or implied.
 * See the License for the specific language governing permissions and
 * limitations under the License.
 */

package com.android.wifitrackerlib;

import static androidx.core.util.Preconditions.checkNotNull;

import static com.android.wifitrackerlib.Utils.getBestScanResultByLevel;
import static com.android.wifitrackerlib.WifiEntry.ConnectCallback.CONNECT_STATUS_FAILURE_UNKNOWN;

import android.annotation.MainThread;
import android.content.Context;
import android.net.NetworkInfo;
import android.net.wifi.ScanResult;
import android.net.wifi.WifiConfiguration;
import android.net.wifi.WifiInfo;
import android.net.wifi.WifiManager;
import android.net.wifi.WifiNetworkScoreCache;
import android.net.wifi.hotspot2.OsuProvider;
import android.net.wifi.hotspot2.PasspointConfiguration;
import android.net.wifi.hotspot2.ProvisioningCallback;
import android.os.Handler;
import android.text.TextUtils;
import android.util.Pair;

import androidx.annotation.GuardedBy;
import androidx.annotation.NonNull;
import androidx.annotation.Nullable;
import androidx.annotation.WorkerThread;

import java.util.ArrayList;
import java.util.Collections;
import java.util.List;
import java.util.Map;

/**
 * WifiEntry representation of an Online Sign-up entry, uniquely identified by FQDN.
 */
class OsuWifiEntry extends WifiEntry {
    static final String KEY_PREFIX = "OsuWifiEntry:";

    private final Object mLock = new Object();
    // Scan result list must be thread safe for generating the verbose scan summary
    @GuardedBy("mLock")
    @NonNull private final List<ScanResult> mCurrentScanResults = new ArrayList<>();

    @NonNull private final String mKey;
    @NonNull private final Context mContext;
    @NonNull private OsuProvider mOsuProvider;
    private String mOsuStatusString;

    /**
     * Create n OsuWifiEntry with the associated OsuProvider
     */
    OsuWifiEntry(@NonNull Context context, @NonNull Handler callbackHandler,
            @NonNull OsuProvider osuProvider,
            @NonNull WifiManager wifiManager,
            @NonNull WifiNetworkScoreCache scoreCache,
            boolean forSavedNetworksPage) throws IllegalArgumentException {
        super(callbackHandler, wifiManager, scoreCache, forSavedNetworksPage);

        checkNotNull(osuProvider, "Cannot construct with null osuProvider!");

        mContext = context;
        mOsuProvider = osuProvider;
        mKey = osuProviderToOsuWifiEntryKey(osuProvider);
    }

    @Override
    public String getKey() {
        return mKey;
    }

    @Override
    public String getTitle() {
        return mOsuProvider.getFriendlyName();
    }

    @Override
    public String getSummary(boolean concise) {
        // TODO(b/70983952): Add verbose summary
        return mOsuStatusString != null
                ? mOsuStatusString : mContext.getString(R.string.tap_to_sign_up);
    }

    @Override
    public String getSsid() {
        // TODO(b/70983952): Fill this method in in case we need the SSID for verbose logging
        return "";
    }

    @Override
    @Security
    public int getSecurity() {
        return SECURITY_NONE;
    }

    @Override
    public String getMacAddress() {
        // TODO(b/70983952): Fill this method in in case we need the mac address for verbose logging
        return null;
    }

    @Override
    public boolean isMetered() {
        return false;
    }

    @Override
    public boolean isSaved() {
        return false;
    }

    @Override
    public boolean isSuggestion() {
        return false;
    }

    @Override
    public boolean isSubscription() {
        return false;
    }

    @Override
    public WifiConfiguration getWifiConfiguration() {
        return null;
    }

    @Override
    public boolean canConnect() {
        return mLevel != WIFI_LEVEL_UNREACHABLE
                && getConnectedState() == CONNECTED_STATE_DISCONNECTED;
    }

    @Override
    public void connect(@Nullable ConnectCallback callback) {
        mConnectCallback = callback;
        mWifiManager.startSubscriptionProvisioning(mOsuProvider, mContext.getMainExecutor(),
                new OsuWifiEntryProvisioningCallback());
    }

    // Exiting from the OSU flow should disconnect from the network.
    @Override
    public boolean canDisconnect() {
        return false;
    }

    @Override
    public void disconnect(@Nullable DisconnectCallback callback) {
    }

    @Override
    public boolean canForget() {
        return false;
    }

    @Override
    public void forget(@Nullable ForgetCallback callback) {
    }

    @Override
    public boolean canSignIn() {
        return false;
    }

    @Override
    public void signIn(@Nullable SignInCallback callback) {
        return;
    }

    @Override
    public boolean canShare() {
        return false;
    }

    @Override
    public boolean canEasyConnect() {
        return false;
    }

    @Override
    public String getQrCodeString() {
        return null;
    }

    @Override
    public boolean canSetPassword() {
        return false;
    }

    @Override
    public void setPassword(@NonNull String password) {
        // Do nothing.
    }

    @Override
    @MeteredChoice
    public int getMeteredChoice() {
        // Metered choice is meaningless for OSU entries
        return METERED_CHOICE_AUTO;
    }

    @Override
    public boolean canSetMeteredChoice() {
        return false;
    }

    @Override
    public void setMeteredChoice(int meteredChoice) {
        // Metered choice is meaningless for OSU entries
    }

    @Override
    @Privacy
    public int getPrivacy() {
        // MAC Randomization choice is meaningless for OSU entries.
        return PRIVACY_UNKNOWN;
    }

    @Override
    public boolean canSetPrivacy() {
        return false;
    }

    @Override
    public void setPrivacy(int privacy) {
        // MAC Randomization choice is meaningless for OSU entries.
    }

    @Override
    public boolean isAutoJoinEnabled() {
        return false;
    }

    @Override
    public boolean canSetAutoJoinEnabled() {
        return false;
    }

    @Override
    public void setAutoJoinEnabled(boolean enabled) {
    }

    @Override
    public String getSecurityString(boolean concise) {
        return "";
    }

    @Override
    public boolean isExpired() {
        return false;
    }

    @WorkerThread
    void updateScanResultInfo(@Nullable List<ScanResult> scanResults)
            throws IllegalArgumentException {
        if (scanResults == null) scanResults = new ArrayList<>();

        synchronized (mLock) {
            mCurrentScanResults.clear();
            mCurrentScanResults.addAll(scanResults);
        }

        final ScanResult bestScanResult = getBestScanResultByLevel(scanResults);
<<<<<<< HEAD
        if (bestScanResult == null) {
            mLevel = WIFI_LEVEL_UNREACHABLE;
        } else {
            mLevel = mWifiManager.calculateSignalLevel(bestScanResult.level);
            updateTransitionModeCapa(bestScanResult);
        }

        updateWifiGenerationInfo(mCurrentScanResults);
=======
        if (getConnectedState() == CONNECTED_STATE_DISCONNECTED) {
            mLevel = bestScanResult != null
                    ? mWifiManager.calculateSignalLevel(bestScanResult.level)
                    : WIFI_LEVEL_UNREACHABLE;
        }
>>>>>>> 93ddb2fe
        notifyOnUpdated();
    }

    @NonNull
    static String osuProviderToOsuWifiEntryKey(@NonNull OsuProvider osuProvider) {
        checkNotNull(osuProvider, "Cannot create key with null OsuProvider!");
        return KEY_PREFIX + osuProvider.getFriendlyName() + ","
                + osuProvider.getServerUri().toString();
    }

    @WorkerThread
    @Override
    protected boolean connectionInfoMatches(@NonNull WifiInfo wifiInfo,
            @NonNull NetworkInfo networkInfo) {
        return wifiInfo.isOsuAp() && TextUtils.equals(
                wifiInfo.getPasspointProviderFriendlyName(), mOsuProvider.getFriendlyName());
    }

    @Override
    String getScanResultDescription() {
        // TODO(b/70983952): Fill this method in.
        return "";
    }

    OsuProvider getOsuProvider() {
        return mOsuProvider;
    }

    class OsuWifiEntryProvisioningCallback extends ProvisioningCallback {
        @Override
        @MainThread public void onProvisioningFailure(int status) {
            if (TextUtils.equals(
                    mOsuStatusString, mContext.getString(R.string.osu_completing_sign_up))) {
                mOsuStatusString = mContext.getString(R.string.osu_sign_up_failed);
            } else {
                mOsuStatusString = mContext.getString(R.string.osu_connect_failed);
            }
            if (mConnectCallback != null) {
                mConnectCallback.onConnectResult(CONNECT_STATUS_FAILURE_UNKNOWN);
            }
            notifyOnUpdated();
        }

        @Override
        @MainThread public void onProvisioningStatus(int status) {
            String newStatusString = null;
            switch (status) {
                case OSU_STATUS_AP_CONNECTING:
                case OSU_STATUS_AP_CONNECTED:
                case OSU_STATUS_SERVER_CONNECTING:
                case OSU_STATUS_SERVER_VALIDATED:
                case OSU_STATUS_SERVER_CONNECTED:
                case OSU_STATUS_INIT_SOAP_EXCHANGE:
                case OSU_STATUS_WAITING_FOR_REDIRECT_RESPONSE:
                    newStatusString = String.format(mContext.getString(
                            R.string.osu_opening_provider),
                            mOsuProvider.getFriendlyName());
                    break;
                case OSU_STATUS_REDIRECT_RESPONSE_RECEIVED:
                case OSU_STATUS_SECOND_SOAP_EXCHANGE:
                case OSU_STATUS_THIRD_SOAP_EXCHANGE:
                case OSU_STATUS_RETRIEVING_TRUST_ROOT_CERTS:
                    newStatusString = mContext.getString(R.string.osu_completing_sign_up);
                    break;
            }
            boolean updated = !TextUtils.equals(mOsuStatusString, newStatusString);
            mOsuStatusString = newStatusString;
            if (updated) {
                notifyOnUpdated();
            }
        }

        @Override
        @MainThread public void onProvisioningComplete() {
            mOsuStatusString = mContext.getString(R.string.osu_sign_up_complete);
            notifyOnUpdated();

            PasspointConfiguration passpointConfig = mWifiManager
                    .getMatchingPasspointConfigsForOsuProviders(Collections.singleton(mOsuProvider))
                    .get(mOsuProvider);
            if (passpointConfig == null) {
                // Failed to find the config we just provisioned
                if (mConnectCallback != null) {
                    mConnectCallback.onConnectResult(CONNECT_STATUS_FAILURE_UNKNOWN);
                }
                return;
            }
            String uniqueId = passpointConfig.getUniqueId();
            for (Pair<WifiConfiguration, Map<Integer, List<ScanResult>>> pairing :
                    mWifiManager.getAllMatchingWifiConfigs(mWifiManager.getScanResults())) {
                WifiConfiguration config = pairing.first;
                if (TextUtils.equals(config.getKey(), uniqueId)) {
                    List<ScanResult> homeScans =
                            pairing.second.get(WifiManager.PASSPOINT_HOME_NETWORK);
                    List<ScanResult> roamingScans =
                            pairing.second.get(WifiManager.PASSPOINT_ROAMING_NETWORK);
                    ScanResult bestScan;
                    if (homeScans != null && !homeScans.isEmpty()) {
                        bestScan = getBestScanResultByLevel(homeScans);
                    } else if (roamingScans != null && !roamingScans.isEmpty()) {
                        bestScan = getBestScanResultByLevel(roamingScans);
                    } else {
                        break;
                    }
                    config.SSID = "\"" + bestScan.SSID + "\"";
                    mWifiManager.connect(config, null /* ActionListener */);
                    return;
                }
            }

            // Failed to find the network we provisioned for
            if (mConnectCallback != null) {
                mConnectCallback.onConnectResult(CONNECT_STATUS_FAILURE_UNKNOWN);
            }
        }
    }
}<|MERGE_RESOLUTION|>--- conflicted
+++ resolved
@@ -275,22 +275,15 @@
         }
 
         final ScanResult bestScanResult = getBestScanResultByLevel(scanResults);
-<<<<<<< HEAD
-        if (bestScanResult == null) {
-            mLevel = WIFI_LEVEL_UNREACHABLE;
-        } else {
-            mLevel = mWifiManager.calculateSignalLevel(bestScanResult.level);
+        if (bestScanResult != null) {
             updateTransitionModeCapa(bestScanResult);
         }
-
-        updateWifiGenerationInfo(mCurrentScanResults);
-=======
         if (getConnectedState() == CONNECTED_STATE_DISCONNECTED) {
             mLevel = bestScanResult != null
                     ? mWifiManager.calculateSignalLevel(bestScanResult.level)
                     : WIFI_LEVEL_UNREACHABLE;
         }
->>>>>>> 93ddb2fe
+        updateWifiGenerationInfo(mCurrentScanResults);
         notifyOnUpdated();
     }
 
