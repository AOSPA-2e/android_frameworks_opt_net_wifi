--- conflicted
+++ resolved
@@ -516,28 +516,17 @@
             List<ScanResult> currentScanResults = new ArrayList<>();
             ScanResult bestScanResult = null;
             if (homeScanResults != null && !homeScanResults.isEmpty()) {
-<<<<<<< HEAD
-                bestScanResult = getBestScanResultByLevel(homeScanResults);
+                currentScanResults.addAll(homeScanResults);
                 updateWifiGenerationInfo(homeScanResults);
-=======
-                currentScanResults.addAll(homeScanResults);
->>>>>>> 93ddb2fe
             } else if (roamingScanResults != null && !roamingScanResults.isEmpty()) {
                 currentScanResults.addAll(roamingScanResults);
                 mIsRoaming = true;
-<<<<<<< HEAD
-                bestScanResult = getBestScanResultByLevel(roamingScanResults);
                 updateWifiGenerationInfo(roamingScanResults);
-=======
->>>>>>> 93ddb2fe
             }
             bestScanResult = getBestScanResultByLevel(currentScanResults);
             if (bestScanResult != null) {
                 mWifiConfig.SSID = "\"" + bestScanResult.SSID + "\"";
-<<<<<<< HEAD
-                mLevel = mWifiManager.calculateSignalLevel(bestScanResult.level);
                 updateTransitionModeCapa(bestScanResult);
-=======
             }
             if (getConnectedState() == CONNECTED_STATE_DISCONNECTED) {
                 mLevel = bestScanResult != null
@@ -545,7 +534,6 @@
                         : WIFI_LEVEL_UNREACHABLE;
                 // Average speed is used to prevent speed label flickering from multiple APs.
                 mSpeed = getAverageSpeedFromScanResults(mScoreCache, currentScanResults);
->>>>>>> 93ddb2fe
             }
         } else {
             mLevel = WIFI_LEVEL_UNREACHABLE;
